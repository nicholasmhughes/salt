[MASTER]

# A comma-separated list of package or module names from where C extensions may
# be loaded. Extensions are loading into the active Python interpreter and may
# run arbitrary code.
extension-pkg-whitelist=

# Add files or directories to the blacklist. They should be base names, not
# paths.
ignore=CVS,
       ext,

# Add files or directories matching the regex patterns to the blacklist. The
# regex matches against base names, not paths.
ignore-patterns=salt.ext.*

# Python code to execute, usually for sys.path manipulation such as
# pygtk.require().
#init-hook=

# Use multiple processes to speed up Pylint. Specifying 0 will auto-detect the
# number of processors available to use.
jobs=1

# Control the amount of potential inferred values when inferring a single
# object. This can help the performance when dealing with large functions or
# complex, nested conditions.
limit-inference-results=100

# List of plugins (as comma separated values of python module names) to load,
# usually to register additional checkers.
load-plugins=saltpylint.pep8,
  saltpylint.strings,
  saltpylint.fileperms,
  saltpylint.py3modernize,
  saltpylint.smartup,
  saltpylint.minpyver,
  saltpylint.blacklist,
  saltpylint.thirdparty,
  saltpylint.dunder_del

# Pickle collected data for later comparisons.
persistent=no

# Specify a configuration file.
#rcfile=

# When enabled, pylint would attempt to guess common misconfiguration and emit
# user-friendly hints instead of false-positive error messages.
suggestion-mode=yes

# Allow loading of arbitrary C extensions. Extensions are imported into the
# active Python interpreter and may run arbitrary code.
unsafe-load-any-extension=no

[MESSAGES CONTROL]

# Only show warnings with the listed confidence levels. Leave empty to show
# all. Valid levels: HIGH, INFERENCE, INFERENCE_FAILURE, UNDEFINED.
confidence=

# Disable the message, report, category or checker with the given id(s). You
# can either give multiple identifiers separated by comma (,) or put this
# option multiple times (only on the command line, not in the configuration
# file where it should appear only once). You can also use "--disable=all" to
# disable everything first and then reenable specific checks. For example, if
# you want to run only the similarities checker, you can use "--disable=all
# --enable=similarities". If you want to run only the classes checker, but have
# no Warning level messages displayed, use "--disable=all --enable=classes
# --disable=W".
disable=R,
  locally-disabled,
  file-ignored,
  unexpected-special-method-signature,
  import-error,
  no-member,
  unsubscriptable-object,
  un-indexed-curly-braces-error,
  whitespace-before-colon,
  indentation-is-not-a-multiple-of-four-comment,
  blacklisted-name,
  invalid-name,
  missing-docstring,
  empty-docstring,
  misplaced-comparison-constant,
  unidiomatic-typecheck,
  wrong-import-order,
  ungrouped-imports,
  wrong-import-position,
  bad-mcs-method-argument,
  bad-mcs-classmethod-argument,
  line-too-long,
  too-many-lines,
  bad-continuation,
  exec-used,
  attribute-defined-outside-init,
  protected-access,
  reimported,
  fixme,
  global-statement,
  unused-variable,
  unused-argument,
  redefined-outer-name,
  redefined-builtin,
  undefined-loop-variable,
  logging-format-interpolation,
  invalid-format-index,
  line-too-long,
  unexpected-indentation-comment,
  continuation-line-indentation-is-not-a-multiple-of-four,
  continuation-line-missing-indentation-or-outdented,
  closing-bracket-does-not-match-indentation-of-opening-brackets-line,
  closing-bracket-does-not-match-visual-indentation,
  continuation-line-does-not-distinguish-itself-from-next-logical-line,
  continuation-line-over-indented-for-hanging-indent,
  continuation-line-over-indented-for-visual-indent,
  continuation-line-under-indented-for-visual-indent,
  visually-indented-line-with-same-indent-as-next-logical-line,
  unaligned-for-hanging-indent,
  block-comment-should-start-with-cardinal-space,
  too-many-leading-hastag-for-block-comment,
  module-level-import-not-at-top-of-file,
  do-not-assign-a-lambda-expression-use-a-def,
  3rd-party-local-module-not-gated,
  pep8-reserved-keywords,
  import-outside-toplevel,
  deprecated-method,
  repr-flag-used-in-string,
  keyword-arg-before-vararg,
  incompatible-py3-code

# Enable the message, report, category or checker with the given id(s). You can
# either give multiple identifier separated by comma (,) or put this option
# multiple time (only on the command line, not in the configuration file where
# it should appear only once). See also the "--disable" option for examples.
enable=c-extension-no-member,
  literal-comparison


[REPORTS]

# Python expression which should return a score less than or equal to 10. You
# have access to the variables 'error', 'warning', 'refactor', and 'convention'
# which contain the number of messages in each category, as well as 'statement'
# which is the total number of statements analyzed. This score is used by the
# global evaluation report (RP0004).
evaluation=10.0 - ((float(5 * error + warning + refactor + convention) / statement) * 10)

# Template used to display messages. This is a python new-style format string
# used to format the message information. See doc for all details.
msg-template={path}:{line}: [{msg_id}({symbol}), {obj}] {msg}

# Set the output format. Available formats are text, parseable, colorized, json
# and msvs (visual studio). You can also give a reporter class, e.g.
# mypackage.mymodule.MyReporterClass.
output-format=parseable

# Tells whether to display a full report or only the messages.
reports=no

# Activate the evaluation score.
score=yes


[REFACTORING]

# Maximum number of nested blocks for function / method body
max-nested-blocks=5

# Complete name of functions that never returns. When checking for
# inconsistent-return-statements if a never returning function is called then
# it will be considered as an explicit return statement and no message will be
# printed.
never-returning-functions=sys.exit


[FORMAT]

# Expected format of line ending, e.g. empty (any line ending), LF or CRLF.
expected-line-ending-format=LF

# Regexp for a line that is allowed to be longer than the limit.
ignore-long-lines=^\s*(# )?<?https?://\S+>?$

# Number of spaces of indent required inside a hanging or continued line.
indent-after-paren=4

# String used as indentation unit. This is usually "    " (4 spaces) or "\t" (1
# tab).
indent-string='    '

# Maximum number of characters on a single line.
max-line-length=120

# Maximum number of lines in a module.
max-module-lines=3000

# List of optional constructs for which whitespace checking is disabled. `dict-
# separator` is used to allow tabulation in dicts, etc.: {1  : 1,\n222: 2}.
# `trailing-comma` allows a space between comma and closing bracket: (a, ).
# `empty-line` allows space-only lines.
no-space-check=trailing-comma,
               dict-separator

# Allow the body of a class to be on the same line as the declaration if body
# contains single statement.
single-line-class-stmt=no

# Allow the body of an if to be on the same line as the test if there is no
# else.
single-line-if-stmt=no


[MISCELLANEOUS]

# List of note tags to take in consideration, separated by a comma.
notes=FIXME,
      FIX,
      XXX,
      TODO


[BASIC]

# Naming style matching correct argument names.
argument-naming-style=snake_case

# Regular expression matching correct argument names. Overrides argument-
# naming-style.
argument-rgx=[a-z_][a-z0-9_]{2,30}$

# Naming style matching correct attribute names.
attr-naming-style=snake_case

# Regular expression matching correct attribute names. Overrides attr-naming-
# style.
attr-rgx=[a-z_][a-z0-9_]{2,30}$

# Bad variable names which should always be refused, separated by a comma.
bad-names=foo,
          bar,
          baz,
          toto,
          tutu,
          tata

# Naming style matching correct class attribute names.
class-attribute-naming-style=any

# Regular expression matching correct class attribute names. Overrides class-
# attribute-naming-style.
class-attribute-rgx=([A-Za-z_][A-Za-z0-9_]{2,30}|(__.*__))$

# Naming style matching correct class names.
class-naming-style=PascalCase

# Regular expression matching correct class names. Overrides class-naming-
# style.
class-rgx=[A-Z_][a-zA-Z0-9]+$

# Naming style matching correct constant names.
const-naming-style=UPPER_CASE

# Regular expression matching correct constant names. Overrides const-naming-
# style.
const-rgx=(([A-Z_][A-Z0-9_]*)|(__.*__))$

# Minimum line length for functions/classes that require docstrings, shorter
# ones are exempt.
docstring-min-length=-1

# Naming style matching correct function names.
function-naming-style=snake_case

# Regular expression matching correct function names. Overrides function-
# naming-style.
function-rgx=[a-z_][a-z0-9_]{2,30}$

# Good variable names which should always be accepted, separated by a comma.
good-names=i,
           j,
           k,
           ex,
           Run,
           _,
           log

# Include a hint for the correct naming format with invalid-name.
include-naming-hint=yes

# Naming style matching correct inline iteration names.
inlinevar-naming-style=any

# Regular expression matching correct inline iteration names. Overrides
# inlinevar-naming-style.
inlinevar-rgx=[A-Za-z_][A-Za-z0-9_]*$

# Naming style matching correct method names.
method-naming-style=snake_case

# Regular expression matching correct method names. Overrides method-naming-
# style.
method-rgx=[a-z_][a-z0-9_]{2,30}$

# Naming style matching correct module names.
module-naming-style=snake_case

# Regular expression matching correct module names. Overrides module-naming-
# style.
module-rgx=(([a-z_][a-z0-9_]*)|([A-Z][a-zA-Z0-9]+))$

# Colon-delimited sets of names that determine each other's naming style when
# the name regexes allow several styles.
name-group=

# Regular expression which should only match function or class names that do
# not require a docstring.
no-docstring-rgx=__.*__

# List of decorators that produce properties, such as abc.abstractproperty. Add
# to this list to register other decorators that produce valid properties.
# These decorators are taken in consideration only for invalid-name.
property-classes=abc.abstractproperty

# Naming style matching correct variable names.
variable-naming-style=snake_case

# Regular expression matching correct variable names. Overrides variable-
# naming-style.
variable-rgx=[a-z_][a-z0-9_]{2,30}$


[STRING]

# This flag controls whether the implicit-str-concat-in-sequence should
# generate a warning on implicit string concatenation in sequences defined over
# several lines.
check-str-concat-over-line-jumps=no

# Enforce string formatting over string substitution
enforce-string-formatting-over-substitution=yes

# Force string substitution usage on strings to always be an error.
string-substitutions-usage-is-an-error=yes

# Force un-indexed curly braces on a 'string.format()' call to always be an
# error.
un-indexed-curly-braces-always-error=no


[VARIABLES]

# List of additional names supposed to be defined in builtins. Remember that
# you should avoid defining new builtins when possible.
additional-builtins=__opts__,
  __utils__,
  __salt__,
  __pillar__,
  __grains__,
  __context__,
  __runner__,
  __ret__,
  __env__,
  __low__,
  __states__,
  __lowstate__,
  __running__,
  __active_provider_name__,
  __master_opts__,
  __jid_event__,
  __instance_id__,
  __salt_system_encoding__,
  __proxy__,
  __serializers__,
  __reg__,
  __executors__,
  __events__

# Tells whether unused global variables should be treated as a violation.
allow-global-unused-variables=yes

# List of strings which can identify a callback function by name. A callback
# name must start or end with one of those strings.
callbacks=cb_,
          _cb

# A regular expression matching the name of dummy variables (i.e. expected to
# not be used).
dummy-variables-rgx=_|dummy

# Argument names that match this expression will be ignored. Default to name
# with leading underscore.
ignored-argument-names=_.*

# Tells whether we should check for unused import in __init__ files.
init-import=no

# List of qualified module names which can have objects that can redefine
# builtins.
redefining-builtins-modules=six.moves,
  salt.ext.six.moves,
  past.builtins,
  future.builtins,
  builtins,
  io


[LOGGING]

# Format style used to check logging format string. `old` means using %
# formatting, `new` is for `{}` formatting,and `fstr` is for f-strings.
logging-format-style=old

# Logging modules to check that the string format arguments are in logging
# function parameter format.
logging-modules=


[SPELLING]

# Limits count of emitted suggestions for spelling mistakes.
max-spelling-suggestions=4

# Spelling dictionary name. Available dictionaries: none. To make it work,
# install the python-enchant package.
spelling-dict=

# List of comma separated words that should not be checked.
spelling-ignore-words=

# A path to a file that contains the private dictionary; one word per line.
spelling-private-dict-file=

# Tells whether to store unknown words to the private dictionary (see the
# --spelling-private-dict-file option) instead of raising a message.
spelling-store-unknown-words=no


[TYPECHECK]

# List of decorators that produce context managers, such as
# contextlib.contextmanager. Add to this list to register other decorators that
# produce valid context managers.
contextmanager-decorators=contextlib.contextmanager

# List of members which are set dynamically and missed by pylint inference
# system, and so shouldn't trigger E1101 when accessed. Python regular
# expressions are accepted.
generated-members=REQUEST,
                  acl_users,
                  aq_parent

# Tells whether missing members accessed in mixin class should be ignored. A
# mixin class is detected if its name ends with "mixin" (case insensitive).
ignore-mixin-members=yes

# Tells whether to warn about missing members when the owner of the attribute
# is inferred to be None.
ignore-none=yes

# This flag controls whether pylint should warn about no-member and similar
# checks whenever an opaque object is returned when inferring. The inference
# can return multiple potential results while evaluating a Python object, but
# some branches might not be evaluated, which results in partial inference. In
# that case, it might be useful to still emit no-member and other checks for
# the rest of the inferred objects.
ignore-on-opaque-inference=yes

# List of class names for which member attributes should not be checked (useful
# for classes with dynamically set attributes). This supports the use of
# qualified names.
ignored-classes=SQLObject

# List of module names for which member attributes should not be checked
# (useful for modules/projects where namespaces are manipulated during runtime
# and thus existing member attributes cannot be deduced by static analysis). It
# supports qualified module names, as well as Unix pattern matching.
ignored-modules=salt.ext.six.moves,
    six.moves,
    _MovedItems,

# Show a hint with possible names when a member name was not found. The aspect
# of finding the hint is based on edit distance.
missing-member-hint=yes

# The minimum edit distance a name should have in order to be considered a
# similar match for a missing member name.
missing-member-hint-distance=1

# The total number of similar names that should be taken in consideration when
# showing a hint for a missing member.
missing-member-max-choices=1

# List of decorators that change the signature of a decorated function.
signature-mutators=


[SIMILARITIES]

# Ignore comments when computing similarities.
ignore-comments=yes

# Ignore docstrings when computing similarities.
ignore-docstrings=yes

# Ignore imports when computing similarities.
ignore-imports=no

# Minimum lines number of a similarity.
min-similarity-lines=4


[FILEPERMS]

# Desired file permissons. Default: 0644
fileperms-default=0644

# File paths to ignore file permission. Glob patterns allowed.
fileperms-ignore-paths=setup.py,noxfile.py,tests/runtests.py,tests/jenkins*.py,tests/saltsh.py,tests/buildpackage.py,tests/unit/files/rosters/ansible/roster.py


[MODERNIZE]

# Fix up doctests only
modernize-doctests-only=no

# Each FIX specifies a transformation; "default" includes default fixes.
modernize-fix=

# Use 'from __future__ import unicode_literals' (only useful for Python 2.6+).
modernize-future-unicode=no

# Exclude fixes that depend on the six package.
modernize-no-six=no

# Comma separated list of fixer names not to fix.
modernize-nofix=

# Modify the grammar so that print() is a function.
modernize-print-function=yes

# Wrap unicode literals in six.u().
modernize-six-unicode=no


[MININUM-PYTHON-VERSION]

# The desired minimum python version to enforce. Default: 2.6
minimum-python-version=2.7


[CLASSES]

# List of method names used to declare (i.e. assign) instance attributes.
defining-attr-methods=__init__,
                      __new__,
                      setUp

# List of member names, which should be excluded from the protected access
# warning.
exclude-protected=_asdict,
                  _fields,
                  _replace,
                  _source,
                  _make

# List of valid names for the first argument in a class method.
valid-classmethod-first-arg=cls

# List of valid names for the first argument in a metaclass class method.
valid-metaclass-classmethod-first-arg=mcs


[DESIGN]

# Maximum number of arguments for function / method.
max-args=35

# Maximum number of attributes for a class (see R0902).
max-attributes=7

# Maximum number of boolean expressions in an if statement (see R0916).
max-bool-expr=5

# Maximum number of branch for function / method body.
max-branches=48

# Maximum number of locals for function / method body.
max-locals=40

# Maximum number of parents for a class (see R0901).
max-parents=7

# Maximum number of public methods for a class (see R0904).
max-public-methods=20

# Maximum number of return / yield for function / method body.
max-returns=6

# Maximum number of statements in function / method body.
max-statements=100

# Minimum number of public methods for a class (see R0903).
min-public-methods=2


[IMPORTS]

# List of modules that can be imported at any level, not just the top level
# one.
allow-any-import-level=

# Allow wildcard imports from modules that define __all__.
allow-wildcard-with-all=yes

# Analyse import fallback blocks. This can be used to support both Python 2 and
# 3 compatible code, which means that the block might have code that exists
# only in one or another interpreter, leading to false positives when analysed.
analyse-fallback-blocks=yes

# Deprecated modules which should not be used, separated by a comma.
deprecated-modules=regsub,
                   TERMIOS,
                   Bastion,
                   rexec

# Create a graph of external dependencies in the given file (report RP0402 must
# not be disabled).
ext-import-graph=

# Create a graph of every (i.e. internal and external) dependencies in the
# given file (report RP0402 must not be disabled).
import-graph=

# Create a graph of internal dependencies in the given file (report RP0402 must
# not be disabled).
int-import-graph=

# Force import order to recognize a module as part of the standard
# compatibility libraries.
known-standard-library=

# Force import order to recognize a module as part of a third party library.
known-third-party=enchant

# Couples of modules and preferred modules, separated by a comma.
preferred-modules=


[BLACKLISTED-FUNCTIONS]

# List of blacklisted functions and suggested replacements
#
# NOTE: This pylint check will infer the full name of the function by walking
# back up from the function name to the parent, to the parent's parent, etc.,
# and this means that functions which come from platform-specific modules need
# to be referenced using name of the module from which the function was
# imported. This happens a lot in the os and os.path modules. Functions from
# os.path should be defined using posixpath.funcname and ntpath.funcname, while
# functions from os should be defined using posix.funcname and nt.funcname.
#
# When defining a blacklisted function, the format is:
#
#   <func_name>=<suggested_replacement>
#
# The replacement text will be included in the alert message.
#
blacklisted-functions=posix.umask=salt.utils.files.set_umask or get_umask,
  nt.umask=salt.utils.files.set_umask or get_umask

[3RD-PARTY-IMPORTS]

# Known 3rd-party modules which don' require being gated, separated by a comma
allowed-3rd-party-modules=msgpack,
                          tornado,
                          yaml,
                          jinja2,
                          Crypto,
                          requests,
                          libcloud,
                          zmq,
                          pytest,
                          _pytest,
                          attr,
                          setuptools,
                          pytestsalt,
                          saltfactories,
                          psutil,
                          pytestshellutils,
                          distro,
                          os,
                          re,
                          shutil,
                          copy,
                          base64,
                          tempfile,
                          fnmatch,
                          ptscripts,
                          packaging,
                          looseversion,
                          pytestskipmarkers,
                          cryptography,
<<<<<<< HEAD
                          aiohttp
=======
                          pytest_timeout
>>>>>>> 4fbb0f99

[EXCEPTIONS]

# Exceptions that will emit a warning when being caught. Defaults to
# "BaseException, Exception".
overgeneral-exceptions=BaseException,
  Exception<|MERGE_RESOLUTION|>--- conflicted
+++ resolved
@@ -700,11 +700,8 @@
                           looseversion,
                           pytestskipmarkers,
                           cryptography,
-<<<<<<< HEAD
-                          aiohttp
-=======
+                          aiohttp,
                           pytest_timeout
->>>>>>> 4fbb0f99
 
 [EXCEPTIONS]
 
