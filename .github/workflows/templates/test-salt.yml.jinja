{#-
  Full test runs. Each chunk should never take more than 2 hours. We allow 3, and on windows we add 30 more minutes.
  Partial test runs(no chunk parallelization), 6 Hours
#}
<%- set full_testrun_timeout_value = 180 %>
<%- set partial_testrun_timeout_value = 360 %>
<%- set windows_full_testrun_timeout_value = full_testrun_timeout_value + 30 %>

  <%- for slug, display_name, arch in test_salt_listing["windows"] %>

  <{ slug.replace(".", "") }>:
    <%- do test_salt_needs.append(slug.replace(".", "")) %>
    name: <{ display_name }> Test
    if: ${{ fromJSON(needs.prepare-workflow.outputs.jobs)['test'] && fromJSON(needs.prepare-workflow.outputs.runners)['self-hosted'] }}
    needs:
      - prepare-workflow
      - build-ci-deps
    uses: ./.github/workflows/test-action-windows.yml
    with:
      distro-slug: <{ slug }>
      nox-session: ci-test-onedir
      platform: windows
      arch: amd64
      nox-version: <{ nox_version  }>
      gh-actions-python-version: "<{ gh_actions_workflows_python_version }>"
      testrun: ${{ needs.prepare-workflow.outputs.testrun }}
      salt-version: "${{ needs.prepare-workflow.outputs.salt-version }}"
      cache-prefix: ${{ needs.prepare-workflow.outputs.cache-seed }}|<{ python_version }>
      skip-code-coverage: <{ skip_test_coverage_check }>
      skip-junit-reports: <{ skip_junit_reports_check }>
      workflow-slug: <{ workflow_slug }>
<<<<<<< HEAD
      timeout-minutes: ${{ fromJSON(needs.prepare-workflow.outputs.testrun)['type'] == 'full' && <{ windows_full_testrun_timeout_value }> || <{ partial_testrun_timeout_value }> }}
=======
      default-timeout: <{ timeout_value }>
      nox-archive-hash: "${{ needs.prepare-workflow.outputs.nox-archive-hash }}"
>>>>>>> 7e468053

  <%- endfor %>


  <%- for slug, display_name, arch in test_salt_listing["macos"] %>

  <{ slug.replace(".", "") }>:
    <%- do test_salt_needs.append(slug.replace(".", "")) %>
    name: <{ display_name }> Test
    if: ${{ fromJSON(needs.prepare-workflow.outputs.jobs)['test'] && fromJSON(needs.prepare-workflow.outputs.runners)['github-hosted'] }}
    needs:
      - prepare-workflow
      - build-ci-deps
    uses: ./.github/workflows/test-action-macos.yml
    with:
      distro-slug: <{ slug }>
      nox-session: ci-test-onedir
      platform: macos
      arch: <{ arch }>
      nox-version: <{ nox_version  }>
      gh-actions-python-version: "<{ gh_actions_workflows_python_version }>"
      testrun: ${{ needs.prepare-workflow.outputs.testrun }}
      salt-version: "${{ needs.prepare-workflow.outputs.salt-version }}"
      cache-prefix: ${{ needs.prepare-workflow.outputs.cache-seed }}|<{ python_version }>
      skip-code-coverage: <{ skip_test_coverage_check }>
      skip-junit-reports: <{ skip_junit_reports_check }>
      workflow-slug: <{ workflow_slug }>
<<<<<<< HEAD
      timeout-minutes: ${{ fromJSON(needs.prepare-workflow.outputs.testrun)['type'] == 'full' && <{ full_testrun_timeout_value }> || <{ partial_testrun_timeout_value }> }}
=======
      default-timeout: <{ timeout_value }>
      nox-archive-hash: "${{ needs.prepare-workflow.outputs.nox-archive-hash }}"
>>>>>>> 7e468053

  <%- endfor %>

  <%- for slug, display_name, arch, fips in test_salt_listing["linux"] %>

  <{ slug.replace(".", "") }>:
    <%- do test_salt_needs.append(slug.replace(".", "")) %>
    name: <{ display_name }> Test
    if: ${{ fromJSON(needs.prepare-workflow.outputs.jobs)['test'] && fromJSON(needs.prepare-workflow.outputs.runners)['self-hosted'] }}
    needs:
      - prepare-workflow
      - build-ci-deps
    uses: ./.github/workflows/test-action-linux.yml
    with:
      distro-slug: <{ slug }>
      nox-session: ci-test-onedir
      platform: linux
      arch: <{ arch }>
      nox-version: <{ nox_version  }>
      gh-actions-python-version: "<{ gh_actions_workflows_python_version }>"
      testrun: ${{ needs.prepare-workflow.outputs.testrun }}
      salt-version: "${{ needs.prepare-workflow.outputs.salt-version }}"
      cache-prefix: ${{ needs.prepare-workflow.outputs.cache-seed }}|<{ python_version }>
      skip-code-coverage: <{ skip_test_coverage_check }>
      skip-junit-reports: <{ skip_junit_reports_check }>
      workflow-slug: <{ workflow_slug }>
<<<<<<< HEAD
      timeout-minutes: ${{ fromJSON(needs.prepare-workflow.outputs.testrun)['type'] == 'full' && <{ full_testrun_timeout_value }> || <{ partial_testrun_timeout_value }> }}
=======
      default-timeout: <{ timeout_value }>
      nox-archive-hash: "${{ needs.prepare-workflow.outputs.nox-archive-hash }}"
>>>>>>> 7e468053
    <%- if fips == "fips" %>
      fips: true
    <%- endif %>

  <%- endfor %><|MERGE_RESOLUTION|>--- conflicted
+++ resolved
@@ -29,12 +29,8 @@
       skip-code-coverage: <{ skip_test_coverage_check }>
       skip-junit-reports: <{ skip_junit_reports_check }>
       workflow-slug: <{ workflow_slug }>
-<<<<<<< HEAD
       timeout-minutes: ${{ fromJSON(needs.prepare-workflow.outputs.testrun)['type'] == 'full' && <{ windows_full_testrun_timeout_value }> || <{ partial_testrun_timeout_value }> }}
-=======
-      default-timeout: <{ timeout_value }>
       nox-archive-hash: "${{ needs.prepare-workflow.outputs.nox-archive-hash }}"
->>>>>>> 7e468053
 
   <%- endfor %>
 
@@ -62,12 +58,8 @@
       skip-code-coverage: <{ skip_test_coverage_check }>
       skip-junit-reports: <{ skip_junit_reports_check }>
       workflow-slug: <{ workflow_slug }>
-<<<<<<< HEAD
       timeout-minutes: ${{ fromJSON(needs.prepare-workflow.outputs.testrun)['type'] == 'full' && <{ full_testrun_timeout_value }> || <{ partial_testrun_timeout_value }> }}
-=======
-      default-timeout: <{ timeout_value }>
       nox-archive-hash: "${{ needs.prepare-workflow.outputs.nox-archive-hash }}"
->>>>>>> 7e468053
 
   <%- endfor %>
 
@@ -94,12 +86,8 @@
       skip-code-coverage: <{ skip_test_coverage_check }>
       skip-junit-reports: <{ skip_junit_reports_check }>
       workflow-slug: <{ workflow_slug }>
-<<<<<<< HEAD
       timeout-minutes: ${{ fromJSON(needs.prepare-workflow.outputs.testrun)['type'] == 'full' && <{ full_testrun_timeout_value }> || <{ partial_testrun_timeout_value }> }}
-=======
-      default-timeout: <{ timeout_value }>
       nox-archive-hash: "${{ needs.prepare-workflow.outputs.nox-archive-hash }}"
->>>>>>> 7e468053
     <%- if fips == "fips" %>
       fips: true
     <%- endif %>
