--- conflicted
+++ resolved
@@ -99,11 +99,7 @@
     # Configuration for inotify beacon should be a dict of dicts
     log.debug('config {0}'.format(config))
     if not isinstance(config, dict):
-<<<<<<< HEAD
-        return False, ('Configuration for inotify beacon must be a dictionary.')
-=======
         return False, 'Configuration for inotify beacon must be a dictionary.'
->>>>>>> 87032995
     else:
         for config_item in config:
             if not isinstance(config[config_item], dict):
@@ -111,13 +107,8 @@
                                'be a dictionary of dictionaries.')
             else:
                 if not any(j in ['mask', 'recurse', 'auto_add'] for j in config[config_item]):
-<<<<<<< HEAD
                     return False, ('Configuration for inotify beacon must '
                                    'contain mask, recurse or auto_add items.')
-=======
-                    return False, ('Configuration for inotify beacon '
-                                   'must contain mask, recurse or auto_add items.')
->>>>>>> 87032995
 
             if 'auto_add' in config[config_item]:
                 if not isinstance(config[config_item]['auto_add'], bool):
@@ -127,21 +118,12 @@
             if 'recurse' in config[config_item]:
                 if not isinstance(config[config_item]['recurse'], bool):
                     return False, ('Configuration for inotify beacon '
-<<<<<<< HEAD
                                    'recurse must be boolean.')
-=======
-                                   ' recurse must be boolean.')
->>>>>>> 87032995
 
             if 'mask' in config[config_item]:
                 if not isinstance(config[config_item]['mask'], list):
                     return False, ('Configuration for inotify beacon '
-<<<<<<< HEAD
                                    'mask must be list.')
-=======
-                                   ' mask must be list.')
-
->>>>>>> 87032995
                 for mask in config[config_item]['mask']:
                     if mask not in VALID_MASK:
                         return False, ('Configuration for inotify beacon '
