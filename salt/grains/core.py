# -*- coding: utf-8 -*-
'''
The static grains, these are the core, or built in grains.

When grains are loaded they are not loaded in the same way that modules are
loaded, grain functions are detected and executed, the functions MUST
return a dict which will be applied to the main grains dict. This module
will always be executed first, so that any grains loaded here in the core
module can be overwritten just by returning dict keys with the same value
as those returned here
'''

# Import python libs
from __future__ import absolute_import
import os
import socket
import sys
import re
import platform
import logging
import locale

# Extend the default list of supported distros. This will be used for the
# /etc/DISTRO-release checking that is part of platform.linux_distribution()
from platform import _supported_dists
_supported_dists += ('arch', 'mageia', 'meego', 'vmware', 'bluewhite64',
                     'slamd64', 'ovs', 'system', 'mint', 'oracle')

# Import salt libs
import salt.log
import salt.utils
import salt.utils.network

# Solve the Chicken and egg problem where grains need to run before any
# of the modules are loaded and are generally available for any usage.
import salt.modules.cmdmod

# Import 3rd-party libs
import salt.ext.six as six

__salt__ = {
    'cmd.run': salt.modules.cmdmod._run_quiet,
    'cmd.retcode': salt.modules.cmdmod._retcode_quiet,
    'cmd.run_all': salt.modules.cmdmod._run_all_quiet
}
log = logging.getLogger(__name__)

HAS_WMI = False
if salt.utils.is_windows():
    # attempt to import the python wmi module
    # the Windows minion uses WMI for some of its grains
    try:
        import wmi  # pylint: disable=import-error
        import salt.utils.winapi
        HAS_WMI = True
    except ImportError:
        log.exception(
            'Unable to import Python wmi module, some core grains '
            'will be missing'
        )

_INTERFACES = {}


def _windows_cpudata():
    '''
    Return some CPU information on Windows minions
    '''
    # Provides:
    #   num_cpus
    #   cpu_model
    grains = {}
    if 'NUMBER_OF_PROCESSORS' in os.environ:
        # Cast to int so that the logic isn't broken when used as a
        # conditional in templating. Also follows _linux_cpudata()
        try:
            grains['num_cpus'] = int(os.environ['NUMBER_OF_PROCESSORS'])
        except ValueError:
            grains['num_cpus'] = 1
    grains['cpu_model'] = platform.processor()
    return grains


def _linux_cpudata():
    '''
    Return some CPU information for Linux minions
    '''
    # Provides:
    #   num_cpus
    #   cpu_model
    #   cpu_flags
    grains = {}
    cpuinfo = '/proc/cpuinfo'
    # Parse over the cpuinfo file
    if os.path.isfile(cpuinfo):
        with salt.utils.fopen(cpuinfo, 'r') as _fp:
            for line in _fp:
                comps = line.split(':')
                if not len(comps) > 1:
                    continue
                key = comps[0].strip()
                val = comps[1].strip()
                if key == 'processor':
                    grains['num_cpus'] = int(val) + 1
                elif key == 'model name':
                    grains['cpu_model'] = val
                elif key == 'flags':
                    grains['cpu_flags'] = val.split()
                elif key == 'Features':
                    grains['cpu_flags'] = val.split()
                # ARM support - /proc/cpuinfo
                #
                # Processor       : ARMv6-compatible processor rev 7 (v6l)
                # BogoMIPS        : 697.95
                # Features        : swp half thumb fastmult vfp edsp java tls
                # CPU implementer : 0x41
                # CPU architecture: 7
                # CPU variant     : 0x0
                # CPU part        : 0xb76
                # CPU revision    : 7
                #
                # Hardware        : BCM2708
                # Revision        : 0002
                # Serial          : 00000000
                elif key == 'Processor':
                    grains['cpu_model'] = val.split('-')[0]
                    grains['num_cpus'] = 1
    if 'num_cpus' not in grains:
        grains['num_cpus'] = 0
    if 'cpu_model' not in grains:
        grains['cpu_model'] = 'Unknown'
    if 'cpu_flags' not in grains:
        grains['cpu_flags'] = []
    return grains


def _linux_gpu_data():
    '''
    num_gpus: int
    gpus:
      - vendor: nvidia|amd|ati|...
        model: string
    '''
    if __opts__.get('enable_lspci', True) is False:
        return {}

    if __opts__.get('enable_gpu_grains', True) is False:
        return {}

    lspci = salt.utils.which('lspci')
    if not lspci:
        log.debug(
            'The `lspci` binary is not available on the system. GPU grains '
            'will not be available.'
        )
        return {}

    # dominant gpu vendors to search for (MUST be lowercase for matching below)
    known_vendors = ['nvidia', 'amd', 'ati', 'intel']
    gpu_classes = ('vga compatible controller', '3d controller')

    devs = []
    try:
        lspci_out = __salt__['cmd.run']('lspci -vmm')

        cur_dev = {}
        error = False
        # Add a blank element to the lspci_out.splitlines() list,
        # otherwise the last device is not evaluated as a cur_dev and ignored.
        lspci_list = lspci_out.splitlines()
        lspci_list.append('')
        for line in lspci_list:
            # check for record-separating empty lines
            if line == '':
                if cur_dev.get('Class', '').lower() in gpu_classes:
                    devs.append(cur_dev)
                cur_dev = {}
                continue
            if re.match(r'^\w+:\s+.*', line):
                key, val = line.split(':', 1)
                cur_dev[key.strip()] = val.strip()
            else:
                error = True
                log.debug('Unexpected lspci output: {0!r}'.format(line))

        if error:
            log.warn(
                'Error loading grains, unexpected linux_gpu_data output, '
                'check that you have a valid shell configured and '
                'permissions to run lspci command'
            )
    except OSError:
        pass

    gpus = []
    for gpu in devs:
        vendor_strings = gpu['Vendor'].lower().split()
        # default vendor to 'unknown', overwrite if we match a known one
        vendor = 'unknown'
        for name in known_vendors:
            # search for an 'expected' vendor name in the list of strings
            if name in vendor_strings:
                vendor = name
                break
        gpus.append({'vendor': vendor, 'model': gpu['Device']})

    grains = {}
    grains['num_gpus'] = len(gpus)
    grains['gpus'] = gpus
    return grains


def _netbsd_gpu_data():
    '''
    num_gpus: int
    gpus:
      - vendor: nvidia|amd|ati|...
        model: string
    '''
    known_vendors = ['nvidia', 'amd', 'ati', 'intel', 'cirrus logic', 'vmware']

    gpus = []
    try:
        pcictl_out = __salt__['cmd.run']('pcictl pci0 list')

        for line in pcictl_out.splitlines():
            for vendor in known_vendors:
                vendor_match = re.match(
                    r'[0-9:]+ ({0}) (.+) \(VGA .+\)'.format(vendor),
                    line,
                    re.IGNORECASE
                )
                if vendor_match:
                    gpus.append({'vendor': vendor_match.group(1), 'model': vendor_match.group(2)})
    except OSError:
        pass

    grains = {}
    grains['num_gpus'] = len(gpus)
    grains['gpus'] = gpus
    return grains


def _osx_gpudata():
    '''
    num_gpus: int
    gpus:
      - vendor: nvidia|amd|ati|...
        model: string
    '''

    gpus = []
    try:
        pcictl_out = __salt__['cmd.run']('system_profiler SPDisplaysDataType')

        for line in pcictl_out.splitlines():
            fieldname, _, fieldval = line.partition(': ')
            if fieldname.strip() == "Chipset Model":
                vendor, _, model = fieldval.partition(' ')
                vendor = vendor.lower()
                gpus.append({'vendor': vendor, 'model': model})

    except OSError:
        pass

    grains = {}
    grains['num_gpus'] = len(gpus)
    grains['gpus'] = gpus
    return grains


def _bsd_cpudata(osdata):
    '''
    Return CPU information for BSD-like systems
    '''
    # Provides:
    #   cpuarch
    #   num_cpus
    #   cpu_model
    #   cpu_flags
    sysctl = salt.utils.which('sysctl')
    arch = salt.utils.which('arch')
    cmds = {}

    if sysctl:
        cmds.update({
            'num_cpus': '{0} -n hw.ncpu'.format(sysctl),
            'cpuarch': '{0} -n hw.machine'.format(sysctl),
            'cpu_model': '{0} -n hw.model'.format(sysctl),
        })

    if arch and osdata['kernel'] == 'OpenBSD':
        cmds['cpuarch'] = '{0} -s'.format(arch)

    if osdata['kernel'] == 'Darwin':
        cmds['cpu_model'] = '{0} -n machdep.cpu.brand_string'.format(sysctl)
        cmds['cpu_flags'] = '{0} -n machdep.cpu.features'.format(sysctl)

    grains = dict([(k, __salt__['cmd.run'](v)) for k, v in six.iteritems(cmds)])

    if 'cpu_flags' in grains and isinstance(grains['cpu_flags'], six.string_types):
        grains['cpu_flags'] = grains['cpu_flags'].split(' ')

    if osdata['kernel'] == 'NetBSD':
        grains['cpu_flags'] = []
        for line in __salt__['cmd.run']('cpuctl identify 0').splitlines():
            cpu_match = re.match(r'cpu[0-9]:\ features[0-9]?\ .+<(.+)>', line)
            if cpu_match:
                flag = cpu_match.group(1).split(',')
                grains['cpu_flags'].extend(flag)

    if osdata['kernel'] == 'FreeBSD' and os.path.isfile('/var/run/dmesg.boot'):
        grains['cpu_flags'] = []
        # TODO: at least it needs to be tested for BSD other then FreeBSD
        with salt.utils.fopen('/var/run/dmesg.boot', 'r') as _fp:
            cpu_here = False
            for line in _fp:
                if line.startswith('CPU: '):
                    cpu_here = True  # starts CPU descr
                    continue
                if cpu_here:
                    if not line.startswith(' '):
                        break  # game over
                    if 'Features' in line:
                        start = line.find('<')
                        end = line.find('>')
                        if start > 0 and end > 0:
                            flag = line[start + 1:end].split(',')
                            grains['cpu_flags'].extend(flag)
    try:
        grains['num_cpus'] = int(grains['num_cpus'])
    except ValueError:
        grains['num_cpus'] = 1

    return grains


def _sunos_cpudata():
    '''
    Return the CPU information for Solaris-like systems
    '''
    # Provides:
    #   cpuarch
    #   num_cpus
    #   cpu_model
    #   cpu_flags
    grains = {}
    grains['cpu_flags'] = []

    grains['cpuarch'] = __salt__['cmd.run']('uname -p')
    psrinfo = '/usr/sbin/psrinfo 2>/dev/null'
    grains['num_cpus'] = len(__salt__['cmd.run'](psrinfo, python_shell=True).splitlines())
    kstat_info = 'kstat -p cpu_info:0:*:brand'
    for line in __salt__['cmd.run'](kstat_info).splitlines():
        match = re.match(r'(\w+:\d+:\w+\d+:\w+)\s+(.+)', line)
        if match:
            grains['cpu_model'] = match.group(2)
    isainfo = 'isainfo -n -v'
    for line in __salt__['cmd.run'](isainfo).splitlines():
        match = re.match(r'^\s+(.+)', line)
        if match:
            cpu_flags = match.group(1).split()
            grains['cpu_flags'].extend(cpu_flags)

    return grains


def _memdata(osdata):
    '''
    Gather information about the system memory
    '''
    # Provides:
    #   mem_total
    grains = {'mem_total': 0}
    if osdata['kernel'] == 'Linux':
        meminfo = '/proc/meminfo'

        if os.path.isfile(meminfo):
            with salt.utils.fopen(meminfo, 'r') as ifile:
                for line in ifile:
                    comps = line.rstrip('\n').split(':')
                    if not len(comps) > 1:
                        continue
                    if comps[0].strip() == 'MemTotal':
                        grains['mem_total'] = int(comps[1].split()[0]) / 1024
    elif osdata['kernel'] in ('FreeBSD', 'OpenBSD', 'NetBSD', 'Darwin'):
        sysctl = salt.utils.which('sysctl')
        if sysctl:
            if osdata['kernel'] == 'Darwin':
                mem = __salt__['cmd.run']('{0} -n hw.memsize'.format(sysctl))
            else:
                mem = __salt__['cmd.run']('{0} -n hw.physmem'.format(sysctl))
            if osdata['kernel'] == 'NetBSD' and mem.startswith('-'):
                mem = __salt__['cmd.run']('{0} -n hw.physmem64'.format(sysctl))
            grains['mem_total'] = int(mem) / 1024 / 1024
    elif osdata['kernel'] == 'SunOS':
        prtconf = '/usr/sbin/prtconf 2>/dev/null'
        for line in __salt__['cmd.run'](prtconf, python_shell=True).splitlines():
            comps = line.split(' ')
            if comps[0].strip() == 'Memory' and comps[1].strip() == 'size:':
                grains['mem_total'] = int(comps[2].strip())
    elif osdata['kernel'] == 'Windows' and HAS_WMI:
        with salt.utils.winapi.Com():
            wmi_c = wmi.WMI()
            # this is a list of each stick of ram in a system
            # WMI returns it as the string value of the number of bytes
            tot_bytes = sum([int(x.Capacity) for x in wmi_c.Win32_PhysicalMemory()], 0)
            # return memory info in gigabytes
            grains['mem_total'] = int(tot_bytes / (1024 ** 2))
    return grains


def _windows_virtual(osdata):
    '''
    Returns what type of virtual hardware is under the hood, kvm or physical
    '''
    # Provides:
    #   virtual
    #   virtual_subtype
    grains = dict()
    if osdata['kernel'] != 'Windows':
        return grains

    if 'QEMU' in osdata.get('manufacturer', ''):
        # FIXME: Make this detect between kvm or qemu
        grains['virtual'] = 'kvm'
    if 'Bochs' in osdata.get('manufacturer', ''):
        grains['virtual'] = 'kvm'
    # Product Name: (oVirt) www.ovirt.org
    # Red Hat Community virtualization Project based on kvm
    elif 'oVirt' in osdata.get('productname', ''):
        grains['virtual'] = 'kvm'
        grains['virtual_subtype'] = 'oVirt'
    # Red Hat Enterprise Virtualization
    elif 'RHEV Hypervisor' in osdata.get('productname', ''):
        grains['virtual'] = 'kvm'
        grains['virtual_subtype'] = 'rhev'
    # Product Name: VirtualBox
    elif 'VirtualBox' in osdata.get('productname', ''):
        grains['virtual'] = 'VirtualBox'
    # Product Name: VMware Virtual Platform
    elif 'VMware Virtual Platform' in osdata.get('productname', ''):
        grains['virtual'] = 'VMware'
    # Manufacturer: Microsoft Corporation
    # Product Name: Virtual Machine
    elif 'Microsoft' in osdata.get('manufacturer', '') and \
         'Virtual Machine' in osdata.get('productname', ''):
        grains['virtual'] = 'VirtualPC'
    # Manufacturer: Parallels Software International Inc.
    elif 'Parallels Software' in osdata.get('manufacturer'):
        grains['virtual'] = 'Parallels'
    return grains


def _virtual(osdata):
    '''
    Returns what type of virtual hardware is under the hood, kvm or physical
    '''
    # This is going to be a monster, if you are running a vm you can test this
    # grain with please submit patches!
    # Provides:
    #   virtual
    #   virtual_subtype
    grains = {'virtual': 'physical'}

    # Skip the below loop on platforms which have none of the desired cmds
    # This is a temporary measure until we can write proper virtual hardware
    # detection.
    skip_cmds = ('AIX',)

    # list of commands to be executed to determine the 'virtual' grain
    _cmds = set()

    # test first for virt-what, which covers most of the desired functionality
    # on most platforms
    if not salt.utils.is_windows() and osdata['kernel'] not in skip_cmds:
        if salt.utils.which('virt-what'):
            _cmds = (['virt-what'])
        else:
            log.info('Please install "virt-what" to improve results of the "virtual" grain.')
    # Check if enable_lspci is True or False
    elif __opts__.get('enable_lspci', True) is False:
        _cmds = (['dmidecode', 'dmesg'])
    elif osdata['kernel'] in skip_cmds:
        _cmds = ()
    else:
        # /proc/bus/pci does not exists, lspci will fail
        if not os.path.exists('/proc/bus/pci'):
<<<<<<< HEAD
            _cmds = (['dmidecode', 'dmesg'])
        else:
            _cmds = (['dmidecode', 'lspci', 'dmesg'])
=======
            _cmds = ('dmidecode', 'dmesg', 'systemd-detect-virt', 'virt-what')
        else:
            _cmds = ('dmidecode', 'lspci', 'dmesg', 'systemd-detect-virt', 'virt-what')

>>>>>>> d329f100
    failed_commands = set()
    for command in _cmds:
        args = []
        if osdata['kernel'] == 'Darwin':
            command = 'system_profiler'
            args = ['SPDisplaysDataType']

        cmd = salt.utils.which(command)

        if not cmd:
            continue

        cmd = '{0} {1}'.format(command, ' '.join(args))

        ret = __salt__['cmd.run_all'](cmd)

        if ret['retcode'] > 0:
            if salt.log.is_logging_configured():
                if salt.utils.is_windows():
                    continue
                failed_commands.add(command)
            continue

        output = ret['stdout']
        if command == "system_profiler":
            macoutput = output.lower()
            if '0x1ab8' in macoutput:
                grains['virtual'] = 'Parallels'
            if 'parallels' in macoutput:
                grains['virtual'] = 'Parallels'
            if 'vmware' in macoutput:
                grains['virtual'] = 'VMware'
            if '0x15ad' in macoutput:
                grains['virtual'] = 'VMware'
            if 'virtualbox' in macoutput:
                grains['virtual'] = 'VirtualBox'
            # Break out of the loop so the next log message is not issued
            break
        elif command == 'systemd-detect-virt':
            if output in ('qemu', 'kvm', 'oracle', 'xen', 'bochs', 'chroot', 'uml', 'systemd-nspawn'):
                grains['virtual'] = output
                break
            elif 'vmware' in output:
                grains['virtual'] = 'VMWare'
                break
            elif 'microsoft' in output:
                grains['virtual'] = 'VirtualPC'
                break
            elif 'lxc' in output:
                grains['virtual'] = 'LXC'
                break
            elif 'systemd-nspawn' in output:
                grains['virtual'] = 'LXC'
                break
        elif command == 'virt-what':
            if output in ('kvm', 'qemu', 'uml', 'xen'):
                grains['virtual'] = output
                break
            elif 'vmware' in output:
                grains['virtual'] = 'VMWare'
                break
            elif 'parallels' in output:
                grains['virtual'] = 'Parallels'
                break
            elif 'hyperv' in output:
                grains['virtual'] = 'HyperV'
                break
        elif command == 'dmidecode' or command == 'dmesg':
            # Product Name: VirtualBox
            if 'Vendor: QEMU' in output:
                # FIXME: Make this detect between kvm or qemu
                grains['virtual'] = 'kvm'
            if 'Manufacturer: QEMU' in output:
                grains['virtual'] = 'kvm'
            if 'Vendor: Bochs' in output:
                grains['virtual'] = 'kvm'
            if 'BHYVE  BVXSDT' in output:
                grains['virtual'] = 'bhyve'
            # Product Name: (oVirt) www.ovirt.org
            # Red Hat Community virtualization Project based on kvm
            elif 'Manufacturer: oVirt' in output:
                grains['virtual'] = 'kvm'
                grains['virtual_subtype'] = 'ovirt'
            # Red Hat Enterprise Virtualization
            elif 'Product Name: RHEV Hypervisor' in output:
                grains['virtual'] = 'kvm'
                grains['virtual_subtype'] = 'rhev'
            elif 'VirtualBox' in output:
                grains['virtual'] = 'VirtualBox'
            # Product Name: VMware Virtual Platform
            elif 'VMware' in output:
                grains['virtual'] = 'VMware'
            # Manufacturer: Microsoft Corporation
            # Product Name: Virtual Machine
            elif ': Microsoft' in output and 'Virtual Machine' in output:
                grains['virtual'] = 'VirtualPC'
            # Manufacturer: Parallels Software International Inc.
            elif 'Parallels Software' in output:
                grains['virtual'] = 'Parallels'
            elif 'Manufacturer: Google' in output:
                grains['virtual'] = 'kvm'
            # Break out of the loop, lspci parsing is not necessary
            break
        elif command == 'lspci':
            # dmidecode not available or the user does not have the necessary
            # permissions
            model = output.lower()
            if 'vmware' in model:
                grains['virtual'] = 'VMware'
            # 00:04.0 System peripheral: InnoTek Systemberatung GmbH
            #         VirtualBox Guest Service
            elif 'virtualbox' in model:
                grains['virtual'] = 'VirtualBox'
            elif 'qemu' in model:
                grains['virtual'] = 'kvm'
            elif 'virtio' in model:
                grains['virtual'] = 'kvm'
            # Break out of the loop so the next log message is not issued
            break
        elif command == 'virt-what':
            # if 'virt-what' returns nothing, it's either an undetected platform
            # so we default just as virt-what to 'physical', otherwise use the
            # platform detected/returned by virt-what
            if output:
                grains['virtual'] = output.lower()
            break
    else:
        if osdata['kernel'] in skip_cmds:
            log.warn(
                'The tools \'dmidecode\', \'lspci\' and \'dmesg\' failed to '
                'execute because they do not exist on the system of the user '
                'running this instance or the user does not have the '
                'necessary permissions to execute them. Grains output might '
                'not be accurate.'
            )

    choices = ('Linux', 'OpenBSD', 'HP-UX')
    isdir = os.path.isdir
    sysctl = salt.utils.which('sysctl')
    if osdata['kernel'] in choices:
        if os.path.isdir('/proc'):
            try:
                self_root = os.stat('/')
                init_root = os.stat('/proc/1/root/.')
                if self_root != init_root:
                    grains['virtual_subtype'] = 'chroot'
            except (IOError, OSError):
                pass
        if os.path.isfile('/proc/1/cgroup'):
            try:
                with salt.utils.fopen('/proc/1/cgroup', 'r') as fhr:
                    if ':/lxc/' in fhr.read():
                        grains['virtual_subtype'] = 'LXC'
                with salt.utils.fopen('/proc/1/cgroup', 'r') as fhr:
                    if ':/docker/' in fhr.read():
                        grains['virtual_subtype'] = 'Docker'
            except IOError:
                pass
        if isdir('/proc/vz'):
            if os.path.isfile('/proc/vz/version'):
                grains['virtual'] = 'openvzhn'
            elif os.path.isfile('/proc/vz/veinfo'):
                grains['virtual'] = 'openvzve'
                # a posteriori, it's expected for these to have failed:
                failed_commands.discard('lspci')
                failed_commands.discard('dmidecode')
        # Provide additional detection for OpenVZ
        if os.path.isfile('/proc/self/status'):
            with salt.utils.fopen('/proc/self/status') as status_file:
                vz_re = re.compile(r'^envID:\s+(\d+)$')
                for line in status_file:
                    vz_match = vz_re.match(line.rstrip('\n'))
                    if vz_match and int(vz_match.groups()[0]) != 0:
                        grains['virtual'] = 'openvzve'
                    elif vz_match and int(vz_match.groups()[0]) == 0:
                        grains['virtual'] = 'openvzhn'
        if isdir('/proc/sys/xen') or \
                isdir('/sys/bus/xen') or isdir('/proc/xen'):
            if os.path.isfile('/proc/xen/xsd_kva'):
                # Tested on CentOS 5.3 / 2.6.18-194.26.1.el5xen
                # Tested on CentOS 5.4 / 2.6.18-164.15.1.el5xen
                grains['virtual_subtype'] = 'Xen Dom0'
            else:
                if grains.get('productname', '') == 'HVM domU':
                    # Requires dmidecode!
                    grains['virtual_subtype'] = 'Xen HVM DomU'
                elif os.path.isfile('/proc/xen/capabilities') and \
                        os.access('/proc/xen/capabilities', os.R_OK):
                    with salt.utils.fopen('/proc/xen/capabilities') as fhr:
                        if 'control_d' not in fhr.read():
                            # Tested on CentOS 5.5 / 2.6.18-194.3.1.el5xen
                            grains['virtual_subtype'] = 'Xen PV DomU'
                        else:
                            # Shouldn't get to this, but just in case
                            grains['virtual_subtype'] = 'Xen Dom0'
                # Tested on Fedora 10 / 2.6.27.30-170.2.82 with xen
                # Tested on Fedora 15 / 2.6.41.4-1 without running xen
                elif isdir('/sys/bus/xen'):
                    if 'xen:' in __salt__['cmd.run']('dmesg').lower():
                        grains['virtual_subtype'] = 'Xen PV DomU'
                    elif os.listdir('/sys/bus/xen/drivers'):
                        # An actual DomU will have several drivers
                        # whereas a paravirt ops kernel will  not.
                        grains['virtual_subtype'] = 'Xen PV DomU'
            # If a Dom0 or DomU was detected, obviously this is xen
            if 'dom' in grains.get('virtual_subtype', '').lower():
                grains['virtual'] = 'xen'
        if os.path.isfile('/proc/cpuinfo'):
            with salt.utils.fopen('/proc/cpuinfo', 'r') as fhr:
                if 'QEMU Virtual CPU' in fhr.read():
                    grains['virtual'] = 'kvm'
    elif osdata['kernel'] == 'FreeBSD':
        kenv = salt.utils.which('kenv')
        if kenv:
            product = __salt__['cmd.run'](
                '{0} smbios.system.product'.format(kenv)
            )
            maker = __salt__['cmd.run'](
                '{0} smbios.system.maker'.format(kenv)
            )
            if product.startswith('VMware'):
                grains['virtual'] = 'VMware'
            if maker.startswith('Xen'):
                grains['virtual_subtype'] = '{0} {1}'.format(maker, product)
                grains['virtual'] = 'xen'
            if maker.startswith('Microsoft') and product.startswith('Virtual'):
                grains['virtual'] = 'VirtualPC'
            if maker.startswith('OpenStack'):
                grains['virtual'] = 'OpenStack'
            if maker.startswith('Bochs'):
                grains['virtual'] = 'kvm'
        if sysctl:
            model = __salt__['cmd.run']('{0} hw.model'.format(sysctl))
            jail = __salt__['cmd.run'](
                '{0} -n security.jail.jailed'.format(sysctl)
            )
            if jail == '1':
                grains['virtual_subtype'] = 'jail'
            if 'QEMU Virtual CPU' in model:
                grains['virtual'] = 'kvm'
    elif osdata['kernel'] == 'SunOS':
        # Check if it's a "regular" zone. (i.e. Solaris 10/11 zone)
        zonename = salt.utils.which('zonename')
        if zonename:
            zone = __salt__['cmd.run']('{0}'.format(zonename))
            if zone != 'global':
                grains['virtual'] = 'zone'
                if osdata['os'] == 'SmartOS':
                    grains.update(_smartos_zone_data())
        # Check if it's a branded zone (i.e. Solaris 8/9 zone)
        if isdir('/.SUNWnative'):
            grains['virtual'] = 'zone'
    elif osdata['kernel'] == 'NetBSD':
        if sysctl:
            if 'QEMU Virtual CPU' in __salt__['cmd.run'](
                    '{0} -n machdep.cpu_brand'.format(sysctl)):
                grains['virtual'] = 'kvm'
            elif 'invalid' not in __salt__['cmd.run'](
                    '{0} -n machdep.xen.suspend'.format(sysctl)):
                grains['virtual'] = 'Xen PV DomU'
            elif 'VMware' in __salt__['cmd.run'](
                    '{0} -n machdep.dmi.system-vendor'.format(sysctl)):
                grains['virtual'] = 'VMware'
            # NetBSD has Xen dom0 support
            elif __salt__['cmd.run'](
                    '{0} -n machdep.idle-mechanism'.format(sysctl)) == 'xen':
                if os.path.isfile('/var/run/xenconsoled.pid'):
                    grains['virtual_subtype'] = 'Xen Dom0'

    for command in failed_commands:
        log.warn(
            'Although {0!r} was found in path, the current user '
            'cannot execute it. Grains output might not be '
            'accurate.'.format(command)
        )
    return grains


def _ps(osdata):
    '''
    Return the ps grain
    '''
    grains = {}
    bsd_choices = ('FreeBSD', 'NetBSD', 'OpenBSD', 'MacOS')
    if osdata['os'] in bsd_choices:
        grains['ps'] = 'ps auxwww'
    elif osdata['os_family'] == 'Solaris':
        grains['ps'] = '/usr/ucb/ps auxwww'
    elif osdata['os'] == 'Windows':
        grains['ps'] = 'tasklist.exe'
    elif osdata.get('virtual', '') == 'openvzhn':
        grains['ps'] = (
            'ps -fH -p $(grep -l \"^envID:[[:space:]]*0\\$\" '
            '/proc/[0-9]*/status | sed -e \"s=/proc/\\([0-9]*\\)/.*=\\1=\")  '
            '| awk \'{ $7=\"\"; print }\''
        )
    elif osdata['os_family'] == 'Debian':
        grains['ps'] = 'ps -efHww'
    else:
        grains['ps'] = 'ps -efH'
    return grains


def _windows_platform_data():
    '''
    Use the platform module for as much as we can.
    '''
    # Provides:
    #    osmanufacturer
    #    manufacturer
    #    productname
    #    biosversion
    #    serialnumber
    #    osfullname
    #    timezone
    #    windowsdomain
    #    motherboard.productname
    #    motherboard.serialnumber

    if not HAS_WMI:
        return {}

    with salt.utils.winapi.Com():
        wmi_c = wmi.WMI()
        # http://msdn.microsoft.com/en-us/library/windows/desktop/aa394102%28v=vs.85%29.aspx
        systeminfo = wmi_c.Win32_ComputerSystem()[0]
        # http://msdn.microsoft.com/en-us/library/windows/desktop/aa394239%28v=vs.85%29.aspx
        osinfo = wmi_c.Win32_OperatingSystem()[0]
        # http://msdn.microsoft.com/en-us/library/windows/desktop/aa394077(v=vs.85).aspx
        biosinfo = wmi_c.Win32_BIOS()[0]
        # http://msdn.microsoft.com/en-us/library/windows/desktop/aa394498(v=vs.85).aspx
        timeinfo = wmi_c.Win32_TimeZone()[0]

        # http://msdn.microsoft.com/en-us/library/windows/desktop/aa394072(v=vs.85).aspx
        motherboard = {}
        motherboard['product'] = None
        motherboard['serial'] = None
        try:
            motherboardinfo = wmi_c.Win32_BaseBoard()[0]
            motherboard['product'] = motherboardinfo.Product
            motherboard['serial'] = motherboardinfo.SerialNumber
        except IndexError:
            log.debug('Motherboard info not available on this sytem')

        # the name of the OS comes with a bunch of other data about the install
        # location. For example:
        # 'Microsoft Windows Server 2008 R2 Standard |C:\\Windows|\\Device\\Harddisk0\\Partition2'
        (osfullname, _) = osinfo.Name.split('|', 1)
        osfullname = osfullname.strip()

        grains = {
            'osmanufacturer': osinfo.Manufacturer,
            'manufacturer': systeminfo.Manufacturer,
            'productname': systeminfo.Model,
            # bios name had a bunch of whitespace appended to it in my testing
            # 'PhoenixBIOS 4.0 Release 6.0     '
            'biosversion': biosinfo.Name.strip(),
            'serialnumber': biosinfo.SerialNumber,
            'osfullname': osfullname,
            'timezone': timeinfo.Description,
            'windowsdomain': systeminfo.Domain,
            'motherboard': {
                'productname': motherboard['product'],
                'serialnumber': motherboard['serial']
            }
        }

        # test for virtualized environments
        # I only had VMware available so the rest are unvalidated
        if 'VRTUAL' in biosinfo.Version:  # (not a typo)
            grains['virtual'] = 'HyperV'
        elif 'A M I' in biosinfo.Version:
            grains['virtual'] = 'VirtualPC'
        elif 'VMware' in systeminfo.Model:
            grains['virtual'] = 'VMware'
        elif 'VirtualBox' in systeminfo.Model:
            grains['virtual'] = 'VirtualBox'
        elif 'Xen' in biosinfo.Version:
            grains['virtual'] = 'Xen'
            if 'HVM domU' in systeminfo.Model:
                grains['virtual_subtype'] = 'HVM domU'
        elif 'OpenStack' in systeminfo.Model:
            grains['virtual'] = 'OpenStack'

    return grains


def id_():
    '''
    Return the id
    '''
    return {'id': __opts__.get('id', '')}

_REPLACE_LINUX_RE = re.compile(r'linux', re.IGNORECASE)

# This maps (at most) the first ten characters (no spaces, lowercased) of
# 'osfullname' to the 'os' grain that Salt traditionally uses.
# Please see os_data() and _supported_dists.
# If your system is not detecting properly it likely needs an entry here.
_OS_NAME_MAP = {
    'redhatente': 'RedHat',
    'gentoobase': 'Gentoo',
    'archarm': 'Arch ARM',
    'arch': 'Arch',
    'debian': 'Debian',
    'debiangnu/': 'Debian',
    'raspbiangn': 'Raspbian',
    'fedoraremi': 'Fedora',
    'amazonami': 'Amazon',
    'alt': 'ALT',
    'enterprise': 'OEL',
    'oracleserv': 'OEL',
    'cloudserve': 'CloudLinux',
    'pidora': 'Fedora',
    'scientific': 'ScientificLinux',
    'synology': 'Synology'
}

# Map the 'os' grain to the 'os_family' grain
# These should always be capitalized entries as the lookup comes
# post-_OS_NAME_MAP. If your system is having trouble with detection, please
# make sure that the 'os' grain is capitalized and working correctly first.
_OS_FAMILY_MAP = {
    'Ubuntu': 'Debian',
    'Fedora': 'RedHat',
    'CentOS': 'RedHat',
    'GoOSe': 'RedHat',
    'Scientific': 'RedHat',
    'Amazon': 'RedHat',
    'CloudLinux': 'RedHat',
    'OVS': 'RedHat',
    'OEL': 'RedHat',
    'XCP': 'RedHat',
    'XenServer': 'RedHat',
    'Mandrake': 'Mandriva',
    'ESXi': 'VMWare',
    'Mint': 'Debian',
    'VMWareESX': 'VMWare',
    'Bluewhite64': 'Bluewhite',
    'Slamd64': 'Slackware',
    'SLES': 'Suse',
    'SUSE Enterprise Server': 'Suse',
    'SUSE  Enterprise Server': 'Suse',
    'SLED': 'Suse',
    'openSUSE': 'Suse',
    'SUSE': 'Suse',
    'Solaris': 'Solaris',
    'SmartOS': 'Solaris',
    'OpenIndiana Development': 'Solaris',
    'OpenIndiana': 'Solaris',
    'OpenSolaris Development': 'Solaris',
    'OpenSolaris': 'Solaris',
    'Arch ARM': 'Arch',
    'ALT': 'RedHat',
    'Trisquel': 'Debian',
    'GCEL': 'Debian',
    'Linaro': 'Debian',
    'elementary OS': 'Debian',
    'ScientificLinux': 'RedHat',
    'Raspbian': 'Debian'
}


def _linux_bin_exists(binary):
    '''
    Does a binary exist in linux (depends on which)
    '''
    return __salt__['cmd.retcode'](
        'which {0}'.format(binary)
    ) == 0


def _get_interfaces():
    '''
    Provide a dict of the connected interfaces and their ip addresses
    '''

    global _INTERFACES
    if not _INTERFACES:
        _INTERFACES = salt.utils.network.interfaces()
    return _INTERFACES


def os_data():
    '''
    Return grains pertaining to the operating system
    '''
    grains = {
        'num_gpus': 0,
        'gpus': [],
        }

    # Windows Server 2008 64-bit
    # ('Windows', 'MINIONNAME', '2008ServerR2', '6.1.7601', 'AMD64',
    #  'Intel64 Fam ily 6 Model 23 Stepping 6, GenuineIntel')
    # Ubuntu 10.04
    # ('Linux', 'MINIONNAME', '2.6.32-38-server',
    # '#83-Ubuntu SMP Wed Jan 4 11:26:59 UTC 2012', 'x86_64', '')

    # pylint: disable=unpacking-non-sequence
    (grains['kernel'], grains['nodename'],
     grains['kernelrelease'], version, grains['cpuarch'], _) = platform.uname()
    # pylint: enable=unpacking-non-sequence

    if salt.utils.is_windows():
        grains['osrelease'] = grains['kernelrelease']
        grains['osversion'] = grains['kernelrelease'] = version
        grains['os'] = 'Windows'
        grains['os_family'] = 'Windows'
        grains.update(_memdata(grains))
        grains.update(_windows_platform_data())
        grains.update(_windows_cpudata())
        grains.update(_windows_virtual(grains))
        grains.update(_ps(grains))
        return grains
    elif salt.utils.is_linux():
        # Add SELinux grain, if you have it
        if _linux_bin_exists('selinuxenabled'):
            grains['selinux'] = {}
            grains['selinux']['enabled'] = __salt__['cmd.retcode'](
                'selinuxenabled'
            ) == 0
            if _linux_bin_exists('getenforce'):
                grains['selinux']['enforced'] = __salt__['cmd.run'](
                    'getenforce'
                ).strip()

        # Add systemd grain, if you have it
        if _linux_bin_exists('systemctl') and _linux_bin_exists('localectl'):
            grains['systemd'] = {}
            systemd_info = __salt__['cmd.run'](
                'systemctl --version'
            ).splitlines()
            grains['systemd']['version'] = systemd_info[0].split()[1]
            grains['systemd']['features'] = systemd_info[1]

        # Add init grain
        grains['init'] = 'unknown'
        try:
            os.stat('/run/systemd/system')
            grains['init'] = 'systemd'
        except OSError:
            with salt.utils.fopen('/proc/1/cmdline') as fhr:
                init_cmdline = fhr.read().replace('\x00', ' ').split()
                init_bin = salt.utils.which(init_cmdline[0])
                supported_inits = ('upstart', 'sysvinit', 'systemd')
                edge_len = max(len(x) for x in supported_inits) - 1
                buf_size = __opts__['file_buffer_size']
                try:
                    with open(init_bin, 'rb') as fp_:
                        buf = True
                        edge = ''
                        while buf:
                            buf = edge + fp_.read(buf_size).lower()
                            for item in supported_inits:
                                if item in buf:
                                    grains['init'] = item
                                    buf = ''
                                    break
                            edge = buf[-edge_len:]
                except (IOError, OSError) as exc:
                    log.error(
                        'Unable to read from init_bin ({0}): {1}'
                        .format(init_bin, exc)
                    )

        # Add lsb grains on any distro with lsb-release
        try:
            import lsb_release  # pylint: disable=import-error
            release = lsb_release.get_distro_information()
            for key, value in six.iteritems(release):
                key = key.lower()
                lsb_param = 'lsb_{0}{1}'.format(
                    '' if key.startswith('distrib_') else 'distrib_',
                    key
                )
                grains[lsb_param] = value
        except ImportError:
            # if the python library isn't available, default to regex
            if os.path.isfile('/etc/lsb-release'):
                # Matches any possible format:
                #     DISTRIB_ID="Ubuntu"
                #     DISTRIB_ID='Mageia'
                #     DISTRIB_ID=Fedora
                #     DISTRIB_RELEASE='10.10'
                #     DISTRIB_CODENAME='squeeze'
                #     DISTRIB_DESCRIPTION='Ubuntu 10.10'
                regex = re.compile((
                    '^(DISTRIB_(?:ID|RELEASE|CODENAME|DESCRIPTION))=(?:\'|")?'
                    '([\\w\\s\\.-_]+)(?:\'|")?'
                ))
                with salt.utils.fopen('/etc/lsb-release') as ifile:
                    for line in ifile:
                        match = regex.match(line.rstrip('\n'))
                        if match:
                            # Adds:
                            #   lsb_distrib_{id,release,codename,description}
                            grains[
                                'lsb_{0}'.format(match.groups()[0].lower())
                            ] = match.groups()[1].rstrip()
            elif os.path.isfile('/etc/os-release'):
                # Arch ARM Linux
                with salt.utils.fopen('/etc/os-release') as ifile:
                    # Imitate lsb-release
                    for line in ifile:
                        # NAME="Arch Linux ARM"
                        # ID=archarm
                        # ID_LIKE=arch
                        # PRETTY_NAME="Arch Linux ARM"
                        # ANSI_COLOR="0;36"
                        # HOME_URL="http://archlinuxarm.org/"
                        # SUPPORT_URL="https://archlinuxarm.org/forum"
                        # BUG_REPORT_URL=
                        #   "https://github.com/archlinuxarm/PKGBUILDs/issues"
                        regex = re.compile(
                            '^([\\w]+)=(?:\'|")?([\\w\\s\\.-_]+)(?:\'|")?'
                        )
                        match = regex.match(line.rstrip('\n'))
                        if match:
                            name, value = match.groups()
                            if name.lower() == 'name':
                                grains['lsb_distrib_id'] = value.strip()
            elif os.path.isfile('/etc/SuSE-release'):
                grains['lsb_distrib_id'] = 'SUSE'
                with salt.utils.fopen('/etc/SuSE-release') as fhr:
                    rel = re.sub("[^0-9]", "", fhr.read().split('\n')[1])
                with salt.utils.fopen('/etc/SuSE-release') as fhr:
                    patch = re.sub("[^0-9]", "", fhr.read().split('\n')[2])
                release = rel + " SP" + patch
                grains['lsb_distrib_release'] = release
                grains['lsb_distrib_codename'] = "n.a"
            elif os.path.isfile('/etc/altlinux-release'):
                # ALT Linux
                grains['lsb_distrib_id'] = 'altlinux'
                with salt.utils.fopen('/etc/altlinux-release') as ifile:
                    # This file is symlinked to from:
                    #     /etc/fedora-release
                    #     /etc/redhat-release
                    #     /etc/system-release
                    for line in ifile:
                        # ALT Linux Sisyphus (unstable)
                        comps = line.split()
                        if comps[0] == 'ALT':
                            grains['lsb_distrib_release'] = comps[2]
                            grains['lsb_distrib_codename'] = \
                                comps[3].replace('(', '').replace(')', '')
            elif os.path.isfile('/etc/centos-release'):
                # CentOS Linux
                grains['lsb_distrib_id'] = 'CentOS'
                with salt.utils.fopen('/etc/centos-release') as ifile:
                    for line in ifile:
                        # Need to pull out the version and codename
                        # in the case of custom content in /etc/centos-release
                        find_release = re.compile(r'\d+\.\d+')
                        find_codename = re.compile(r'(?<=\()(.*?)(?=\))')
                        release = find_release.search(line)
                        codename = find_codename.search(line)
                        if release is not None:
                            grains['lsb_distrib_release'] = release.group()
                        if codename is not None:
                            grains['lsb_distrib_codename'] = codename.group()
            elif os.path.isfile('/etc.defaults/VERSION') \
                    and os.path.isfile('/etc.defaults/synoinfo.conf'):
                grains['osfullname'] = 'Synology'
                with salt.utils.fopen('/etc.defaults/VERSION', 'r') as fp_:
                    synoinfo = {}
                    for line in fp_:
                        try:
                            key, val = line.rstrip('\n').split('=')
                        except ValueError:
                            continue
                        if key in ('majorversion', 'minorversion',
                                   'buildnumber'):
                            synoinfo[key] = val.strip('"')
                    if len(synoinfo) != 3:
                        log.warning(
                            'Unable to determine Synology version info. '
                            'Please report this, as it is likely a bug.'
                        )
                    else:
                        grains['osrelease'] = (
                            '{majorversion}.{minorversion}-{buildnumber}'
                            .format(**synoinfo)
                        )

        # Use the already intelligent platform module to get distro info
        # (though apparently it's not intelligent enough to strip quotes)
        (osname, osrelease, oscodename) = \
            [x.strip('"').strip("'") for x in
             platform.linux_distribution(supported_dists=_supported_dists)]
        # Try to assign these three names based on the lsb info, they tend to
        # be more accurate than what python gets from /etc/DISTRO-release.
        # It's worth noting that Ubuntu has patched their Python distribution
        # so that platform.linux_distribution() does the /etc/lsb-release
        # parsing, but we do it anyway here for the sake for full portability.
        if 'osfullname' not in grains:
            grains['osfullname'] = \
                grains.get('lsb_distrib_id', osname).strip()
        if 'osrelease' not in grains:
            grains['osrelease'] = \
                grains.get('lsb_distrib_release', osrelease).strip()
        grains['oscodename'] = grains.get('lsb_distrib_codename',
                                          oscodename).strip()
        distroname = _REPLACE_LINUX_RE.sub('', grains['osfullname']).strip()
        # return the first ten characters with no spaces, lowercased
        shortname = distroname.replace(' ', '').lower()[:10]
        # this maps the long names from the /etc/DISTRO-release files to the
        # traditional short names that Salt has used.
        grains['os'] = _OS_NAME_MAP.get(shortname, distroname)
        grains.update(_linux_cpudata())
        grains.update(_linux_gpu_data())
    elif grains['kernel'] == 'SunOS':
        grains['os_family'] = 'Solaris'
        uname_v = __salt__['cmd.run']('uname -v')
        if 'joyent_' in uname_v:
            # See https://github.com/joyent/smartos-live/issues/224
            grains['os'] = grains['osfullname'] = 'SmartOS'
            grains['osrelease'] = uname_v
        elif os.path.isfile('/etc/release'):
            with salt.utils.fopen('/etc/release', 'r') as fp_:
                rel_data = fp_.read()
                try:
                    release_re = re.compile(
                        r'((?:Open)?Solaris|OpenIndiana) (Development)?'
                        r'\s*(\d+ \d+\/\d+|oi_\S+|snv_\S+)?'
                    )
                    osname, development, osrelease = \
                        release_re.search(rel_data).groups()
                except AttributeError:
                    # Set a blank osrelease grain and fallback to 'Solaris'
                    # as the 'os' grain.
                    grains['os'] = grains['osfullname'] = 'Solaris'
                    grains['osrelease'] = ''
                else:
                    if development is not None:
                        osname = ' '.join((osname, development))
                    grains['os'] = grains['osfullname'] = osname
                    grains['osrelease'] = osrelease

        grains.update(_sunos_cpudata())
    elif grains['kernel'] == 'VMkernel':
        grains['os'] = 'ESXi'
    elif grains['kernel'] == 'Darwin':
        osrelease = __salt__['cmd.run']('sw_vers -productVersion')
        grains['os'] = 'MacOS'
        grains['osrelease'] = osrelease
        grains.update(_bsd_cpudata(grains))
        grains.update(_osx_gpudata())
    else:
        grains['os'] = grains['kernel']
    if grains['kernel'] in ('FreeBSD', 'OpenBSD', 'NetBSD'):
        grains.update(_bsd_cpudata(grains))
        grains['osrelease'] = grains['kernelrelease'].split('-')[0]
        if grains['kernel'] == 'NetBSD':
            grains.update(_netbsd_gpu_data())
    if not grains['os']:
        grains['os'] = 'Unknown {0}'.format(grains['kernel'])
        grains['os_family'] = 'Unknown'
    else:
        # this assigns family names based on the os name
        # family defaults to the os name if not found
        grains['os_family'] = _OS_FAMILY_MAP.get(grains['os'],
                                                 grains['os'])

    # Build the osarch grain. This grain will be used for platform-specific
    # considerations such as package management. Fall back to the CPU
    # architecture.
    if grains.get('os_family') == 'Debian':
        osarch = __salt__['cmd.run']('dpkg --print-architecture').strip()
    elif grains.get('os') == 'Fedora':
        osarch = __salt__['cmd.run']('rpm --eval %{_host_cpu}').strip()
    else:
        osarch = grains['cpuarch']
    grains['osarch'] = osarch

    grains.update(_memdata(grains))

    # Get the hardware and bios data
    grains.update(_hw_data(grains))

    # Load the virtual machine info
    grains.update(_virtual(grains))
    grains.update(_ps(grains))

    # Load additional OS family grains
    if grains['os_family'] == "RedHat":
        grains['osmajorrelease'] = grains['osrelease'].split('.', 1)[0]

        grains['osfinger'] = '{os}-{ver}'.format(
            os=grains['osfullname'],
            ver=grains['osrelease'].partition('.')[0])
    elif grains.get('osfullname') == 'Ubuntu':
        grains['osfinger'] = '{os}-{ver}'.format(
            os=grains['osfullname'],
            ver=grains['osrelease'])
    elif grains.get('osfullname') == "Debian":
        grains['osmajorrelease'] = grains['osrelease'].split('.', 1)[0]

        grains['osfinger'] = '{os}-{ver}'.format(
            os=grains['osfullname'],
            ver=grains['osrelease'].partition('.')[0])
    elif grains.get('os') in ('FreeBSD', 'OpenBSD', 'NetBSD'):
        grains['osmajorrelease'] = grains['osrelease'].split('.', 1)[0]

        grains['osfinger'] = '{os}-{ver}'.format(
            os=grains['os'],
            ver=grains['osrelease'])

    if grains.get('osrelease', ''):
        osrelease_info = grains['osrelease'].split('.')
        for idx, value in enumerate(osrelease_info):
            if not value.isdigit():
                continue
            osrelease_info[idx] = int(value)
        grains['osrelease_info'] = tuple(osrelease_info)

    return grains


def locale_info():
    '''
    Provides
        defaultlanguage
        defaultencoding
    '''
    grains = {}
    grains['locale_info'] = {}

    if 'proxyminion' in __opts__:
        return grains

    try:
        (
            grains['locale_info']['defaultlanguage'],
            grains['locale_info']['defaultencoding']
        ) = locale.getdefaultlocale()
    except Exception:
        # locale.getdefaultlocale can ValueError!! Catch anything else it
        # might do, per #2205
        grains['locale_info']['defaultlanguage'] = 'unknown'
        grains['locale_info']['defaultencoding'] = 'unknown'
    grains['locale_info']['detectedencoding'] = __salt_system_encoding__
    return grains


def hostname():
    '''
    Return fqdn, hostname, domainname
    '''
    # This is going to need some work
    # Provides:
    #   fqdn
    #   host
    #   localhost
    #   domain
    grains = {}

    if 'proxyminion' in __opts__:
        return grains

    grains['localhost'] = socket.gethostname()
    grains['fqdn'] = salt.utils.network.get_fqhostname()
    (grains['host'], grains['domain']) = grains['fqdn'].partition('.')[::2]
    return grains


def append_domain():
    '''
    Return append_domain if set
    '''

    grain = {}

    if 'proxyminion' in __opts__:
        return grain

    if 'append_domain' in __opts__:
        grain['append_domain'] = __opts__['append_domain']
    return grain


def ip4():
    '''
    Return a list of ipv4 addrs
    '''

    if 'proxyminion' in __opts__:
        return {}

    return {'ipv4': salt.utils.network.ip_addrs(include_loopback=True)}


def fqdn_ip4():
    '''
    Return a list of ipv4 addrs of fqdn
    '''

    if 'proxyminion' in __opts__:
        return {}

    try:
        info = socket.getaddrinfo(hostname()['fqdn'], None, socket.AF_INET)
        addrs = list(set(item[4][0] for item in info))
    except socket.error:
        addrs = []
    return {'fqdn_ip4': addrs}


def ip6():
    '''
    Return a list of ipv6 addrs
    '''

    if 'proxyminion' in __opts__:
        return {}

    return {'ipv6': salt.utils.network.ip_addrs6(include_loopback=True)}


def fqdn_ip6():
    '''
    Return a list of ipv6 addrs of fqdn
    '''

    if 'proxyminion' in __opts__:
        return {}

    try:
        info = socket.getaddrinfo(hostname()['fqdn'], None, socket.AF_INET6)
        addrs = list(set(item[4][0] for item in info))
    except socket.error:
        addrs = []
    return {'fqdn_ip6': addrs}


def ip_interfaces():
    '''
    Provide a dict of the connected interfaces and their ip addresses
    '''
    # Provides:
    #   ip_interfaces

    if 'proxyminion' in __opts__:
        return {}

    ret = {}
    ifaces = _get_interfaces()
    for face in ifaces:
        iface_ips = []
        for inet in ifaces[face].get('inet', []):
            if 'address' in inet:
                iface_ips.append(inet['address'])
        for inet in ifaces[face].get('inet6', []):
            if 'address' in inet:
                iface_ips.append(inet['address'])
        for secondary in ifaces[face].get('secondary', []):
            if 'address' in secondary:
                iface_ips.append(secondary['address'])
        ret[face] = iface_ips
    return {'ip_interfaces': ret}


def ip4_interfaces():
    '''
    Provide a dict of the connected interfaces and their ip4 addresses
    '''
    # Provides:
    #   ip_interfaces

    if 'proxyminion' in __opts__:
        return {}

    ret = {}
    ifaces = _get_interfaces()
    for face in ifaces:
        iface_ips = []
        for inet in ifaces[face].get('inet', []):
            if 'address' in inet:
                iface_ips.append(inet['address'])
        for secondary in ifaces[face].get('secondary', []):
            if 'address' in secondary:
                iface_ips.append(secondary['address'])
        ret[face] = iface_ips
    return {'ip4_interfaces': ret}


def ip6_interfaces():
    '''
    Provide a dict of the connected interfaces and their ip6 addresses
    '''
    # Provides:
    #   ip_interfaces

    if 'proxyminion' in __opts__:
        return {}

    ret = {}
    ifaces = _get_interfaces()
    for face in ifaces:
        iface_ips = []
        for inet in ifaces[face].get('inet6', []):
            if 'address' in inet:
                iface_ips.append(inet['address'])
        for secondary in ifaces[face].get('secondary', []):
            if 'address' in secondary:
                iface_ips.append(secondary['address'])
        ret[face] = iface_ips
    return {'ip6_interfaces': ret}


def hwaddr_interfaces():
    '''
    Provide a dict of the connected interfaces and their
    hw addresses (Mac Address)
    '''
    # Provides:
    #   hwaddr_interfaces
    ret = {}
    ifaces = _get_interfaces()
    for face in ifaces:
        if 'hwaddr' in ifaces[face]:
            ret[face] = ifaces[face]['hwaddr']
    return {'hwaddr_interfaces': ret}


def get_machine_id():
    '''
    Provide the machine-id
    '''
    # Provides:
    #   machine-id
    locations = ['/etc/machine-id', '/var/lib/dbus/machine-id']
    existing_locations = [loc for loc in locations if os.path.exists(loc)]
    if not existing_locations:
        return {}
    else:
        with salt.utils.fopen(existing_locations[0]) as machineid:
            return {'machine_id': machineid.read().strip()}


def path():
    '''
    Return the path
    '''
    # Provides:
    #   path
    return {'path': os.environ.get('PATH', '').strip()}


def pythonversion():
    '''
    Return the Python version
    '''
    # Provides:
    #   pythonversion
    return {'pythonversion': list(sys.version_info)}


def pythonpath():
    '''
    Return the Python path
    '''
    # Provides:
    #   pythonpath
    return {'pythonpath': sys.path}


def pythonexecutable():
    '''
    Return the python executable in use
    '''
    # Provides:
    #   pythonexecutable
    return {'pythonexecutable': sys.executable}


def saltpath():
    '''
    Return the path of the salt module
    '''
    # Provides:
    #   saltpath
    salt_path = os.path.abspath(os.path.join(__file__, os.path.pardir))
    return {'saltpath': os.path.dirname(salt_path)}


def saltversion():
    '''
    Return the version of salt
    '''
    # Provides:
    #   saltversion
    from salt.version import __version__
    return {'saltversion': __version__}


def zmqversion():
    '''
    Return the zeromq version
    '''
    # Provides:
    #   zmqversion
    try:
        import zmq
        return {'zmqversion': zmq.zmq_version()}  # pylint: disable=no-member
    except ImportError:
        return {}


def saltversioninfo():
    '''
    Return the version_info of salt

     .. versionadded:: 0.17.0
    '''
    # Provides:
    #   saltversioninfo
    from salt.version import __version_info__
    return {'saltversioninfo': __version_info__}


# Relatively complex mini-algorithm to iterate over the various
# sections of dmidecode output and return matches for  specific
# lines containing data we want, but only in the right section.
def _dmidecode_data(regex_dict):
    '''
    Parse the output of dmidecode in a generic fashion that can
    be used for the multiple system types which have dmidecode.
    '''
    ret = {}

    if 'proxyminion' in __opts__:
        return {}

    # No use running if dmidecode/smbios isn't in the path
    if salt.utils.which('dmidecode'):
        out = __salt__['cmd.run']('dmidecode')
    elif salt.utils.which('smbios'):
        out = __salt__['cmd.run']('smbios')
    else:
        log.debug(
            'The `dmidecode` binary is not available on the system. GPU '
            'grains will not be available.'
        )
        return ret

    for section in regex_dict:
        section_found = False

        # Look at every line for the right section
        for line in out.splitlines():
            if not line:
                continue
            # We've found it, woohoo!
            if re.match(section, line):
                section_found = True
                continue
            if not section_found:
                continue

            # Now that a section has been found, find the data
            for item in regex_dict[section]:
                # Examples:
                #    Product Name: 64639SU
                #    Version: 7LETC1WW (2.21 )
                regex = re.compile(r'\s+{0}\s+(.*)$'.format(item))
                grain = regex_dict[section][item]
                # Skip to the next iteration if this grain
                # has been found in the dmidecode output.
                if grain in ret:
                    continue

                match = regex.match(line)

                # Finally, add the matched data to the grains returned
                if match:
                    ret[grain] = match.group(1).strip()
    return ret


def _hw_data(osdata):
    '''
    Get system specific hardware data from dmidecode

    Provides
        biosversion
        productname
        manufacturer
        serialnumber
        biosreleasedate

    .. versionadded:: 0.9.5
    '''

    if 'proxyminion' in __opts__:
        return {}

    grains = {}
    # TODO: *BSD dmidecode output
    if osdata['kernel'] == 'Linux':
        linux_dmi_regex = {
            'BIOS [Ii]nformation': {
                '[Vv]ersion:': 'biosversion',
                '[Rr]elease [Dd]ate:': 'biosreleasedate',
            },
            '[Ss]ystem [Ii]nformation': {
                'Manufacturer:': 'manufacturer',
                'Product(?: Name)?:': 'productname',
                'Serial Number:': 'serialnumber',
            },
        }
        grains.update(_dmidecode_data(linux_dmi_regex))
    elif osdata['kernel'] == 'SunOS':
        sunos_dmi_regex = {
            r'(.+)SMB_TYPE_BIOS\s\(BIOS [Ii]nformation\)': {
                '[Vv]ersion [Ss]tring:': 'biosversion',
                '[Rr]elease [Dd]ate:': 'biosreleasedate',
            },
            r'(.+)SMB_TYPE_SYSTEM\s\([Ss]ystem [Ii]nformation\)': {
                'Manufacturer:': 'manufacturer',
                'Product(?: Name)?:': 'productname',
                'Serial Number:': 'serialnumber',
            },
        }
        grains.update(_dmidecode_data(sunos_dmi_regex))
    # On FreeBSD /bin/kenv (already in base system)
    # can be used instead of dmidecode
    elif osdata['kernel'] == 'FreeBSD':
        kenv = salt.utils.which('kenv')
        if kenv:
            # In theory, it will be easier to add new fields to this later
            fbsd_hwdata = {
                'biosversion': 'smbios.bios.version',
                'manufacturer': 'smbios.system.maker',
                'serialnumber': 'smbios.system.serial',
                'productname': 'smbios.system.product',
                'biosreleasedate': 'smbios.bios.reldate',
            }
            for key, val in six.iteritems(fbsd_hwdata):
                grains[key] = __salt__['cmd.run']('{0} {1}'.format(kenv, val))
    elif osdata['kernel'] == 'OpenBSD':
        sysctl = salt.utils.which('sysctl')
        hwdata = {'biosversion': 'hw.version',
                  'manufacturer': 'hw.vendor',
                  'productname': 'hw.product',
                  'serialnumber': 'hw.serialno'}
        for key, oid in six.iteritems(hwdata):
            value = __salt__['cmd.run']('{0} -n {1}'.format(sysctl, oid))
            if not value.endswith(' value is not available'):
                grains[key] = value
    elif osdata['kernel'] == 'NetBSD':
        sysctl = salt.utils.which('sysctl')
        nbsd_hwdata = {
            'biosversion': 'machdep.dmi.board-version',
            'manufacturer': 'machdep.dmi.system-vendor',
            'serialnumber': 'machdep.dmi.system-serial',
            'productname': 'machdep.dmi.system-product',
            'biosreleasedate': 'machdep.dmi.bios-date',
        }
        for key, oid in six.iteritems(nbsd_hwdata):
            result = __salt__['cmd.run_all']('{0} -n {1}'.format(sysctl, oid))
            if result['retcode'] == 0:
                grains[key] = result['stdout']

    return grains


def _smartos_zone_data():
    '''
    Return useful information from a SmartOS zone
    '''
    # Provides:
    #   pkgsrcversion
    #   imageversion
    #   pkgsrcpath
    #   zonename
    #   zoneid
    #   hypervisor_uuid
    #   datacenter

    if 'proxyminion' in __opts__:
        return {}

    grains = {}

    pkgsrcversion = re.compile('^release:\\s(.+)')
    imageversion = re.compile('Image:\\s(.+)')
    pkgsrcpath = re.compile('PKG_PATH=(.+)')
    if os.path.isfile('/etc/pkgsrc_version'):
        with salt.utils.fopen('/etc/pkgsrc_version', 'r') as fp_:
            for line in fp_:
                match = pkgsrcversion.match(line)
                if match:
                    grains['pkgsrcversion'] = match.group(1)
    if os.path.isfile('/etc/product'):
        with salt.utils.fopen('/etc/product', 'r') as fp_:
            for line in fp_:
                match = imageversion.match(line)
                if match:
                    grains['imageversion'] = match.group(1)
    if os.path.isfile('/opt/local/etc/pkg_install.conf'):
        with salt.utils.fopen('/opt/local/etc/pkg_install.conf', 'r') as fp_:
            for line in fp_:
                match = pkgsrcpath.match(line)
                if match:
                    grains['pkgsrcpath'] = match.group(1)
    if 'pkgsrcversion' not in grains:
        grains['pkgsrcversion'] = 'Unknown'
    if 'imageversion' not in grains:
        grains['imageversion'] = 'Unknown'
    if 'pkgsrcpath' not in grains:
        grains['pkgsrcpath'] = 'Unknown'

    grains['zonename'] = __salt__['cmd.run']('zonename')
    grains['zoneid'] = __salt__['cmd.run']('zoneadm list -p | awk -F: \'{ print $1 }\'', python_shell=True)
    grains['hypervisor_uuid'] = __salt__['cmd.run']('mdata-get sdc:server_uuid')
    grains['datacenter'] = __salt__['cmd.run']('mdata-get sdc:datacenter_name')
    if "FAILURE" in grains['datacenter'] or "No metadata" in grains['datacenter']:
        grains['datacenter'] = "Unknown"

    return grains


def get_server_id():
    '''
    Provides an integer based on the FQDN of a machine.
    Useful as server-id in MySQL replication or anywhere else you'll need an ID
    like this.
    '''
    # Provides:
    #   server_id

    if 'proxyminion' in __opts__:
        return {}
    return {'server_id': abs(hash(__opts__.get('id', '')) % (2 ** 31))}


def get_master():
    '''
    Provides the minion with the name of its master.
    This is useful in states to target other services running on the master.
    '''
    # Provides:
    #   master
    return {'master': __opts__.get('master', '')}

# vim: tabstop=4 expandtab shiftwidth=4 softtabstop=4<|MERGE_RESOLUTION|>--- conflicted
+++ resolved
@@ -486,16 +486,11 @@
     else:
         # /proc/bus/pci does not exists, lspci will fail
         if not os.path.exists('/proc/bus/pci'):
-<<<<<<< HEAD
-            _cmds = (['dmidecode', 'dmesg'])
-        else:
-            _cmds = (['dmidecode', 'lspci', 'dmesg'])
-=======
             _cmds = ('dmidecode', 'dmesg', 'systemd-detect-virt', 'virt-what')
         else:
-            _cmds = ('dmidecode', 'lspci', 'dmesg', 'systemd-detect-virt', 'virt-what')
-
->>>>>>> d329f100
+            _cmds = ('dmidecode', 'lspci', 'dmesg',
+                     'systemd-detect-virt', 'virt-what')
+
     failed_commands = set()
     for command in _cmds:
         args = []
