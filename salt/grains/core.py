--- conflicted
+++ resolved
@@ -2389,11 +2389,7 @@
             if os.path.exists(contents_file):
                 try:
                     with salt.utils.files.fopen(contents_file, 'r') as ifile:
-<<<<<<< HEAD
-                        grains[key] = salt.utils.stringutils.to_unicode(ifile.read().strip())
-=======
                         grains[key] = salt.utils.stringutils.to_unicode(ifile.read().strip(), errors='replace')
->>>>>>> e1dd10be
                         if key == 'uuid':
                             grains['uuid'] = grains['uuid'].lower()
                 except (IOError, OSError) as err:
