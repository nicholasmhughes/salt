"""
Zeromq transport classes
"""

import asyncio
import asyncio.exceptions
import errno
import hashlib
import logging
import os
import signal
import sys
import threading
from random import randint

import tornado
import tornado.concurrent
import tornado.gen
import tornado.ioloop
import tornado.locks
import zmq.asyncio
import zmq.error
import zmq.eventloop.future
import zmq.eventloop.zmqstream

import salt.payload
import salt.transport.base
import salt.utils.files
import salt.utils.process
import salt.utils.stringutils
import salt.utils.zeromq
from salt._compat import ipaddress
from salt.exceptions import SaltException, SaltReqTimeoutError
from salt.utils.zeromq import LIBZMQ_VERSION_INFO, ZMQ_VERSION_INFO, zmq

try:
    import zmq.utils.monitor

    HAS_ZMQ_MONITOR = True
except ImportError:
    HAS_ZMQ_MONITOR = False


log = logging.getLogger(__name__)


def _get_master_uri(master_ip, master_port, source_ip=None, source_port=None):
    """
    Return the ZeroMQ URI to connect the Minion to the Master.
    It supports different source IP / port, given the ZeroMQ syntax:
    // Connecting using a IP address and bind to an IP address
    rc = zmq_connect(socket, "tcp://192.168.1.17:5555;192.168.1.1:5555"); assert (rc == 0);
    Source: http://api.zeromq.org/4-1:zmq-tcp
    """
    from salt.utils.network import ip_bracket

    master_uri = "tcp://{master_ip}:{master_port}".format(
        master_ip=ip_bracket(master_ip), master_port=master_port
    )

    if source_ip or source_port:
        if LIBZMQ_VERSION_INFO >= (4, 1, 6) and ZMQ_VERSION_INFO >= (16, 0, 1):
            # The source:port syntax for ZeroMQ has been added in libzmq 4.1.6
            # which is included in the pyzmq wheels starting with 16.0.1.
            if source_ip and source_port:
                master_uri = (
                    "tcp://{source_ip}:{source_port};{master_ip}:{master_port}".format(
                        source_ip=ip_bracket(source_ip),
                        source_port=source_port,
                        master_ip=ip_bracket(master_ip),
                        master_port=master_port,
                    )
                )
            elif source_ip and not source_port:
                master_uri = "tcp://{source_ip}:0;{master_ip}:{master_port}".format(
                    source_ip=ip_bracket(source_ip),
                    master_ip=ip_bracket(master_ip),
                    master_port=master_port,
                )
            elif source_port and not source_ip:
                ip_any = (
                    "0.0.0.0"
                    if ipaddress.ip_address(master_ip).version == 4
                    else ip_bracket("::")
                )
                master_uri = (
                    "tcp://{ip_any}:{source_port};{master_ip}:{master_port}".format(
                        ip_any=ip_any,
                        source_port=source_port,
                        master_ip=ip_bracket(master_ip),
                        master_port=master_port,
                    )
                )
        else:
            log.warning(
                "Unable to connect to the Master using a specific source IP / port"
            )
            log.warning("Consider upgrading to pyzmq >= 16.0.1 and libzmq >= 4.1.6")
            log.warning(
                "Specific source IP / port for connecting to master returner port:"
                " configuraion ignored"
            )

    return master_uri


class PublishClient(salt.transport.base.PublishClient):
    """
    A transport channel backed by ZeroMQ for a Salt Publisher to use to
    publish commands to connected minions
    """

    ttype = "zeromq"

    async_methods = [
        "connect",
        "connect_uri",
        "recv",
        # "close",
    ]
    close_methods = [
        "close",
    ]

    def _legacy_setup(
        self,
        _id,
        role,
        zmq_filtering=False,
        tcp_keepalive=True,
        tcp_keepalive_idle=300,
        tcp_keepalive_cnt=-1,
        tcp_keepalive_intvl=-1,
        recon_default=1000,
        recon_max=10000,
        recon_randomize=True,
        ipv6=None,
        master_ip="127.0.0.1",
        zmq_monitor=False,
        **extras,
    ):
        self.hexid = hashlib.sha1(salt.utils.stringutils.to_bytes(_id)).hexdigest()
        self._closing = False
        self.context = zmq.asyncio.Context()
        self._socket = self.context.socket(zmq.SUB)
        self._socket.setsockopt(zmq.LINGER, -1)
        if zmq_filtering:
            # TODO: constants file for "broadcast"
            self._socket.setsockopt(zmq.SUBSCRIBE, b"broadcast")
            if role == "syndic":
                self._socket.setsockopt(zmq.SUBSCRIBE, b"syndic")
            else:
                self._socket.setsockopt(
                    zmq.SUBSCRIBE, salt.utils.stringutils.to_bytes(self.hexid)
                )
        else:
            self._socket.setsockopt(zmq.SUBSCRIBE, b"")

        if _id:
            self._socket.setsockopt(zmq.IDENTITY, salt.utils.stringutils.to_bytes(_id))

        # TODO: cleanup all the socket opts stuff
        if hasattr(zmq, "TCP_KEEPALIVE"):
            self._socket.setsockopt(zmq.TCP_KEEPALIVE, tcp_keepalive)
            self._socket.setsockopt(zmq.TCP_KEEPALIVE_IDLE, tcp_keepalive_idle)
            self._socket.setsockopt(zmq.TCP_KEEPALIVE_CNT, tcp_keepalive_cnt)
            self._socket.setsockopt(zmq.TCP_KEEPALIVE_INTVL, tcp_keepalive_intvl)

        if recon_randomize:
            recon_delay = randint(
                recon_default,
                recon_default + recon_max,
            )

            log.debug(
                "Generated random reconnect delay between '%sms' and '%sms' (%s)",
                recon_delay,
                recon_delay + recon_max,
                recon_delay,
            )

            log.debug("Setting zmq_reconnect_ivl to '%sms'", recon_delay)
            self._socket.setsockopt(zmq.RECONNECT_IVL, recon_delay)

            if hasattr(zmq, "RECONNECT_IVL_MAX"):
                log.debug(
                    "Setting zmq_reconnect_ivl_max to '%sms'",
                    recon_delay + recon_max,
                )

                self._socket.setsockopt(zmq.RECONNECT_IVL_MAX, recon_max)

        if (ipv6 is True or ":" in master_ip) and hasattr(zmq, "IPV4ONLY"):
            # IPv6 sockets work for both IPv6 and IPv4 addresses
            self._socket.setsockopt(zmq.IPV4ONLY, 0)

        self.poller = zmq.Poller()
        self.poller.register(self._socket, zmq.POLLIN)

        if HAS_ZMQ_MONITOR and zmq_monitor:
            self._monitor = ZeroMQSocketMonitor(self._socket)
            self._monitor.start_io_loop(self.io_loop)

    def __init__(self, opts, io_loop, **kwargs):
        super().__init__(opts, io_loop, **kwargs)
        self.opts = opts
        self.io_loop = io_loop
        self._legacy_setup(
            _id=opts.get("id", ""),
            role=opts.get("__role", ""),
            **opts,
        )
        self.connect_called = False
        self.callbacks = {}

        self.host = kwargs.get("host", None)
        self.port = kwargs.get("port", None)
        self.path = kwargs.get("path", None)
        self.source_ip = self.opts.get("source_ip")
        self.source_port = self.opts.get("source_publish_port")
        if self.host is None and self.port is None:
            if self.path is None:
                raise Exception("A host and port or a path must be provided")
        elif self.host and self.port:
            if self.path:
                raise Exception("A host and port or a path must be provided, not both")
        self.on_recv_task = None

    def close(self):
        if self._closing is True:
            return
        self._closing = True
        if hasattr(self, "_monitor") and self._monitor is not None:
            self._monitor.stop()
            self._monitor = None
        if hasattr(self, "_stream"):
            self._stream.close(0)
        elif hasattr(self, "_socket"):
            self._socket.close(0)
        if hasattr(self, "context") and self.context.closed is False:
            self.context.term()
        callbacks = self.callbacks
        self.callbacks = {}
        for callback, (running, task) in callbacks.items():
            running.clear()
        return

    # pylint: enable=W1701
    def __enter__(self):
        return self

    def __exit__(self, exc_type, exc_val, exc_tb):
        self.close()

    # TODO: this is the time to see if we are connected, maybe use the req channel to guess?
    async def connect(
        self, port=None, connect_callback=None, disconnect_callback=None, timeout=None
    ):
        self._connect_called = True
        if port is not None:
            self.port = port
        if self.path:
            pub_uri = f"ipc://{self.path}"
            log.debug("Connecting the publisher client to: %s", pub_uri)
            self._socket.connect(pub_uri)
        else:
            # host = self.opts["master_ip"],
            if port is not None:
                self.port = port
            master_pub_uri = _get_master_uri(
                self.host, self.port, self.source_ip, self.source_port
            )
            log.debug(
                "Connecting the Minion to the Master publish port, using the URI: %s",
                master_pub_uri,
            )
            self._socket.connect(master_pub_uri)
        if connect_callback:
            await connect_callback(True)

    async def connect_uri(self, uri, connect_callback=None, disconnect_callback=None):
        self._connect_called = True
        log.debug("Connecting the publisher client to: %s", uri)
        # log.debug("%r connecting to %s", self, self.master_pub)
        self.uri = uri
        self._socket.connect(uri)
        if connect_callback:
            await connect_callback(True)

    def _decode_messages(self, messages):
        """
        Take the zmq messages, decrypt/decode them into a payload

        :param list messages: A list of messages to be decoded
        """
        if isinstance(messages, list):
            messages_len = len(messages)
            # if it was one message, then its old style
            if messages_len == 1:
                payload = salt.payload.loads(messages[0])
            # 2 includes a header which says who should do it
            elif messages_len == 2:
                message_target = salt.utils.stringutils.to_str(messages[0])
                if (
                    self.opts.get("__role") != "syndic"
                    and message_target not in ("broadcast", self.hexid)
                ) or (
                    self.opts.get("__role") == "syndic"
                    and message_target not in ("broadcast", "syndic")
                ):
                    log.debug(
                        "Publish received for not this minion: %s", message_target
                    )
                    return None
                payload = salt.payload.loads(messages[1])
            else:
                raise Exception(
                    "Invalid number of messages ({}) in zeromq pubmessage from master".format(
                        len(messages_len)
                    )
                )
        else:
            payload = salt.payload.loads(messages)
        # Yield control back to the caller. When the payload has been decoded, assign
        # the decoded payload to 'ret' and resume operation
        return payload

    async def recv(self, timeout=None):
        if timeout == 0:
            events = self.poller.poll(timeout=timeout)
            if events:
                return await self._socket.recv()
        elif timeout:
            try:
                return await asyncio.wait_for(self._socket.recv(), timeout=timeout)
            except asyncio.exceptions.TimeoutError:
                log.trace("PublishClient recieve timedout: %d", timeout)
        else:
            return await self._socket.recv()

    async def send(self, msg):
        return
        # raise Exception("Send not supported")
        # await self._socket.send(msg)

    # async def on_recv_handler(self, callback):
    #    while not self._socket:
    #        # Retry quickly, we may want to increase this if it's hogging cpu.
    #        await asyncio.sleep(0.003)
    #    while True:
    #        msg = await self.recv()
    #        if msg:
    #            await callback(msg)

    # def on_recv(self, callback):
    #    """
    #    Register a callback for received messages (that we didn't initiate)
    #    """
    #    if self.on_recv_task:
    #        # XXX: We are not awaiting this canceled task. This still needs to
    #        # be addressed.
    #        self.on_recv_task.cancel()
    #    if callback is None:
    #        self.on_recv_task = None
    #    else:
    #        self.on_recv_task = asyncio.create_task(self.on_recv_handler(callback))

    def on_recv(self, callback):
        """
        Register a callback for received messages (that we didn't initiate)

        :param func callback: A function which should be called when data is received
        """
        if callback is None:
            callbacks = self.callbacks
            self.callbacks = {}
            for callback, (running, task) in callbacks.items():
                running.clear()
            return

        running = asyncio.Event()
        running.set()

        async def consume(running):
            try:
                while running.is_set():
                    try:
                        msg = await self.recv(timeout=None)
                    except zmq.error.ZMQError as exc:
                        # We've disconnected just die
                        break
                    if msg:
                        try:
                            await callback(msg)
                        except Exception:  # pylint: disable=broad-except
                            log.error("Exception while running callback", exc_info=True)
                    # log.debug("Callback done %r", callback)
            except Exception as exc:  # pylint: disable=broad-except
                log.error(
                    "Exception while consuming%s %s", self.uri, exc, exc_info=True
                )

        task = self.io_loop.spawn_callback(consume, running)
        self.callbacks[callback] = running, task


class RequestServer(salt.transport.base.DaemonizedRequestServer):
    def __init__(self, opts):  # pylint: disable=W0231
        self.opts = opts
        self._closing = False
        self._monitor = None
        self._w_monitor = None
        self.tasks = set()
        self._event = asyncio.Event()

    def zmq_device(self):
        """
        Multiprocessing target for the zmq queue device
        """
        self.__setup_signals()
        context = zmq.Context(self.opts["worker_threads"])
        # Prepare the zeromq sockets
        self.uri = "tcp://{interface}:{ret_port}".format(**self.opts)
        self.clients = context.socket(zmq.ROUTER)
        self.clients.setsockopt(zmq.LINGER, -1)
        if self.opts["ipv6"] is True and hasattr(zmq, "IPV4ONLY"):
            # IPv6 sockets work for both IPv6 and IPv4 addresses
            self.clients.setsockopt(zmq.IPV4ONLY, 0)
        self.clients.setsockopt(zmq.BACKLOG, self.opts.get("zmq_backlog", 1000))
        self._start_zmq_monitor()
        self.workers = context.socket(zmq.DEALER)
        self.workers.setsockopt(zmq.LINGER, -1)

        if self.opts["mworker_queue_niceness"] and not salt.utils.platform.is_windows():
            log.info(
                "setting mworker_queue niceness to %d",
                self.opts["mworker_queue_niceness"],
            )
            os.nice(self.opts["mworker_queue_niceness"])

        if self.opts.get("ipc_mode", "") == "tcp":
            self.w_uri = "tcp://127.0.0.1:{}".format(
                self.opts.get("tcp_master_workers", 4515)
            )
        else:
            self.w_uri = "ipc://{}".format(
                os.path.join(self.opts["sock_dir"], "workers.ipc")
            )

        log.info("Setting up the master communication server")
        log.info("ReqServer clients %s", self.uri)
        self.clients.bind(self.uri)
        log.info("ReqServer workers %s", self.w_uri)
        self.workers.bind(self.w_uri)
        if self.opts.get("ipc_mode", "") != "tcp":
            os.chmod(os.path.join(self.opts["sock_dir"], "workers.ipc"), 0o600)

        while True:
            if self.clients.closed or self.workers.closed:
                break
            try:
                zmq.device(zmq.QUEUE, self.clients, self.workers)
            except zmq.ZMQError as exc:
                if exc.errno == errno.EINTR:
                    continue
                raise
            except (KeyboardInterrupt, SystemExit):
                break
        context.term()

    def close(self):
        """
        Cleanly shutdown the router socket
        """
        if self._closing:
            return
        log.info("MWorkerQueue under PID %s is closing", os.getpid())
        self._closing = True
        self._event.set()
        if getattr(self, "_monitor", None) is not None:
            self._monitor.stop()
            self._monitor = None
        if getattr(self, "_w_monitor", None) is not None:
            self._w_monitor.stop()
            self._w_monitor = None
        if hasattr(self, "clients") and self.clients.closed is False:
            self.clients.close()
        if hasattr(self, "workers") and self.workers.closed is False:
            self.workers.close()
        if hasattr(self, "stream"):
            self.stream.close()
        if hasattr(self, "_socket") and self._socket.closed is False:
            self._socket.close()
        if hasattr(self, "context") and self.context.closed is False:
            self.context.term()
        for task in list(self.tasks):
            try:
                task.cancel()
            except RuntimeError:
                log.error("IOLoop closed when trying to cancel task")

    def pre_fork(self, process_manager):
        """
        Pre-fork we need to create the zmq router device

        :param func process_manager: An instance of salt.utils.process.ProcessManager
        """
        process_manager.add_process(self.zmq_device, name="MWorkerQueue")

    def _start_zmq_monitor(self):
        """
        Starts ZMQ monitor for debugging purposes.
        :return:
        """
        # Socket monitor shall be used the only for debug
        # purposes so using threading doesn't look too bad here

        if HAS_ZMQ_MONITOR and self.opts["zmq_monitor"]:
            log.debug("Starting ZMQ monitor")
            self._w_monitor = ZeroMQSocketMonitor(self._socket)
            threading.Thread(target=self._w_monitor.start_poll).start()
            log.debug("ZMQ monitor has been started started")

    def post_fork(self, message_handler, io_loop):
        """
        After forking we need to create all of the local sockets to listen to the
        router

        :param func message_handler: A function to called to handle incoming payloads as
                                     they are picked up off the wire
        :param IOLoop io_loop: An instance of a Tornado IOLoop, to handle event scheduling
        """
        # context = zmq.Context(1)
        self.context = zmq.asyncio.Context(1)
        self._socket = self.context.socket(zmq.REP)
        # Linger -1 means we'll never discard messages.
        self._socket.setsockopt(zmq.LINGER, -1)
        self._start_zmq_monitor()

        if self.opts.get("ipc_mode", "") == "tcp":
            self.w_uri = "tcp://127.0.0.1:{}".format(
                self.opts.get("tcp_master_workers", 4515)
            )
        else:
            self.w_uri = "ipc://{}".format(
                os.path.join(self.opts["sock_dir"], "workers.ipc")
            )
        log.info("Worker binding to socket %s", self.w_uri)
        self._socket.connect(self.w_uri)
        if self.opts.get("ipc_mode", "") != "tcp" and os.path.isfile(
            os.path.join(self.opts["sock_dir"], "workers.ipc")
        ):
            os.chmod(os.path.join(self.opts["sock_dir"], "workers.ipc"), 0o600)
        self.message_handler = message_handler

        async def callback():
            task = asyncio.create_task(self.request_handler())
            task.add_done_callback(self.tasks.discard)
            self.tasks.add(task)

        io_loop.add_callback(callback)

    async def request_handler(self):
        while not self._event.is_set():
            try:
                request = await asyncio.wait_for(self._socket.recv(), 0.3)
                reply = await self.handle_message(None, request)
                await self._socket.send(self.encode_payload(reply))
            except asyncio.exceptions.TimeoutError:
                continue
            except Exception as exc:  # pylint: disable=broad-except
                log.error("Exception in request handler", exc_info=True)
                break

    async def handle_message(self, stream, payload):
        try:
            payload = self.decode_payload(payload)
        except salt.exceptions.SaltDeserializationError:
            return {"msg": "bad load"}
        return await self.message_handler(payload)

    def encode_payload(self, payload):
        return salt.payload.dumps(payload)

    def __setup_signals(self):
        signal.signal(signal.SIGINT, self._handle_signals)
        signal.signal(signal.SIGTERM, self._handle_signals)

    def _handle_signals(self, signum, sigframe):
        msg = f"{self.__class__.__name__} received a "
        if signum == signal.SIGINT:
            msg += "SIGINT"
        elif signum == signal.SIGTERM:
            msg += "SIGTERM"
        msg += ". Exiting"
        log.debug(msg)
        self.close()
        sys.exit(salt.defaults.exitcodes.EX_OK)

    def decode_payload(self, payload):
        payload = salt.payload.loads(payload)
        return payload


def _set_tcp_keepalive(zmq_socket, opts):
    """
    Ensure that TCP keepalives are set as specified in "opts".

    Warning: Failure to set TCP keepalives on the salt-master can result in
    not detecting the loss of a minion when the connection is lost or when
    its host has been terminated without first closing the socket.
    Salt's Presence System depends on this connection status to know if a minion
    is "present".

    Warning: Failure to set TCP keepalives on minions can result in frequent or
    unexpected disconnects!
    """
    if hasattr(zmq, "TCP_KEEPALIVE") and opts:
        if "tcp_keepalive" in opts:
            zmq_socket.setsockopt(zmq.TCP_KEEPALIVE, opts["tcp_keepalive"])
        if "tcp_keepalive_idle" in opts:
            zmq_socket.setsockopt(zmq.TCP_KEEPALIVE_IDLE, opts["tcp_keepalive_idle"])
        if "tcp_keepalive_cnt" in opts:
            zmq_socket.setsockopt(zmq.TCP_KEEPALIVE_CNT, opts["tcp_keepalive_cnt"])
        if "tcp_keepalive_intvl" in opts:
            zmq_socket.setsockopt(zmq.TCP_KEEPALIVE_INTVL, opts["tcp_keepalive_intvl"])


class AsyncReqMessageClient:
    """
    This class wraps the underlying zeromq REQ socket and gives a future-based
    interface to sending and recieving messages. This works around the primary
    limitation of serialized send/recv on the underlying socket by queueing the
    message sends in this class. In the future if we decide to attempt to multiplex
    we can manage a pool of REQ/REP sockets-- but for now we'll just do them in serial
    """

    def __init__(self, opts, addr, linger=0, io_loop=None):
        """
        Create an asynchronous message client

        :param dict opts: The salt opts dictionary
        :param str addr: The interface IP address to bind to
        :param int linger: The number of seconds to linger on a ZMQ socket. See
                           http://api.zeromq.org/2-1:zmq-setsockopt [ZMQ_LINGER]
        :param IOLoop io_loop: A Tornado IOLoop event scheduler [tornado.ioloop.IOLoop]
        """
        salt.utils.versions.warn_until(
            3009,
            "AsyncReqMessageClient has been deprecated and will be removed.",
        )
        self.opts = opts
        self.addr = addr
        self.linger = linger
        if io_loop is None:
            self.io_loop = tornado.ioloop.IOLoop.current()
        else:
            self.io_loop = io_loop

        self.context = zmq.eventloop.future.Context()

        self.send_queue = []

        self._closing = False
        self.lock = tornado.locks.Lock()

    def connect(self):
        if hasattr(self, "socket") and self.socket:
            return
        # wire up sockets
        self._init_socket()

    def close(self):
        if self._closing:
            return
        else:
            self._closing = True
            if hasattr(self, "socket") and self.socket is not None:
                self.socket.close(0)
                self.socket = None
            if self.context.closed is False:
                self.context.term()

    def _init_socket(self):
        self.socket = self.context.socket(zmq.REQ)

        # socket options
        if hasattr(zmq, "RECONNECT_IVL_MAX"):
            self.socket.setsockopt(zmq.RECONNECT_IVL_MAX, 5000)

        _set_tcp_keepalive(self.socket, self.opts)
        if self.addr.startswith("tcp://["):
            # Hint PF type if bracket enclosed IPv6 address
            if hasattr(zmq, "IPV6"):
                self.socket.setsockopt(zmq.IPV6, 1)
            elif hasattr(zmq, "IPV4ONLY"):
                self.socket.setsockopt(zmq.IPV4ONLY, 0)
        self.socket.setsockopt(zmq.LINGER, self.linger)
        self.socket.connect(self.addr)

    @tornado.gen.coroutine
    def send(self, message, timeout=None, callback=None):
        """
        Return a future which will be completed when the message has a response
        """
        future = tornado.concurrent.Future()

        message = salt.payload.dumps(message)

        if callback is not None:

            def handle_future(future):
                response = future.result()
                self.io_loop.add_callback(callback, response)

            future.add_done_callback(handle_future)

        if self.opts.get("detect_mode") is True:
            timeout = 1

        if timeout is not None:
            send_timeout = self.io_loop.call_later(
                timeout, self._timeout_message, future
            )

        self.io_loop.spawn_callback(self._send_recv, message, future)

        recv = yield future

        raise tornado.gen.Return(recv)

    def _timeout_message(self, future):
        if not future.done():
            future.set_exception(SaltReqTimeoutError("Message timed out"))

    @tornado.gen.coroutine
    def _send_recv(self, message, future):
        try:
            with (yield self.lock.acquire()):
                yield self.socket.send(message)
                try:
                    recv = yield self.socket.recv()
                except zmq.eventloop.future.CancelledError as exc:
                    if not future.done():
                        future.set_exception(exc)
                    return

            if not future.done():
                data = salt.payload.loads(recv)
                future.set_result(data)
        except Exception as exc:  # pylint: disable=broad-except
            if not future.done():
                future.set_exception(exc)


class ZeroMQSocketMonitor:
    __EVENT_MAP = None

    def __init__(self, socket):
        """
        Create ZMQ monitor sockets

        More information:
            http://api.zeromq.org/4-0:zmq-socket-monitor
        """
        self._socket = socket
        self._monitor_socket = self._socket.get_monitor_socket()
        self._monitor_task = None
        self._running = asyncio.Event()

    def start_io_loop(self, io_loop):
        log.trace("Event monitor start!")
        self._running.set()
        io_loop.spawn_callback(self.consume)

    async def consume(self):
        while self._running.is_set():
            try:
                if self._monitor_socket.poll():
                    msg = await self._monitor_socket.recv_multipart()
                    self.monitor_callback(msg)
                else:
                    await asyncio.sleep(0.3)
            except zmq.error.ZMQError as exc:
                log.error("ZmqMonitor, %s", exc)
                # We've disconnected just die
                break
            except Exception as exc:  # pylint: disable=broad-except
                log.error("ZmqMonitor, %s", exc)
                break

    def start_poll(self):
        log.trace("Event monitor start!")
        try:
            while self._monitor_socket is not None and self._monitor_socket.poll():
                msg = self._monitor_socket.recv_multipart()
                self.monitor_callback(msg)
        except (AttributeError, zmq.error.ContextTerminated):
            # We cannot log here because we'll get an interrupted system call in trying
            # to flush the logging buffer as we terminate
            pass

    @property
    def event_map(self):
        if ZeroMQSocketMonitor.__EVENT_MAP is None:
            event_map = {}
            for name in dir(zmq):
                if name.startswith("EVENT_"):
                    value = getattr(zmq, name)
                    event_map[value] = name
            ZeroMQSocketMonitor.__EVENT_MAP = event_map
        return ZeroMQSocketMonitor.__EVENT_MAP

    def monitor_callback(self, msg):
        evt = zmq.utils.monitor.parse_monitor_message(msg)
        evt["description"] = self.event_map[evt["event"]]
        log.debug("ZeroMQ event: %s", evt)
        if evt["event"] == zmq.EVENT_MONITOR_STOPPED:
            self.stop()

    def stop(self):
        if self._socket is None:
            return
        try:
            self._socket.disable_monitor()
        except zmq.Error:
            pass
        self._socket = None
        self._running.clear()
        self._monitor_socket = None
        log.trace("Event monitor done!")


class PublishServer(salt.transport.base.DaemonizedPublishServer):
    """
    Encapsulate synchronous operations for a publisher channel
    """

    async_methods = [
        "publish",
    ]
    close_methods = [
        "close",
    ]

    def __init__(
        self,
        opts,
        pub_host=None,
        pub_port=None,
        pub_path=None,
        pull_host=None,
        pull_port=None,
        pull_path=None,
    ):
        self.opts = opts
        self.pub_host = pub_host
        self.pub_port = pub_port
        self.pub_path = pub_path
        if pub_path:
            self.pub_uri = f"ipc://{pub_path}"
        else:
            self.pub_uri = f"tcp://{pub_host}:{pub_port}"
        self.pull_host = pull_host
        self.pull_port = pull_port
        self.pull_path = pull_path
        if pull_path:
            self.pull_uri = f"ipc://{pull_path}"
        else:
            self.pull_uri = f"tcp://{pull_host}:{pull_port}"
        self.ctx = None
        self.sock = None
        self.daemon_context = None
        self.daemon_pub_sock = None
        self.daemon_pull_sock = None
        self.daemon_monitor = None

    def __repr__(self):
        return f"<PublishServer pub_uri={self.pub_uri} pull_uri={self.pull_uri} at {hex(id(self))}>"

    def publish_daemon(
        self,
        publish_payload,
        presence_callback=None,
        remove_presence_callback=None,
    ):
        """
        This method represents the Publish Daemon process. It is intended to be
        run in a thread or process as it creates and runs its own ioloop.
        """
        ioloop = tornado.ioloop.IOLoop()
        ioloop.add_callback(self.publisher, publish_payload, ioloop=ioloop)
        try:
            ioloop.start()
        finally:
            self.close()

    def _get_sockets(self, context, ioloop):
        pub_sock = context.socket(zmq.PUB)
        monitor = ZeroMQSocketMonitor(pub_sock)
        monitor.start_io_loop(ioloop)
        _set_tcp_keepalive(pub_sock, self.opts)
        self.dpub_sock = pub_sock  # = zmq.eventloop.zmqstream.ZMQStream(pub_sock)
        # if 2.1 >= zmq < 3.0, we only have one HWM setting
        try:
            pub_sock.setsockopt(zmq.HWM, self.opts.get("pub_hwm", 1000))
        # in zmq >= 3.0, there are separate send and receive HWM settings
        except (AttributeError, zmq.error.ZMQError):
            # Set the High Water Marks. For more information on HWM, see:
            # http://api.zeromq.org/4-1:zmq-setsockopt
            pub_sock.setsockopt(zmq.SNDHWM, self.opts.get("pub_hwm", 1000))
            pub_sock.setsockopt(zmq.RCVHWM, self.opts.get("pub_hwm", 1000))
        if self.opts["ipv6"] is True and hasattr(zmq, "IPV4ONLY"):
            # IPv6 sockets work for both IPv6 and IPv4 addresses
            pub_sock.setsockopt(zmq.IPV4ONLY, 0)

        pub_sock.setsockopt(zmq.BACKLOG, self.opts.get("zmq_backlog", 1000))
        pub_sock.setsockopt(zmq.LINGER, -1)
        # Prepare minion pull socket
        pull_sock = context.socket(zmq.PULL)
        pull_sock.setsockopt(zmq.LINGER, -1)
        # pull_sock = zmq.eventloop.zmqstream.ZMQStream(pull_sock)
        pull_sock.setsockopt(zmq.LINGER, -1)
        salt.utils.zeromq.check_ipc_path_max_len(self.pull_uri)
        # Start the minion command publisher
        # Securely create socket
        with salt.utils.files.set_umask(0o177):
            log.info("Starting the Salt Publisher on %s", self.pub_uri)
            pub_sock.bind(self.pub_uri)
            if self.pub_path:
                os.chmod(  # nosec
                    self.pub_path,
                    0o600,
                )
            log.info("Starting the Salt Puller on %s", self.pull_uri)
            pull_sock.bind(self.pull_uri)
            if self.pull_path:
                os.chmod(  # nosec
                    self.pull_path,
                    0o600,
                )
        return pull_sock, pub_sock, monitor

    async def publisher(self, publish_payload, ioloop=None):
        if ioloop is None:
            ioloop = tornado.ioloop.IOLoop.current()
        self.daemon_context = zmq.asyncio.Context()
        (
            self.daemon_pull_sock,
            self.daemon_pub_sock,
            self.daemon_monitor,
        ) = self._get_sockets(self.daemon_context, ioloop)
        while True:
            try:
                package = await self.daemon_pull_sock.recv()
                await publish_payload(package)
            except Exception as exc:  # pylint: disable=broad-except
                log.error(
                    "Exception in publisher %s %s", self.pull_uri, exc, exc_info=True
                )

<<<<<<< HEAD
    async def publish_payload(self, payload, topic_list=None):
        log.trace("Publish payload %r", payload)
=======
        @salt.ext.tornado.gen.coroutine
        def on_recv(packages):
            try:
                for package in packages:
                    payload = salt.payload.loads(package)
                    yield publish_payload(payload)
            except Exception as exc:  # pylint: disable=broad-except
                log.error(
                    "Un-handled error in publisher %s",
                    exc,
                    exc_info_on_loglevel=logging.DEBUG,
                )

        pull_sock.on_recv(on_recv)
        try:
            ioloop.start()
        except KeyboardInterrupt:
            pass
        finally:
            pub_sock.close()
            pull_sock.close()

    @property
    def pull_uri(self):
        if self.opts.get("ipc_mode", "") == "tcp":
            pull_uri = "tcp://127.0.0.1:{}".format(
                self.opts.get("tcp_master_publish_pull", 4514)
            )
        else:
            pull_uri = "ipc://{}".format(
                os.path.join(self.opts["sock_dir"], "publish_pull.ipc")
            )
        return pull_uri

    @property
    def pub_uri(self):
        return "tcp://{interface}:{publish_port}".format(**self.opts)

    @salt.ext.tornado.gen.coroutine
    def publish_payload(self, payload, topic_list=None):
        payload = salt.payload.dumps(payload)
>>>>>>> 3bc6e3a0
        if self.opts["zmq_filtering"]:
            if topic_list:
                for topic in topic_list:
                    log.trace("Sending filtered data over publisher %s", self.pub_uri)
                    # zmq filters are substring match, hash the topic
                    # to avoid collisions
                    htopic = salt.utils.stringutils.to_bytes(
                        hashlib.sha1(salt.utils.stringutils.to_bytes(topic)).hexdigest()
                    )
                    await self.dpub_sock.send_multipart([htopic, payload])
                    log.trace("Filtered data has been sent")
                # Syndic broadcast
                if self.opts.get("order_masters"):
                    log.trace("Sending filtered data to syndic")
                    await self.dpub_sock.send_multipart([b"syndic", payload])
                    log.trace("Filtered data has been sent to syndic")
            # otherwise its a broadcast
            else:
                # TODO: constants file for "broadcast"
                log.trace("Sending broadcasted data over publisher %s", self.pub_uri)
                await self.dpub_sock.send_multipart([b"broadcast", payload])
                log.trace("Broadcasted data has been sent")
        else:
            log.trace("Sending ZMQ-unfiltered data over publisher %s", self.pub_uri)
            await self.dpub_sock.send(payload)
            log.trace("Unfiltered data has been sent")

    def pre_fork(self, process_manager):
        """
        Do anything necessary pre-fork. Since this is on the master side this will
        primarily be used to create IPC channels and create our daemon process to
        do the actual publishing

        :param func process_manager: A ProcessManager, from salt.utils.process.ProcessManager
        """
        process_manager.add_process(
            self.publish_daemon,
            args=(self.publish_payload,),
        )

    def connect(self, timeout=None):
        """
        Create and connect this thread's zmq socket. If a publisher socket
        already exists "pub_close" is called before creating and connecting a
        new socket.
        """
        log.debug("Connecting to pub server: %s", self.pull_uri)
        self.ctx = zmq.asyncio.Context()
        self.sock = self.ctx.socket(zmq.PUSH)
        self.sock.setsockopt(zmq.LINGER, 300)
        self.sock.connect(self.pull_uri)
        return self.sock

    def close(self):
        """
        Disconnect an existing publisher socket and remove it from the local
        thread's cache.
        """
        if self.sock is not None:
            sock = self.sock
            self.sock = None
            sock.close()
        if self.ctx and self.ctx.closed is False:
            ctx = self.ctx
            self.ctx = None
            ctx.term()
        if self.daemon_monitor:
            self.daemon_monitor.stop()
        if self.daemon_pub_sock:
            self.daemon_pub_sock.close()
        if self.daemon_pull_sock:
            self.daemon_pull_sock.close()
        if self.daemon_context:
            self.daemon_context.destroy(1)
            self.daemon_context.term()

    async def publish(
        self, payload, **kwargs
    ):  # pylint: disable=invalid-overridden-method
        """
        Publish "load" to minions. This send the load to the publisher daemon
        process with does the actual sending to minions.

        :param dict load: A load to be sent across the wire to minions
        """
        if not self.sock:
            self.connect()
        await self.sock.send(payload)

    @property
    def topic_support(self):
        return self.opts.get("zmq_filtering", False)

    def __enter__(self):
        return self

    def __exit__(self, exc_type, exc_val, exc_tb):
        self.close()


class RequestClient(salt.transport.base.RequestClient):

    ttype = "zeromq"

    def __init__(self, opts, io_loop, linger=0):  # pylint: disable=W0231
        super().__init__(opts, io_loop)
        self.opts = opts
        # XXX Support host, port, path, instead of using get_master_uri
        self.master_uri = self.get_master_uri(opts)
        self.linger = linger
        if io_loop is None:
            self.io_loop = tornado.ioloop.IOLoop.current()
        else:
            self.io_loop = io_loop
        self.context = None
        self.send_queue = []
        # mapping of message -> future
        self.send_future_map = {}
        self._closing = False
        self.socket = None
        self.sending = asyncio.Lock()

    async def connect(self):  # pylint: disable=invalid-overridden-method
        if self.socket is None:
            self._connect_called = True
            self._closing = False
            # wire up sockets
            self._init_socket()

    def _init_socket(self):
        if self.socket is not None:
            self.context = zmq.asyncio.Context()
            self.socket.close()  # pylint: disable=E0203
            del self.socket
        self.context = zmq.asyncio.Context()
        self.socket = self.context.socket(zmq.REQ)
        self.socket.setsockopt(zmq.LINGER, -1)

        # socket options
        if hasattr(zmq, "RECONNECT_IVL_MAX"):
            self.socket.setsockopt(zmq.RECONNECT_IVL_MAX, 5000)

        _set_tcp_keepalive(self.socket, self.opts)
        if self.master_uri.startswith("tcp://["):
            # Hint PF type if bracket enclosed IPv6 address
            if hasattr(zmq, "IPV6"):
                self.socket.setsockopt(zmq.IPV6, 1)
            elif hasattr(zmq, "IPV4ONLY"):
                self.socket.setsockopt(zmq.IPV4ONLY, 0)
        self.socket.linger = self.linger
        self.socket.connect(self.master_uri)

    # TODO: timeout all in-flight sessions, or error
    def close(self):
        if self._closing:
            return
        self._closing = True
        if self.socket:
            self.socket.close()
            self.socket = None
        if self.context and self.context.closed is False:
            # This hangs if closing the stream causes an import error
            self.context.term()
            self.context = None

    async def _send_recv(self, message):
        message = salt.payload.dumps(message)
        async with self.sending:
            try:
                await self.socket.send(message)
                ret = await self.socket.recv()
            except zmq.error.ZMQError:
                self.close()
                await self.connect()
                await self.socket.send(message)
                ret = await self.socket.recv()
        return salt.payload.loads(ret)

    async def send(self, load, timeout=60):
        """
        Return a future which will be completed when the message has a response
        """
        if not self.socket:
            await self.connect()
        try:
            return await asyncio.wait_for(self._send_recv(load), timeout=timeout)
        except (asyncio.exceptions.TimeoutError, TimeoutError):
            self.close()
            raise SaltReqTimeoutError("Request client send timedout")
        except Exception:
            self.close()
            raise

    @staticmethod
    def get_master_uri(opts):
        if "master_uri" in opts:
            return opts["master_uri"]
        if "master_ip" in opts:
            return _get_master_uri(
                opts["master_ip"],
                opts["master_port"],
                source_ip=opts.get("source_ip"),
                source_port=opts.get("source_ret_port"),
            )
        # if we've reached here something is very abnormal
        raise SaltException("ReqChannel: missing master_uri/master_ip in self.opts")<|MERGE_RESOLUTION|>--- conflicted
+++ resolved
@@ -956,55 +956,14 @@
                 await publish_payload(package)
             except Exception as exc:  # pylint: disable=broad-except
                 log.error(
-                    "Exception in publisher %s %s", self.pull_uri, exc, exc_info=True
-                )
-
-<<<<<<< HEAD
-    async def publish_payload(self, payload, topic_list=None):
-        log.trace("Publish payload %r", payload)
-=======
-        @salt.ext.tornado.gen.coroutine
-        def on_recv(packages):
-            try:
-                for package in packages:
-                    payload = salt.payload.loads(package)
-                    yield publish_payload(payload)
-            except Exception as exc:  # pylint: disable=broad-except
-                log.error(
-                    "Un-handled error in publisher %s",
+                    "Exception in publisher %s %s",
+                    self.pull_uri,
                     exc,
                     exc_info_on_loglevel=logging.DEBUG,
                 )
 
-        pull_sock.on_recv(on_recv)
-        try:
-            ioloop.start()
-        except KeyboardInterrupt:
-            pass
-        finally:
-            pub_sock.close()
-            pull_sock.close()
-
-    @property
-    def pull_uri(self):
-        if self.opts.get("ipc_mode", "") == "tcp":
-            pull_uri = "tcp://127.0.0.1:{}".format(
-                self.opts.get("tcp_master_publish_pull", 4514)
-            )
-        else:
-            pull_uri = "ipc://{}".format(
-                os.path.join(self.opts["sock_dir"], "publish_pull.ipc")
-            )
-        return pull_uri
-
-    @property
-    def pub_uri(self):
-        return "tcp://{interface}:{publish_port}".format(**self.opts)
-
-    @salt.ext.tornado.gen.coroutine
-    def publish_payload(self, payload, topic_list=None):
-        payload = salt.payload.dumps(payload)
->>>>>>> 3bc6e3a0
+    async def publish_payload(self, payload, topic_list=None):
+        log.trace("Publish payload %r", payload)
         if self.opts["zmq_filtering"]:
             if topic_list:
                 for topic in topic_list:
