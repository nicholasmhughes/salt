# -*- coding: utf-8 -*-

# Import python libs
from __future__ import absolute_import
import copy
import contextlib
import distutils.version  # pylint: disable=import-error,no-name-in-module
import errno
import fnmatch
import glob
import hashlib
import logging
import os
import re
import shlex
import shutil
import stat
import subprocess
import time
from datetime import datetime

# Import salt libs
import salt.utils
import salt.utils.itertools
import salt.utils.url
import salt.fileserver
from salt.utils.process import os_is_running as pid_exists
from salt.exceptions import FileserverConfigError, GitLockError, get_error_message
from salt.utils.event import tagify

# Import third party libs
import salt.ext.six as six

VALID_PROVIDERS = ('gitpython', 'pygit2', 'dulwich')
# Optional per-remote params that can only be used on a per-remote basis, and
# thus do not have defaults in salt/config.py.
PER_REMOTE_ONLY = ('name',)
SYMLINK_RECURSE_DEPTH = 100

# Auth support (auth params can be global or per-remote, too)
AUTH_PROVIDERS = ('pygit2',)
AUTH_PARAMS = ('user', 'password', 'pubkey', 'privkey', 'passphrase',
               'insecure_auth')

_RECOMMEND_GITPYTHON = (
    'GitPython is installed, you may wish to set {0}_provider to '
    '\'gitpython\' in the master config file to use GitPython for {0} '
    'support.'
)

_RECOMMEND_PYGIT2 = (
    'pygit2 is installed, you may wish to set {0}_provider to '
    '\'pygit2\' in the master config file to use pygit2 for for {0} '
    'support.'
)

_RECOMMEND_DULWICH = (
    'Dulwich is installed, you may wish to set {0}_provider to '
    '\'dulwich\' in the master config file to use Dulwich for {0} '
    'support.'
)

_INVALID_REPO = (
    'Cache path {0} (corresponding remote: {1}) exists but is not a valid '
    'git repository. You will need to manually delete this directory on the '
    'master to continue to use this {1} remote.'
)

<<<<<<< HEAD
# Import salt libs
import salt.utils
import salt.utils.itertools
import salt.utils.url
import salt.fileserver
from salt.utils.process import os_is_running as pid_exists
from salt.exceptions import FileserverConfigError, GitLockError
from salt.utils.event import tagify
=======
log = logging.getLogger(__name__)
>>>>>>> 395b7ad7

# pylint: disable=import-error
try:
    import git
    import gitdb
    HAS_GITPYTHON = True
except ImportError:
    HAS_GITPYTHON = False

try:
    import pygit2
    HAS_PYGIT2 = True
    try:
        GitError = pygit2.errors.GitError
    except AttributeError:
        GitError = Exception
except Exception as err:  # cffi VerificationError also may happen
    HAS_PYGIT2 = False    # and pygit2 requrests re-compilation
                          # on a production system (!),
                          # but cffi might be absent as well!
                          # Therefore just a generic Exception class.
    if not isinstance(err, ImportError):
        log.error('Import pygit2 failed: {0}'.format(err))

try:
    import dulwich.errors
    import dulwich.repo
    import dulwich.client
    import dulwich.config
    import dulwich.objects
    HAS_DULWICH = True
except ImportError:
    HAS_DULWICH = False
# pylint: enable=import-error

# Minimum versions for backend providers
GITPYTHON_MINVER = '0.3'
PYGIT2_MINVER = '0.20.3'
LIBGIT2_MINVER = '0.20.0'
# dulwich.__version__ is a versioninfotuple so we can compare tuples
# instead of using distutils.version.LooseVersion
DULWICH_MINVER = (0, 9, 4)


def failhard(role):
    '''
    Fatal configuration issue, raise an exception
    '''
    raise FileserverConfigError('Failed to load {0}'.format(role))


class GitProvider(object):
    '''
    Base class for gitfs/git_pillar provider classes. Should never be used
    directly.

    self.provider should be set in the sub-class' __init__ function before
    invoking GitProvider.__init__().
    '''
    def __init__(self, opts, remote, per_remote_defaults,
                 override_params, cache_root, role='gitfs'):
        self.opts = opts
        self.role = role
        self.env_blacklist = self.opts.get(
            '{0}_env_blacklist'.format(self.role), [])
        self.env_whitelist = self.opts.get(
            '{0}_env_whitelist'.format(self.role), [])
        repo_conf = copy.deepcopy(per_remote_defaults)

        per_remote_collisions = [x for x in override_params
                                 if x in PER_REMOTE_ONLY]
        if per_remote_collisions:
            log.critical(
                'The following parameter names are restricted to per-remote '
                'use only: {0}. This is a bug, please report it.'.format(
                    ', '.join(per_remote_collisions)
                )
            )

        try:
            valid_per_remote_params = override_params + PER_REMOTE_ONLY
        except TypeError:
            valid_per_remote_params = \
                list(override_params) + list(PER_REMOTE_ONLY)

        if isinstance(remote, dict):
            self.id = next(iter(remote))
            self.get_url()
            per_remote_conf = dict(
                [(key, six.text_type(val)) for key, val in
                 six.iteritems(salt.utils.repack_dictlist(remote[self.id]))]
            )
            if not per_remote_conf:
                log.critical(
                    'Invalid per-remote configuration for {0} remote \'{1}\'. '
                    'If no per-remote parameters are being specified, there '
                    'may be a trailing colon after the URL, which should be '
                    'removed. Check the master configuration file.'
                    .format(self.role, self.id)
                )
                failhard(self.role)

            # Separate the per-remote-only (non-global) parameters
            per_remote_only = {}
            for param in PER_REMOTE_ONLY:
                if param in per_remote_conf:
                    per_remote_only[param] = per_remote_conf.pop(param)

            per_remote_errors = False
            for param in (x for x in per_remote_conf
                          if x not in valid_per_remote_params):
                if param in AUTH_PARAMS \
                        and self.provider not in AUTH_PROVIDERS:
                    msg = (
                        '{0} authentication parameter \'{1}\' (from remote '
                        '\'{2}\') is only supported by the following '
                        'provider(s): {3}. Current {0}_provider is \'{4}\'.'
                        .format(
                            self.role,
                            param,
                            self.id,
                            ', '.join(AUTH_PROVIDERS),
                            self.provider
                        )
                    )
                    if self.role == 'gitfs':
                        msg += (
                            'See the GitFS Walkthrough in the Salt '
                            'documentation for further information.'
                        )
                    log.critical(msg)
                else:
                    msg = (
                        'Invalid {0} configuration parameter \'{1}\' in '
                        'remote {2}. Valid parameters are: {3}.'.format(
                            self.role,
                            param,
                            self.url,
                            ', '.join(valid_per_remote_params)
                        )
                    )
                    if self.role == 'gitfs':
                        msg += (
                            ' See the GitFS Walkthrough in the Salt '
                            'documentation for further information.'
                        )
                    log.critical(msg)

                per_remote_errors = True
            if per_remote_errors:
                failhard(self.role)

            repo_conf.update(per_remote_conf)
            repo_conf.update(per_remote_only)
        else:
            self.id = remote
            self.get_url()

        # Winrepo doesn't support the 'root' option, but it still must be part
        # of the GitProvider object because other code depends on it. Add it as
        # an empty string.
        if 'root' not in repo_conf:
            repo_conf['root'] = ''

        if self.role == 'winrepo' and 'name' not in repo_conf:
            # Ensure that winrepo has the 'name' parameter set if it wasn't
            # provided. Default to the last part of the URL, minus the .git if
            # it is present.
            repo_conf['name'] = self.url.rsplit('/', 1)[-1]
            # Remove trailing .git from name
            if repo_conf['name'].lower().endswith('.git'):
                repo_conf['name'] = repo_conf['name'][:-4]

        # Set all repo config params as attributes
        for key, val in six.iteritems(repo_conf):
            setattr(self, key, val)

        if hasattr(self, 'mountpoint'):
            self.mountpoint = salt.utils.url.strip_proto(self.mountpoint)
        else:
            # For providers which do not use a mountpoint, assume the
            # filesystem is mounted at the root of the fileserver.
            self.mountpoint = ''

        if not isinstance(self.url, six.string_types):
            log.critical(
                'Invalid {0} remote \'{1}\'. Remotes must be strings, you '
                'may need to enclose the URL in quotes'.format(
                    self.role,
                    self.id
                )
            )
            failhard(self.role)

        hash_type = getattr(hashlib, self.opts.get('hash_type', 'md5'))
        self.hash = hash_type(self.id).hexdigest()
        self.cachedir_basename = getattr(self, 'name', self.hash)
        self.cachedir = os.path.join(cache_root, self.cachedir_basename)
        if not os.path.isdir(self.cachedir):
            os.makedirs(self.cachedir)

        try:
            self.new = self.init_remote()
        except Exception as exc:
            msg = ('Exception caught while initializing {0} remote \'{1}\': '
                   '{2}'.format(self.role, self.id, exc))
            if isinstance(self, GitPython):
                msg += ' Perhaps git is not available.'
            log.critical(msg, exc_info_on_loglevel=logging.DEBUG)
            failhard(self.role)

    def _get_envs_from_ref_paths(self, refs):
        '''
        Return the names of remote refs (stripped of the remote name) and tags
        which are exposed as environments. If a branch or tag matches
        '''
        def _check_ref(env_set, base_ref, rname):
            '''
            Check the ref and resolve it as the base_ref if it matches. If the
            resulting env is exposed via whitelist/blacklist, add it to the
            env_set.
            '''
            if base_ref is not None and base_ref == rname:
                rname = 'base'
            if self.env_is_exposed(rname):
                env_set.add(rname)

        ret = set()
        base_ref = getattr(self, 'base', None)
        for ref in refs:
            ref = re.sub('^refs/', '', ref)
            rtype, rname = ref.split('/', 1)
            if rtype == 'remotes':
                parted = rname.partition('/')
                rname = parted[2] if parted[2] else parted[0]
                _check_ref(ret, base_ref, rname)
            elif rtype == 'tags':
                _check_ref(ret, base_ref, rname)
        return ret

    def _get_lock_file(self, lock_type='update'):
        return os.path.join(self.gitdir, lock_type + '.lk')

    def check_root(self):
        '''
        Check if the relative root path exists in the checked-out copy of the
        remote. Return the full path to that relative root if it does exist,
        otherwise return None.
        '''
        root_dir = os.path.join(self.cachedir, self.root).rstrip(os.sep)
        if os.path.isdir(root_dir):
            return root_dir
        log.error(
            'Root path \'{0}\' not present in {1} remote \'{2}\', '
            'skipping.'.format(self.root, self.role, self.id)
        )
        return None

    def clean_stale_refs(self):
        '''
        Not all providers need stale refs to be cleaned manually. Override this
        function in a sub-class if this is needed.
        '''
        return []

    def clear_lock(self, lock_type='update'):
        '''
        Clear update.lk
        '''
        lock_file = self._get_lock_file(lock_type=lock_type)

        def _add_error(errlist, exc):
            msg = ('Unable to remove update lock for {0} ({1}): {2} '
                   .format(self.url, lock_file, exc))
            log.debug(msg)
            errlist.append(msg)

        success = []
        failed = []

        try:
            os.remove(lock_file)
        except OSError as exc:
            if exc.errno == errno.ENOENT:
                # No lock file present
                pass
            elif exc.errno == errno.EISDIR:
                # Somehow this path is a directory. Should never happen
                # unless some wiseguy manually creates a directory at this
                # path, but just in case, handle it.
                try:
                    shutil.rmtree(lock_file)
                except OSError as exc:
                    _add_error(failed, exc)
            else:
                _add_error(failed, exc)
        else:
            msg = 'Removed {0} lock for {1} remote \'{2}\''.format(
                lock_type,
                self.role,
                self.id
            )
            log.debug(msg)
            success.append(msg)
        return success, failed

    def fetch(self):
        '''
        Fetch the repo. If the local copy was updated, return True. If the
        local copy was already up-to-date, return False.

        This function requires that a _fetch() function be implemented in a
        sub-class.
        '''
        try:
            with self.gen_lock(lock_type='update'):
                log.debug('Fetching %s remote \'%s\'', self.role, self.id)
                # Run provider-specific fetch code
                return self._fetch()
        except GitLockError as exc:
            if exc.errno == errno.EEXIST:
                log.warning(
                    'Update lock file is present for %s remote \'%s\', '
                    'skipping. If this warning persists, it is possible that '
                    'the update process was interrupted, but the lock could '
                    'also have been manually set. Removing %s or running '
                    '\'salt-run cache.clear_git_lock %s type=update\' will '
                    'allow updates to continue for this remote.',
                    self.role,
                    self.id,
                    self._get_lock_file(lock_type='update'),
                    self.role,
                )
            return False

    def _lock(self, lock_type='update', failhard=False):
        '''
        Place a lock file if (and only if) it does not already exist.
        '''
        try:
            fh_ = os.open(self._get_lock_file(lock_type),
                          os.O_CREAT | os.O_EXCL | os.O_WRONLY)
            with os.fdopen(fh_, 'w'):
                # Write the lock file and close the filehandle
                os.write(fh_, str(os.getpid()))
        except (OSError, IOError) as exc:
            if exc.errno == errno.EEXIST:
                with salt.utils.fopen(self._get_lock_file(lock_type), 'r') as fd_:
                    try:
                        pid = int(fd_.readline().rstrip())
                    except ValueError:
                        # Lock file is empty, set pid to 0 so it evaluates as
                        # False.
                        pid = 0
                #if self.opts.get("gitfs_global_lock") or pid and pid_exists(int(pid)):
                global_lock_key = self.role + '_global_lock'
                lock_file = self._get_lock_file(lock_type=lock_type)
                if self.opts[global_lock_key]:
                    msg = (
                        '{0} is enabled and {1} lockfile {2} is present for '
                        '{3} remote \'{4}\'.'.format(
                            global_lock_key,
                            lock_type,
                            lock_file,
                            self.role,
                            self.id,
                        )
                    )
                    if pid:
                        msg += ' Process {0} obtained the lock'.format(pid)
                        if not pid_exists(pid):
                            msg += (' but this process is not running. The '
                                    'update may have been interrupted. If '
                                    'using multi-master with shared gitfs '
                                    'cache, the lock may have been obtained '
                                    'by another master.')
                    log.warning(msg)
                    if failhard:
                        raise
                    return
                elif pid and pid_exists(pid):
                    log.warning('Process %d has a %s %s lock (%s)',
                                pid, self.role, lock_type, lock_file)
                    if failhard:
                        raise
                    return
                else:
                    if pid:
                        log.warning(
                            'Process %d has a %s %s lock (%s), but this '
                            'process is not running. Cleaning up lock file.',
                            pid, self.role, lock_type, lock_file
                        )
                    success, fail = self.clear_lock()
                    if success:
                        return self._lock(lock_type='update',
                                          failhard=failhard)
                    elif failhard:
                        raise
                    return
            else:
                msg = 'Unable to set {0} lock for {1} ({2}): {3} '.format(
                    lock_type,
                    self.id,
                    self._get_lock_file(lock_type),
                    exc
                )
                log.error(msg)
                raise GitLockError(exc.errno, msg)
        msg = 'Set {0} lock for {1} remote \'{2}\''.format(
            lock_type,
            self.role,
            self.id
        )
        log.debug(msg)
        return msg

    def lock(self):
        '''
        Place an lock file and report on the success/failure. This is an
        interface to be used by the fileserver runner, so it is hard-coded to
        perform an update lock. We aren't using the gen_lock()
        contextmanager here because the lock is meant to stay and not be
        automatically removed.
        '''
        success = []
        failed = []
        try:
            result = self._lock(lock_type='update')
        except GitLockError as exc:
            failed.append(exc.strerror)
        else:
            if result is not None:
                success.append(result)
        return success, failed

    @contextlib.contextmanager
    def gen_lock(self, lock_type='update'):
        '''
        Set and automatically clear a lock
        '''
        lock_set = False
        try:
            self._lock(lock_type=lock_type, failhard=True)
            lock_set = True
            yield
        except (OSError, IOError, GitLockError) as exc:
            raise GitLockError(exc.errno, exc.strerror)
        finally:
            if lock_set:
                self.clear_lock(lock_type=lock_type)

    def init_remote(self):
        '''
        This function must be overridden in a sub-class
        '''
        raise NotImplementedError()

    def checkout(self):
        '''
        This function must be overridden in a sub-class
        '''
        raise NotImplementedError()

    def dir_list(self, tgt_env):
        '''
        This function must be overridden in a sub-class
        '''
        raise NotImplementedError()

    def env_is_exposed(self, tgt_env):
        '''
        Check if an environment is exposed by comparing it against a whitelist
        and blacklist.
        '''
        return salt.utils.check_whitelist_blacklist(
            tgt_env,
            whitelist=self.env_whitelist,
            blacklist=self.env_blacklist
        )

    def _fetch(self):
        '''
        Provider-specific code for fetching, must be implemented in a
        sub-class.
        '''
        raise NotImplementedError()

    def envs(self):
        '''
        This function must be overridden in a sub-class
        '''
        raise NotImplementedError()

    def file_list(self, tgt_env):
        '''
        This function must be overridden in a sub-class
        '''
        raise NotImplementedError()

    def find_file(self, path, tgt_env):
        '''
        This function must be overridden in a sub-class
        '''
        raise NotImplementedError()

    def get_tree(self, tgt_env):
        '''
        This function must be overridden in a sub-class
        '''
        raise NotImplementedError()

    def get_url(self):
        '''
        Examine self.id and assign self.url (and self.branch, for git_pillar)
        '''
        if self.role in ('git_pillar', 'winrepo'):
            # With winrepo and git_pillar, the remote is specified in the
            # format '<branch> <url>', so that we can get a unique identifier
            # to hash for each remote.
            try:
                self.branch, self.url = self.id.split(None, 1)
            except ValueError:
                self.branch = self.opts['{0}_branch'.format(self.role)]
                self.url = self.id
        else:
            self.url = self.id

    def verify_auth(self):
        '''
        Override this function in a sub-class to implement auth checking.
        '''
        self.credentials = None
        return True

    def write_file(self, blob, dest):
        '''
        This function must be overridden in a sub-class
        '''
        raise NotImplementedError()


class GitPython(GitProvider):
    '''
    Interface to GitPython
    '''
    def __init__(self, opts, remote, per_remote_defaults,
                 override_params, cache_root, role='gitfs'):
        self.provider = 'gitpython'
        GitProvider.__init__(self, opts, remote, per_remote_defaults,
                             override_params, cache_root, role)

    def checkout(self):
        '''
        Checkout the configured branch/tag. We catch an "Exception" class here
        instead of a specific exception class because the exceptions raised by
        GitPython when running these functions vary in different versions of
        GitPython.
        '''
        try:
            head_sha = self.repo.rev_parse('HEAD').hexsha
        except Exception:
            # Should only happen the first time we are checking out, since
            # we fetch first before ever checking anything out.
            head_sha = None

        # 'origin/' + self.branch ==> matches a branch head
        # 'tags/' + self.branch + '@{commit}' ==> matches tag's commit
        for rev_parse_target, checkout_ref in (
                ('origin/' + self.branch, 'origin/' + self.branch),
                ('tags/' + self.branch + '@{commit}', 'tags/' + self.branch)):
            try:
                target_sha = self.repo.rev_parse(rev_parse_target).hexsha
            except Exception:
                # ref does not exist
                continue
            else:
                if head_sha == target_sha:
                    # No need to checkout, we're already up-to-date
                    return self.check_root()

            try:
                with self.gen_lock(lock_type='checkout'):
                    self.repo.git.checkout(checkout_ref)
                    log.debug(
                        '%s remote \'%s\' has been checked out to %s',
                        self.role,
                        self.id,
                        checkout_ref
                    )
            except GitLockError as exc:
                if exc.errno == errno.EEXIST:
                    # Re-raise with a different strerror containing a
                    # more meaningful error message for the calling
                    # function.
                    raise GitLockError(
                        exc.errno,
                        'Checkout lock exists for {0} remote \'{1}\''
                        .format(self.role, self.id)
                    )
                else:
                    log.error(
                        'Error %d encountered obtaining checkout lock '
                        'for %s remote \'%s\'',
                        exc.errno,
                        self.role,
                        self.id
                    )
                    return None
            except Exception:
                continue
            return self.check_root()
        log.error(
            'Failed to checkout %s from %s remote \'%s\': remote ref does '
            'not exist', self.branch, self.role, self.id
        )
        return None

    def clean_stale_refs(self):
        '''
        Clean stale local refs so they don't appear as fileserver environments
        '''
        cleaned = []
        for ref in self.repo.remotes[0].stale_refs:
            if ref.name.startswith('refs/tags/'):
                # Work around GitPython bug affecting removal of tags
                # https://github.com/gitpython-developers/GitPython/issues/260
                self.repo.git.tag('-d', ref.name[10:])
            else:
                ref.delete(self.repo, ref)
            cleaned.append(ref)
        if cleaned:
            log.debug('{0} cleaned the following stale refs: {1}'
                      .format(self.role, cleaned))
        return cleaned

    def init_remote(self):
        '''
        Initialize/attach to a remote using GitPython. Return a boolean
        which will let the calling function know whether or not a new repo was
        initialized by this function.
        '''
        new = False
        if not os.listdir(self.cachedir):
            # Repo cachedir is empty, initialize a new repo there
            self.repo = git.Repo.init(self.cachedir)
            new = True
        else:
            # Repo cachedir exists, try to attach
            try:
                self.repo = git.Repo(self.cachedir)
            except git.exc.InvalidGitRepositoryError:
                log.error(_INVALID_REPO.format(self.cachedir, self.url))
                return new

        self.gitdir = os.path.join(self.repo.working_dir, '.git')

        if not self.repo.remotes:
            try:
                self.repo.create_remote('origin', self.url)
                # Ensure tags are also fetched
                self.repo.git.config('--add',
                                     'remote.origin.fetch',
                                     '+refs/tags/*:refs/tags/*')
                self.repo.git.config('http.sslVerify', self.ssl_verify)
            except os.error:
                # This exception occurs when two processes are trying to write
                # to the git config at once, go ahead and pass over it since
                # this is the only write. This should place a lock down.
                pass
            else:
                new = True
        return new

    def dir_list(self, tgt_env):
        '''
        Get list of directories for the target environment using GitPython
        '''
        ret = set()
        tree = self.get_tree(tgt_env)
        if not tree:
            return ret
        if self.root:
            try:
                tree = tree / self.root
            except KeyError:
                return ret
            relpath = lambda path: os.path.relpath(path, self.root)
        else:
            relpath = lambda path: path
        add_mountpoint = lambda path: os.path.join(self.mountpoint, path)
        for blob in tree.traverse():
            if isinstance(blob, git.Tree):
                ret.add(add_mountpoint(relpath(blob.path)))
        if self.mountpoint:
            ret.add(self.mountpoint)
        return ret

    def envs(self):
        '''
        Check the refs and return a list of the ones which can be used as salt
        environments.
        '''
        ref_paths = [x.path for x in self.repo.refs]
        return self._get_envs_from_ref_paths(ref_paths)

    def _fetch(self):
        '''
        Fetch the repo. If the local copy was updated, return True. If the
        local copy was already up-to-date, return False.
        '''
        origin = self.repo.remotes[0]
        try:
            fetch_results = origin.fetch()
        except AssertionError:
            fetch_results = origin.fetch()

        new_objs = False
        for fetchinfo in fetch_results:
            if fetchinfo.old_commit is not None:
                log.debug(
                    '{0} has updated \'{1}\' for remote \'{2}\' '
                    'from {3} to {4}'.format(
                        self.role,
                        fetchinfo.name,
                        self.id,
                        fetchinfo.old_commit.hexsha[:7],
                        fetchinfo.commit.hexsha[:7]
                    )
                )
                new_objs = True
            elif fetchinfo.flags in (fetchinfo.NEW_TAG,
                                     fetchinfo.NEW_HEAD):
                log.debug(
                    '{0} has fetched new {1} \'{2}\' for remote \'{3}\' '
                    .format(
                        self.role,
                        'tag' if fetchinfo.flags == fetchinfo.NEW_TAG
                            else 'head',
                        fetchinfo.name,
                        self.id
                    )
                )
                new_objs = True

        cleaned = self.clean_stale_refs()
        return bool(new_objs or cleaned)

    def file_list(self, tgt_env):
        '''
        Get file list for the target environment using GitPython
        '''
        files = set()
        symlinks = {}
        tree = self.get_tree(tgt_env)
        if not tree:
            # Not found, return empty objects
            return files, symlinks
        if self.root:
            try:
                tree = tree / self.root
            except KeyError:
                return files, symlinks
            relpath = lambda path: os.path.relpath(path, self.root)
        else:
            relpath = lambda path: path
        add_mountpoint = lambda path: os.path.join(self.mountpoint, path)
        for file_blob in tree.traverse():
            if not isinstance(file_blob, git.Blob):
                continue
            file_path = add_mountpoint(relpath(file_blob.path))
            files.add(file_path)
            if stat.S_ISLNK(file_blob.mode):
                stream = six.StringIO()
                file_blob.stream_data(stream)
                stream.seek(0)
                link_tgt = stream.read()
                stream.close()
                symlinks[file_path] = link_tgt
        return files, symlinks

    def find_file(self, path, tgt_env):
        '''
        Find the specified file in the specified environment
        '''
        tree = self.get_tree(tgt_env)
        if not tree:
            # Branch/tag/SHA not found
            return None, None
        blob = None
        depth = 0
        while True:
            depth += 1
            if depth > SYMLINK_RECURSE_DEPTH:
                break
            try:
                file_blob = tree / path
                if stat.S_ISLNK(file_blob.mode):
                    # Path is a symlink. The blob data corresponding to
                    # this path's object ID will be the target of the
                    # symlink. Follow the symlink and set path to the
                    # location indicated in the blob data.
                    stream = six.StringIO()
                    file_blob.stream_data(stream)
                    stream.seek(0)
                    link_tgt = stream.read()
                    stream.close()
                    path = os.path.normpath(
                        os.path.join(os.path.dirname(path), link_tgt)
                    )
                else:
                    blob = file_blob
                    break
            except KeyError:
                # File not found or repo_path points to a directory
                break
        return blob, blob.hexsha if blob is not None else blob

    def get_tree(self, tgt_env):
        '''
        Return a git.Tree object if the branch/tag/SHA is found, otherwise None
        '''
        if tgt_env == 'base':
            tgt_ref = self.base
        else:
            tgt_ref = tgt_env
        for ref in self.repo.refs:
            if isinstance(ref, (git.RemoteReference, git.TagReference)):
                parted = ref.name.partition('/')
                rspec = parted[2] if parted[2] else parted[0]
                if rspec == tgt_ref:
                    return ref.commit.tree

        # Branch or tag not matched, check if 'tgt_env' is a commit
        if not self.env_is_exposed(tgt_env):
            return None

        try:
            commit = self.repo.rev_parse(tgt_ref)
            return commit.tree
        except gitdb.exc.ODBError:
            return None

    def write_file(self, blob, dest):
        '''
        Using the blob object, write the file to the destination path
        '''
        with salt.utils.fopen(dest, 'w+') as fp_:
            blob.stream_data(fp_)


class Pygit2(GitProvider):
    '''
    Interface to Pygit2
    '''
    def __init__(self, opts, remote, per_remote_defaults,
                 override_params, cache_root, role='gitfs'):
        self.provider = 'pygit2'
        self.use_callback = \
            distutils.version.LooseVersion(pygit2.__version__) >= \
            distutils.version.LooseVersion('0.23.2')
        GitProvider.__init__(self, opts, remote, per_remote_defaults,
                             override_params, cache_root, role)

    def checkout(self):
        '''
        Checkout the configured branch/tag
        '''
        local_ref = 'refs/heads/' + self.branch
        remote_ref = 'refs/remotes/origin/' + self.branch
        tag_ref = 'refs/tags/' + self.branch

        try:
            local_head = self.repo.lookup_reference('HEAD')
        except KeyError:
            log.warning(
                'HEAD not present in %s remote \'%s\'', self.role, self.id
            )
            return None

        try:
            head_sha = local_head.get_object().hex
        except AttributeError:
            # Shouldn't happen, but just in case a future pygit2 API change
            # breaks things, avoid a traceback and log an error.
            log.error(
                'Unable to get SHA of HEAD for %s remote \'%s\'',
                self.role, self.id
            )
            return None
        except KeyError:
            head_sha = None

        refs = self.repo.listall_references()

        def _perform_checkout(checkout_ref, branch=True):
            '''
            DRY function for checking out either a branch or a tag
            '''
            try:
                with self.gen_lock(lock_type='checkout'):
                    # Checkout the local branch corresponding to the
                    # remote ref.
                    self.repo.checkout(checkout_ref)
                    if branch:
                        self.repo.reset(oid, pygit2.GIT_RESET_HARD)
                return True
            except GitLockError as exc:
                if exc.errno == errno.EEXIST:
                    # Re-raise with a different strerror containing a
                    # more meaningful error message for the calling
                    # function.
                    raise GitLockError(
                        exc.errno,
                        'Checkout lock exists for {0} remote \'{1}\''
                        .format(self.role, self.id)
                    )
                else:
                    log.error(
                        'Error %d encountered obtaining checkout lock '
                        'for %s remote \'%s\'',
                        exc.errno,
                        self.role,
                        self.id
                    )
            return False

        try:
            if remote_ref in refs:
                # Get commit id for the remote ref
                oid = self.repo.lookup_reference(remote_ref).get_object().id
                if local_ref not in refs:
                    # No local branch for this remote, so create one and point
                    # it at the commit id of the remote ref
                    self.repo.create_reference(local_ref, oid)

                try:
                    target_sha = \
                        self.repo.lookup_reference(remote_ref).get_object().hex
                except KeyError:
                    log.error(
                        'pygit2 was unable to get SHA for %s in %s remote '
                        '\'%s\'', local_ref, self.role, self.id
                    )
                    return None

                # Only perform a checkout if HEAD and target are not pointing
                # at the same SHA1.
                if head_sha != target_sha:
                    # Check existence of the ref in refs/heads/ which
                    # corresponds to the local HEAD. Checking out local_ref
                    # below when no local ref for HEAD is missing will raise an
                    # exception in pygit2 >= 0.21. If this ref is not present,
                    # create it. The "head_ref != local_ref" check ensures we
                    # don't try to add this ref if it is not necessary, as it
                    # would have been added above already. head_ref would be
                    # the same as local_ref if the branch name was changed but
                    # the cachedir was not (for example if a "name" parameter
                    # was used in a git_pillar remote, or if we are using
                    # winrepo which takes the basename of the repo as the
                    # cachedir).
                    head_ref = local_head.target
                    # If head_ref is not a string, it will point to a
                    # pygit2.Oid object and we are in detached HEAD mode.
                    # Therefore, there is no need to add a local reference. If
                    # head_ref == local_ref, then the local reference for HEAD
                    # in refs/heads/ already exists and again, no need to add.
                    if isinstance(head_ref, six.string_types) \
                            and head_ref not in refs and head_ref != local_ref:
                        branch_name = head_ref.partition('refs/heads/')[-1]
                        if not branch_name:
                            # Shouldn't happen, but log an error if it does
                            log.error(
                                'pygit2 was unable to resolve branch name from '
                                'HEAD ref \'{0}\' in {1} remote \'{2}\''.format(
                                    head_ref, self.role, self.id
                                )
                            )
                            return None
                        remote_head = 'refs/remotes/origin/' + branch_name
                        if remote_head not in refs:
                            log.error(
                                'Unable to find remote ref \'{0}\' in {1} remote '
                                '\'{2}\''.format(head_ref, self.role, self.id)
                            )
                            return None
                        self.repo.create_reference(
                            head_ref,
                            self.repo.lookup_reference(remote_head).target
                        )

                    if not _perform_checkout(local_ref, branch=True):
                        return None

                # Return the relative root, if present
                return self.check_root()

            elif tag_ref in refs:
                tag_obj = self.repo.revparse_single(tag_ref)
                if not isinstance(tag_obj, pygit2.Tag):
                    log.error(
                        '%s does not correspond to pygit2.Tag object',
                        tag_ref
                    )
                else:
                    try:
                        # If no AttributeError raised, this is an annotated tag
                        tag_sha = tag_obj.target.hex
                    except AttributeError:
                        try:
                            tag_sha = tag_obj.hex
                        except AttributeError:
                            # Shouldn't happen, but could if a future pygit2
                            # API change breaks things.
                            log.error(
                                'Unable to resolve %s from %s remote \'%s\' '
                                'to either an annotated or non-annotated tag',
                                tag_ref, self.role, self.id
                            )
                            return None

                    if head_sha != target_sha:
                        if not _perform_checkout(local_ref, branch=False):
                            return None

                    # Return the relative root, if present
                    return self.check_root()
        except GitLockError:
            raise
        except Exception as exc:
            log.error(
                'Failed to checkout {0} from {1} remote \'{2}\': {3}'.format(
                    self.branch,
                    self.role,
                    self.id,
                    exc
                ),
                exc_info_on_loglevel=logging.DEBUG
            )
            return None
        log.error(
            'Failed to checkout {0} from {1} remote \'{2}\': remote ref '
            'does not exist'.format(self.branch, self.role, self.id)
        )
        return None

    def clean_stale_refs(self, local_refs=None):  # pylint: disable=arguments-differ
        '''
        Clean stale local refs so they don't appear as fileserver environments
        '''
        if self.credentials is not None:
            log.debug(
                'pygit2 does not support detecting stale refs for '
                'authenticated remotes, saltenvs will not reflect '
                'branches/tags removed from remote \'{0}\''
                .format(self.id)
            )
            return []
        if local_refs is None:
            local_refs = self.repo.listall_references()
        remote_refs = []
        cmd_str = 'git ls-remote origin'
        cmd = subprocess.Popen(
            shlex.split(cmd_str),
            close_fds=not salt.utils.is_windows(),
            cwd=self.repo.workdir,
            stdout=subprocess.PIPE,
            stderr=subprocess.STDOUT)
        output = cmd.communicate()[0]
        if cmd.returncode != 0:
            log.warning(
                'Failed to list remote references for {0} remote \'{1}\'. '
                'Output from \'{2}\' follows:\n{3}'.format(
                    self.role,
                    self.id,
                    cmd_str,
                    output
                )
            )
            return []
        for line in salt.utils.itertools.split(output, '\n'):
            try:
                # Rename heads to match the remote ref names from
                # pygit2.Repository.listall_references()
                remote_refs.append(
                    line.split()[-1].replace(b'refs/heads/',
                                             b'refs/remotes/origin/')
                )
            except IndexError:
                continue
        cleaned = []
        if remote_refs:
            for ref in local_refs:
                if ref.startswith('refs/heads/'):
                    # Local head, ignore it
                    continue
                elif ref not in remote_refs:
                    self.repo.lookup_reference(ref).delete()
                    cleaned.append(ref)
        if cleaned:
            log.debug('{0} cleaned the following stale refs: {1}'
                      .format(self.role, cleaned))
        return cleaned

    def init_remote(self):
        '''
        Initialize/attach to a remote using pygit2. Return a boolean which
        will let the calling function know whether or not a new repo was
        initialized by this function.
        '''
        new = False
        if not os.listdir(self.cachedir):
            # Repo cachedir is empty, initialize a new repo there
            self.repo = pygit2.init_repository(self.cachedir)
            new = True
        else:
            # Repo cachedir exists, try to attach
            try:
                try:
                    self.repo = pygit2.Repository(self.cachedir)
                except pygit2.GitError as exc:
                    import pwd
                    # https://github.com/libgit2/pygit2/issues/339
                    # https://github.com/libgit2/libgit2/issues/2122
                    if "Error stat'ing config file" not in str(exc):
                        raise
                    home = pwd.getpwnam(salt.utils.get_user()).pw_dir
                    pygit2.settings.search_path[pygit2.GIT_CONFIG_LEVEL_GLOBAL] = home
                    self.repo = pygit2.Repository(self.cachedir)
            except KeyError:
                log.error(_INVALID_REPO.format(self.cachedir, self.url))
                return new

        self.gitdir = os.path.join(self.repo.workdir, '.git')

        if not self.repo.remotes:
            try:
                self.repo.create_remote('origin', self.url)
                # Ensure tags are also fetched
                self.repo.config.set_multivar(
                    'remote.origin.fetch',
                    'FOO',
                    '+refs/tags/*:refs/tags/*'
                )
                self.repo.config.set_multivar(
                    'http.sslVerify',
                    '',
                    self.ssl_verify
                )
            except os.error:
                # This exception occurs when two processes are trying to write
                # to the git config at once, go ahead and pass over it since
                # this is the only write. This should place a lock down.
                pass
            else:
                new = True
        return new

    def dir_list(self, tgt_env):
        '''
        Get a list of directories for the target environment using pygit2
        '''
        def _traverse(tree, blobs, prefix):
            '''
            Traverse through a pygit2 Tree object recursively, accumulating all
            the empty directories within it in the "blobs" list
            '''
            for entry in iter(tree):
                if entry.oid not in self.repo:
                    # Entry is a submodule, skip it
                    continue
                blob = self.repo[entry.oid]
                if not isinstance(blob, pygit2.Tree):
                    continue
                blobs.append(os.path.join(prefix, entry.name))
                if len(blob):
                    _traverse(blob, blobs, os.path.join(prefix, entry.name))

        ret = set()
        tree = self.get_tree(tgt_env)
        if not tree:
            return ret
        if self.root:
            try:
                oid = tree[self.root].oid
                tree = self.repo[oid]
            except KeyError:
                return ret
            if not isinstance(tree, pygit2.Tree):
                return ret
            relpath = lambda path: os.path.relpath(path, self.root)
        else:
            relpath = lambda path: path
        blobs = []
        if len(tree):
            _traverse(tree, blobs, self.root)
        add_mountpoint = lambda path: os.path.join(self.mountpoint, path)
        for blob in blobs:
            ret.add(add_mountpoint(relpath(blob)))
        if self.mountpoint:
            ret.add(self.mountpoint)
        return ret

    def envs(self):
        '''
        Check the refs and return a list of the ones which can be used as salt
        environments.
        '''
        ref_paths = self.repo.listall_references()
        return self._get_envs_from_ref_paths(ref_paths)

    def _fetch(self):
        '''
        Fetch the repo. If the local copy was updated, return True. If the
        local copy was already up-to-date, return False.
        '''
        origin = self.repo.remotes[0]
        refs_pre = self.repo.listall_references()
        fetch_kwargs = {}
        if self.credentials is not None:
            if self.use_callback:
                fetch_kwargs['callbacks'] = \
                    pygit2.RemoteCallbacks(credentials=self.credentials)
            else:
                origin.credentials = self.credentials
        try:
            fetch_results = origin.fetch(**fetch_kwargs)
        except GitError as exc:
            exc_str = get_error_message(exc).lower()
            if 'unsupported url protocol' in exc_str \
                    and isinstance(self.credentials, pygit2.Keypair):
                log.error(
                    'Unable to fetch SSH-based {0} remote \'{1}\'. '
                    'You may need to add ssh:// to the repo string or '
                    'libgit2 must be compiled with libssh2 to support '
                    'SSH authentication.'.format(self.role, self.id)
                )
            elif 'authentication required but no callback set' in exc_str:
                log.error(
                    '{0} remote \'{1}\' requires authentication, but no '
                    'authentication configured'.format(self.role, self.id)
                )
            else:
                log.error(
                    'Error occured fetching {0} remote \'{1}\': {2}'.format(
                        self.role, self.id, exc
                    )
                )
            return False
        try:
            # pygit2.Remote.fetch() returns a dict in pygit2 < 0.21.0
            received_objects = fetch_results['received_objects']
        except (AttributeError, TypeError):
            # pygit2.Remote.fetch() returns a class instance in
            # pygit2 >= 0.21.0
            received_objects = fetch_results.received_objects
        if received_objects != 0:
            log.debug(
                '{0} received {1} objects for remote \'{2}\''
                .format(self.role, received_objects, self.id)
            )
        else:
            log.debug(
                '{0} remote \'{1}\' is up-to-date'.format(self.role, self.id)
            )
        refs_post = self.repo.listall_references()
        cleaned = self.clean_stale_refs(local_refs=refs_post)
        return bool(received_objects or refs_pre != refs_post or cleaned)

    def file_list(self, tgt_env):
        '''
        Get file list for the target environment using pygit2
        '''
        def _traverse(tree, blobs, prefix):
            '''
            Traverse through a pygit2 Tree object recursively, accumulating all
            the file paths and symlink info in the "blobs" dict
            '''
            for entry in iter(tree):
                if entry.oid not in self.repo:
                    # Entry is a submodule, skip it
                    continue
                obj = self.repo[entry.oid]
                if isinstance(obj, pygit2.Blob):
                    repo_path = os.path.join(prefix, entry.name)
                    blobs.setdefault('files', []).append(repo_path)
                    if stat.S_ISLNK(tree[entry.name].filemode):
                        link_tgt = self.repo[tree[entry.name].oid].data
                        blobs.setdefault('symlinks', {})[repo_path] = link_tgt
                elif isinstance(obj, pygit2.Tree):
                    _traverse(obj, blobs, os.path.join(prefix, entry.name))

        files = set()
        symlinks = {}
        tree = self.get_tree(tgt_env)
        if not tree:
            # Not found, return empty objects
            return files, symlinks
        if self.root:
            try:
                # This might need to be changed to account for a root that
                # spans more than one directory
                oid = tree[self.root].oid
                tree = self.repo[oid]
            except KeyError:
                return files, symlinks
            if not isinstance(tree, pygit2.Tree):
                return files, symlinks
            relpath = lambda path: os.path.relpath(path, self.root)
        else:
            relpath = lambda path: path
        blobs = {}
        if len(tree):
            _traverse(tree, blobs, self.root)
        add_mountpoint = lambda path: os.path.join(self.mountpoint, path)
        for repo_path in blobs.get('files', []):
            files.add(add_mountpoint(relpath(repo_path)))
        for repo_path, link_tgt in six.iteritems(blobs.get('symlinks', {})):
            symlinks[add_mountpoint(relpath(repo_path))] = link_tgt
        return files, symlinks

    def find_file(self, path, tgt_env):
        '''
        Find the specified file in the specified environment
        '''
        tree = self.get_tree(tgt_env)
        if not tree:
            # Branch/tag/SHA not found in repo
            return None, None
        blob = None
        depth = 0
        while True:
            depth += 1
            if depth > SYMLINK_RECURSE_DEPTH:
                break
            try:
                if stat.S_ISLNK(tree[path].filemode):
                    # Path is a symlink. The blob data corresponding to this
                    # path's object ID will be the target of the symlink. Follow
                    # the symlink and set path to the location indicated
                    # in the blob data.
                    link_tgt = self.repo[tree[path].oid].data
                    path = os.path.normpath(
                        os.path.join(os.path.dirname(path), link_tgt)
                    )
                else:
                    oid = tree[path].oid
                    blob = self.repo[oid]
            except KeyError:
                break
        return blob, blob.hex if blob is not None else blob

    def get_tree(self, tgt_env):
        '''
        Return a pygit2.Tree object if the branch/tag/SHA is found, otherwise
        None
        '''
        if tgt_env == 'base':
            tgt_ref = self.base
        else:
            tgt_ref = tgt_env
        for ref in self.repo.listall_references():
            _, rtype, rspec = ref.split('/', 2)
            if rtype in ('remotes', 'tags'):
                parted = rspec.partition('/')
                rspec = parted[2] if parted[2] else parted[0]
                if rspec == tgt_ref and self.env_is_exposed(tgt_env):
                    return self.repo.lookup_reference(ref).get_object().tree

        # Branch or tag not matched, check if 'tgt_env' is a commit
        if not self.env_is_exposed(tgt_env):
            return None
        try:
            commit = self.repo.revparse_single(tgt_ref)
        except (KeyError, TypeError):
            # Not a valid commit, likely not a commit SHA
            pass
        else:
            return commit.tree
        return None

    def verify_auth(self):
        '''
        Check the username and password/keypair info for validity. If valid,
        set a 'credentials' attribute consisting of the appropriate Pygit2
        credentials object. Return False if a required auth param is not
        present. Return True if the required auth parameters are present (or
        auth is not configured), otherwise failhard if there is a problem with
        authenticaion.
        '''
        self.credentials = None

        if os.path.isabs(self.url):
            # If the URL is an absolute file path, there is no authentication.
            return True
        elif not any(getattr(self, x, None) for x in AUTH_PARAMS):
            # Auth information not configured for this remote
            return True

        def _incomplete_auth(missing):
            '''
            Helper function to log errors about missing auth parameters
            '''
            log.critical(
                'Incomplete authentication information for {0} remote '
                '\'{1}\'. Missing parameters: {2}'.format(
                    self.role,
                    self.id,
                    ', '.join(missing)
                )
            )
            failhard(self.role)

        transport, _, address = self.url.partition('://')
        if not address:
            # Assume scp-like SSH syntax (user@domain.tld:relative/path.git)
            transport = 'ssh'
            address = self.url

        transport = transport.lower()

        if transport in ('git', 'file'):
            # These transports do not use auth
            return True

        elif 'ssh' in transport:
            required_params = ('pubkey', 'privkey')
            user = address.split('@')[0]
            if user == address:
                # No '@' sign == no user. This is a problem.
                log.critical(
                    'Keypair specified for {0} remote \'{1}\', but remote URL '
                    'is missing a username'.format(self.role, self.id)
                )
                failhard(self.role)

            self.user = user
            if all(bool(getattr(self, x, None)) for x in required_params):
                keypair_params = [getattr(self, x, None) for x in
                                  ('user', 'pubkey', 'privkey', 'passphrase')]
                self.credentials = pygit2.Keypair(*keypair_params)
                return True
            else:
                missing_auth = [x for x in required_params
                                if not bool(getattr(self, x, None))]
                _incomplete_auth(missing_auth)

        elif 'http' in transport:
            required_params = ('user', 'password')
            password_ok = all(
                bool(getattr(self, x, None)) for x in required_params
            )
            no_password_auth = not any(
                bool(getattr(self, x, None)) for x in required_params
            )
            if no_password_auth:
                # No auth params were passed, assuming this is unauthenticated
                # http(s).
                return True
            if password_ok:
                if transport == 'http' and not self.insecure_auth:
                    log.critical(
                        'Invalid configuration for {0} remote \'{1}\'. '
                        'Authentication is disabled by default on http '
                        'remotes. Either set {0}_insecure_auth to True in the '
                        'master configuration file, set a per-remote config '
                        'option named \'insecure_auth\' to True, or use https '
                        'or ssh-based authentication.'.format(
                            self.role,
                            self.id
                        )
                    )
                    failhard(self.role)
                self.credentials = pygit2.UserPass(self.user, self.password)
                return True
            else:
                missing_auth = [x for x in required_params
                                if not bool(getattr(self, x, None))]
                _incomplete_auth(missing_auth)
        else:
            log.critical(
                'Invalid configuration for {0} remote \'{1}\'. Unsupported '
                'transport \'{2}\'.'.format(self.role, self.id, transport)
            )
            failhard(self.role)

    def write_file(self, blob, dest):
        '''
        Using the blob object, write the file to the destination path
        '''
        with salt.utils.fopen(dest, 'w+') as fp_:
            fp_.write(blob.data)


class Dulwich(GitProvider):  # pylint: disable=abstract-method
    '''
    Interface to dulwich
    '''
    def __init__(self, opts, remote, per_remote_defaults,
                 override_params, cache_root, role='gitfs'):
        self.get_env_refs = lambda refs: [
            x for x in refs if re.match('refs/(remotes|tags)', x)
            and not x.endswith('^{}')
        ]
        self.provider = 'dulwich'
        GitProvider.__init__(self, opts, remote, per_remote_defaults,
                             override_params, cache_root, role)

    def dir_list(self, tgt_env):
        '''
        Get a list of directories for the target environment using dulwich
        '''
        def _traverse(tree, blobs, prefix):
            '''
            Traverse through a dulwich Tree object recursively, accumulating
            all the empty directories within it in the "blobs" list
            '''
            for item in six.iteritems(tree):
                try:
                    obj = self.repo.get_object(item.sha)
                except KeyError:
                    # Entry is a submodule, skip it
                    continue
                if not isinstance(obj, dulwich.objects.Tree):
                    continue
                blobs.append(os.path.join(prefix, item.path))
                if len(self.repo.get_object(item.sha)):
                    _traverse(obj, blobs, os.path.join(prefix, item.path))

        ret = set()
        tree = self.get_tree(tgt_env)
        tree = self.walk_tree(tree, self.root)
        if not isinstance(tree, dulwich.objects.Tree):
            return ret
        blobs = []
        if len(tree):
            _traverse(tree, blobs, self.root)
        if self.root:
            relpath = lambda path: os.path.relpath(path, self.root)
        else:
            relpath = lambda path: path
        add_mountpoint = lambda path: os.path.join(self.mountpoint, path)
        for blob in blobs:
            ret.add(add_mountpoint(relpath(blob)))
        if self.mountpoint:
            ret.add(self.mountpoint)
        return ret

    def envs(self):
        '''
        Check the refs and return a list of the ones which can be used as salt
        environments.
        '''
        ref_paths = self.get_env_refs(self.repo.get_refs())
        return self._get_envs_from_ref_paths(ref_paths)

    def _fetch(self):
        '''
        Fetch the repo. If the local copy was updated, return True. If the
        local copy was already up-to-date, return False.
        '''
        # origin is just a url here, there is no origin object
        origin = self.url
        client, path = \
            dulwich.client.get_transport_and_path_from_url(
                origin, thin_packs=True
            )
        refs_pre = self.repo.get_refs()
        try:
            refs_post = client.fetch(path, self.repo)
        except dulwich.errors.NotGitRepository:
            log.error(
                'Dulwich does not recognize {0} as a valid remote '
                'remote URL. Perhaps it is missing \'.git\' at the '
                'end.'.format(self.id)
            )
            return False
        except KeyError:
            log.error(
                'Local repository cachedir \'{0}\' (corresponding '
                'remote: \'{1}\') has been corrupted. Salt will now '
                'attempt to remove the local checkout to allow it to '
                'be re-initialized in the next fileserver cache '
                'update.'
                .format(self.cachedir, self.id)
            )
            try:
                salt.utils.rm_rf(self.cachedir)
            except OSError as exc:
                log.error(
                    'Unable to remove {0}: {1}'.format(self.cachedir, exc)
                )
            return False
        else:
            # Dulwich does not write fetched references to the gitdir, that is
            # done manually below (see the "Update local refs" comment). Since
            # A) gitfs doesn't check out any local branches, B) both Pygit2 and
            # GitPython set remote refs when fetching instead of head refs, and
            # C) Dulwich is not supported for git_pillar or winrepo, there is
            # no harm in simply renaming the head refs from the fetch results
            # to remote refs. This allows the same logic (see the
            # "_get_envs_from_ref_paths()" function) to be used for all three
            # GitProvider subclasses to derive available envs.
            for ref in [x for x in refs_post if x.startswith('refs/heads/')]:
                val = refs_post.pop(ref)
                key = ref.replace('refs/heads/', 'refs/remotes/origin/', 1)
                refs_post[key] = val

        if refs_post is None:
            # Empty repository
            log.warning(
                '{0} remote \'{1}\' is an empty repository and will '
                'be skipped.'.format(self.role, self.id)
            )
            return False
        if refs_pre != refs_post:
            # Update local refs
            for ref in self.get_env_refs(refs_post):
                self.repo[ref] = refs_post[ref]
            # Prune stale refs
            for ref in refs_pre:
                if ref not in refs_post:
                    del self.repo[ref]
            return True
        return False

    def file_list(self, tgt_env):
        '''
        Get file list for the target environment using dulwich
        '''
        def _traverse(tree, blobs, prefix):
            '''
            Traverse through a dulwich Tree object recursively, accumulating
            all the file paths and symlinks info in the "blobs" dict
            '''
            for item in six.iteritems(tree):
                try:
                    obj = self.repo.get_object(item.sha)
                except KeyError:
                    # Entry is a submodule, skip it
                    continue
                if isinstance(obj, dulwich.objects.Blob):
                    repo_path = os.path.join(prefix, item.path)
                    blobs.setdefault('files', []).append(repo_path)
                    mode, oid = tree[item.path]
                    if stat.S_ISLNK(mode):
                        link_tgt = self.repo.get_object(oid).as_raw_string()
                        blobs.setdefault('symlinks', {})[repo_path] = link_tgt
                elif isinstance(obj, dulwich.objects.Tree):
                    _traverse(obj, blobs, os.path.join(prefix, item.path))

        files = set()
        symlinks = {}
        tree = self.get_tree(tgt_env)
        tree = self.walk_tree(tree, self.root)
        if not isinstance(tree, dulwich.objects.Tree):
            return files, symlinks
        blobs = {}
        if len(tree):
            _traverse(tree, blobs, self.root)
        if self.root:
            relpath = lambda path: os.path.relpath(path, self.root)
        else:
            relpath = lambda path: path
        add_mountpoint = lambda path: os.path.join(self.mountpoint, path)
        for repo_path in blobs.get('files', []):
            files.add(add_mountpoint(relpath(repo_path)))
        for repo_path, link_tgt in six.iteritems(blobs.get('symlinks', {})):
            symlinks[add_mountpoint(relpath(repo_path))] = link_tgt
        return files, symlinks

    def find_file(self, path, tgt_env):
        '''
        Find the specified file in the specified environment
        '''
        tree = self.get_tree(tgt_env)
        if not tree:
            # Branch/tag/SHA not found
            return None, None
        blob = None
        depth = 0
        while True:
            depth += 1
            if depth > SYMLINK_RECURSE_DEPTH:
                break
            prefix_dirs, _, filename = path.rpartition(os.path.sep)
            tree = self.walk_tree(tree, prefix_dirs)
            if not isinstance(tree, dulwich.objects.Tree):
                # Branch/tag/SHA not found in repo
                break
            try:
                mode, oid = tree[filename]
                if stat.S_ISLNK(mode):
                    # Path is a symlink. The blob data corresponding to
                    # this path's object ID will be the target of the
                    # symlink. Follow the symlink and set path to the
                    # location indicated in the blob data.
                    link_tgt = self.repo.get_object(oid).as_raw_string()
                    path = os.path.normpath(
                        os.path.join(os.path.dirname(path), link_tgt)
                    )
                else:
                    blob = self.repo.get_object(oid)
                    break
            except KeyError:
                break
        return blob, blob.sha().hexdigest() if blob is not None else blob

    def get_conf(self):
        '''
        Returns a dulwich.config.ConfigFile object for the specified repo
        '''
        return dulwich.config.ConfigFile().from_path(
            os.path.join(self.repo.controldir(), 'config')
        )

    def get_remote_url(self, repo):
        '''
        Returns the remote url for the specified repo
        '''
        return self.get_conf().get(('remote', 'origin'), 'url')

    def get_tree(self, tgt_env):
        '''
        Return a dulwich.objects.Tree object if the branch/tag/SHA is found,
        otherwise None
        '''
        if tgt_env == 'base':
            tgt_ref = self.base
        else:
            tgt_ref = tgt_env
        refs = self.repo.get_refs()
        # Sorting ensures we check heads (branches) before tags
        for ref in sorted(self.get_env_refs(refs)):
            # ref will be something like 'refs/remotes/origin/master'
            try:
                rtype, rspec = re.split('^refs/(remotes/origin|tags)/',
                                        ref,
                                        1)[-2:]
            except ValueError:
                # No match was fount for the split regex, we don't care about
                # this ref. We shouldn't see any of these as the refs are being
                # filtered through self.get_env_refs(), but just in case, this
                # will avoid a traceback.
                continue
            if rspec == tgt_ref and self.env_is_exposed(tgt_env):
                if rtype == 'remotes/origin':
                    commit = self.repo.get_object(refs[ref])
                elif rtype == 'tags':
                    tag = self.repo.get_object(refs[ref])
                    if isinstance(tag, dulwich.objects.Tag):
                        # Tag.get_object() returns a 2-tuple, the 2nd element
                        # of which is the commit SHA to which the tag refers
                        commit = self.repo.get_object(tag.object[1])
                    elif isinstance(tag, dulwich.objects.Commit):
                        commit = tag
                    else:
                        log.error(
                            'Unhandled object type \'{0}\' in '
                            'Dulwich get_tree. This is a bug, please '
                            'report it.'.format(tag.type_name)
                        )
                return self.repo.get_object(commit.tree)

        # Branch or tag not matched, check if 'tgt_env' is a commit. This is more
        # difficult with Dulwich because of its inability to deal with shortened
        # SHA-1 hashes.
        if not self.env_is_exposed(tgt_env):
            return None
        try:
            int(tgt_ref, 16)
        except ValueError:
            # Not hexidecimal, likely just a non-matching environment
            return None

        try:
            if len(tgt_ref) == 40:
                sha_obj = self.repo.get_object(tgt_ref)
                if isinstance(sha_obj, dulwich.objects.Commit):
                    sha_commit = sha_obj
            else:
                matches = set([
                    x for x in (
                        self.repo.get_object(y)
                        for y in self.repo.object_store
                        if y.startswith(tgt_ref)
                    )
                    if isinstance(x, dulwich.objects.Commit)
                ])
                if len(matches) > 1:
                    log.warning('Ambiguous commit ID \'{0}\''.format(tgt_ref))
                    return None
                try:
                    sha_commit = matches.pop()
                except IndexError:
                    pass
        except TypeError as exc:
            log.warning('Invalid environment {0}: {1}'.format(tgt_env, exc))
        except KeyError:
            # No matching SHA
            return None

        try:
            return self.repo.get_object(sha_commit.tree)
        except NameError:
            # No matching sha_commit object was created. Unable to find SHA.
            pass
        return None

    def init_remote(self):
        '''
        Initialize/attach to a remote using dulwich. Return a boolean which
        will let the calling function know whether or not a new repo was
        initialized by this function.
        '''
        if self.url.startswith('ssh://'):
            # Dulwich will throw an error if 'ssh://' is used, so make the URL
            # use git+ssh:// as dulwich expects
            self.url = 'git+' + self.url
        new = False
        if not os.listdir(self.cachedir):
            # Repo cachedir is empty, initialize a new repo there
            self.repo = dulwich.repo.Repo.init(self.cachedir)
            new = True
        else:
            # Repo cachedir exists, try to attach
            try:
                self.repo = dulwich.repo.Repo(self.cachedir)
            except dulwich.repo.NotGitRepository:
                log.error(_INVALID_REPO.format(self.cachedir, self.url))
                return new

        self.gitdir = os.path.join(self.repo.path, '.git')

        # Read in config file and look for the remote
        try:
            conf = self.get_conf()
            conf.get(('remote', 'origin'), 'url')
        except KeyError:
            try:
                conf.set('http', 'sslVerify', self.ssl_verify)
                # Add remote manually, there is no function/object to do this
                conf.set(
                    'remote "origin"',
                    'fetch',
                    '+refs/heads/*:refs/remotes/origin/*'
                )
                conf.set('remote "origin"', 'url', self.url)
                conf.set('remote "origin"', 'pushurl', self.url)
                conf.write_to_path()
            except os.error:
                pass
            else:
                new = True
        except os.error:
            pass
        return new

    def walk_tree(self, tree, path):
        '''
        Dulwich does not provide a means of directly accessing subdirectories.
        This function will walk down to the directory specified by 'path', and
        return a Tree object at that path. If path is an empty string, the
        original tree will be returned, and if there are any issues encountered
        walking the tree, None will be returned.
        '''
        if not path:
            return tree
        # Walk down the tree to get to the file
        for parent in path.split(os.path.sep):
            try:
                tree = self.repo.get_object(tree[parent][1])
            except (KeyError, TypeError):
                # Directory not found, or tree passed into function is not a Tree
                # object. Either way, desired path does not exist.
                return None
        return tree

    def write_file(self, blob, dest):
        '''
        Using the blob object, write the file to the destination path
        '''
        with salt.utils.fopen(dest, 'w+') as fp_:
            fp_.write(blob.as_raw_string())


class GitBase(object):
    '''
    Base class for gitfs/git_pillar
    '''
    def __init__(self, opts, valid_providers=VALID_PROVIDERS, cache_root=None):
        self.opts = opts
        self.valid_providers = valid_providers
        self.get_provider()
        if cache_root is not None:
            self.cache_root = cache_root
        else:
            self.cache_root = os.path.join(self.opts['cachedir'], self.role)
        self.env_cache = os.path.join(self.cache_root, 'envs.p')
        self.hash_cachedir = os.path.join(
            self.cache_root, 'hash')
        self.file_list_cachedir = os.path.join(
            self.opts['cachedir'], 'file_lists', self.role)

    def init_remotes(self, remotes, per_remote_overrides):
        '''
        Initialize remotes
        '''
        # The global versions of the auth params (gitfs_user,
        # gitfs_password, etc.) default to empty strings. If any of them
        # are defined and the provider is not one that supports auth, then
        # error out and do not proceed.
        override_params = copy.deepcopy(per_remote_overrides)
        global_auth_params = [
            '{0}_{1}'.format(self.role, x) for x in AUTH_PARAMS
            if self.opts['{0}_{1}'.format(self.role, x)]
        ]
        if self.provider in AUTH_PROVIDERS:
            override_params += AUTH_PARAMS
        elif global_auth_params:
            msg = (
                '{0} authentication was configured, but the \'{1}\' '
                '{0}_provider does not support authentication. The '
                'providers for which authentication is supported in {0} '
                'are: {2}.'.format(
                    self.role, self.provider, ', '.join(AUTH_PROVIDERS)
                )
            )
            if self.role == 'gitfs':
                msg += (
                    ' See the GitFS Walkthrough in the Salt documentation '
                    'for further information.'
                )
            log.critical(msg)
            failhard(self.role)

        per_remote_defaults = {}
        for param in override_params:
            key = '{0}_{1}'.format(self.role, param)
            if key not in self.opts:
                log.critical(
                    'Key \'{0}\' not present in global configuration. This is '
                    'a bug, please report it.'.format(key)
                )
                failhard(self.role)
            per_remote_defaults[param] = six.text_type(self.opts[key])

        self.remotes = []
        for remote in remotes:
            repo_obj = self.provider_class(
                self.opts,
                remote,
                per_remote_defaults,
                override_params,
                self.cache_root,
                self.role
            )
            if hasattr(repo_obj, 'repo'):
                # Strip trailing slashes from the gitfs root as these cause
                # path searches to fail.
                repo_obj.root = repo_obj.root.rstrip(os.path.sep)
                # Sanity check and assign the credential parameter
                repo_obj.verify_auth()
                if self.opts['__role'] == 'minion' and repo_obj.new:
                    # Perform initial fetch
                    repo_obj.fetch()
                self.remotes.append(repo_obj)

        # Don't allow collisions in cachedir naming
        cachedir_map = {}
        for repo in self.remotes:
            cachedir_map.setdefault(repo.cachedir, []).append(repo.id)
        collisions = [x for x in cachedir_map if len(cachedir_map[x]) > 1]
        if collisions:
            for dirname in collisions:
                log.critical(
                    'The following {0} remotes have conflicting cachedirs: '
                    '{1}. Resolve this using a per-remote parameter called '
                    '\'name\'.'.format(
                        self.role,
                        ', '.join(cachedir_map[dirname])
                    )
                )
                failhard(self.role)

        if any(x.new for x in self.remotes):
            self.write_remote_map()

    def clear_old_remotes(self):
        '''
        Remove cache directories for remotes no longer configured
        '''
        try:
            cachedir_ls = os.listdir(self.cache_root)
        except OSError:
            cachedir_ls = []
        # Remove actively-used remotes from list
        for repo in self.remotes:
            try:
                cachedir_ls.remove(repo.cachedir_basename)
            except ValueError:
                pass
        to_remove = []
        for item in cachedir_ls:
            if item in ('hash', 'refs'):
                continue
            path = os.path.join(self.cache_root, item)
            if os.path.isdir(path):
                to_remove.append(path)
        failed = []
        if to_remove:
            for rdir in to_remove:
                try:
                    shutil.rmtree(rdir)
                except OSError as exc:
                    log.error(
                        'Unable to remove old {0} remote cachedir {1}: {2}'
                        .format(self.role, rdir, exc)
                    )
                    failed.append(rdir)
                else:
                    log.debug(
                        '{0} removed old cachedir {1}'.format(self.role, rdir)
                    )
        for fdir in failed:
            to_remove.remove(fdir)
        ret = bool(to_remove)
        if ret:
            self.write_remote_map()
        return ret

    def clear_cache(self):
        '''
        Completely clear cache
        '''
        errors = []
        for rdir in (self.cache_root, self.file_list_cachedir):
            if os.path.exists(rdir):
                try:
                    shutil.rmtree(rdir)
                except OSError as exc:
                    errors.append(
                        'Unable to delete {0}: {1}'.format(rdir, exc)
                    )
        return errors

    def clear_lock(self, remote=None, lock_type='update'):
        '''
        Clear update.lk for all remotes
        '''
        cleared = []
        errors = []
        for repo in self.remotes:
            if remote:
                # Specific remote URL/pattern was passed, ensure that the URL
                # matches or else skip this one
                try:
                    if not fnmatch.fnmatch(repo.url, remote):
                        continue
                except TypeError:
                    # remote was non-string, try again
                    if not fnmatch.fnmatch(repo.url, six.text_type(remote)):
                        continue
            success, failed = repo.clear_lock(lock_type=lock_type)
            cleared.extend(success)
            errors.extend(failed)
        return cleared, errors

    def fetch_remotes(self):
        '''
        Fetch all remotes and return a boolean to let the calling function know
        whether or not any remotes were updated in the process of fetching
        '''
        changed = False
        for repo in self.remotes:
            try:
                if repo.fetch():
                    # We can't just use the return value from repo.fetch()
                    # because the data could still have changed if old remotes
                    # were cleared above. Additionally, we're running this in a
                    # loop and later remotes without changes would override
                    # this value and make it incorrect.
                    changed = True
            except Exception as exc:
                log.error(
                    'Exception \'{0}\' caught while fetching {1} remote '
                    '\'{2}\''.format(exc, self.role, repo.id),
                    exc_info_on_loglevel=logging.DEBUG
                )
        return changed

    def lock(self, remote=None):
        '''
        Place an update.lk
        '''
        locked = []
        errors = []
        for repo in self.remotes:
            if remote:
                # Specific remote URL/pattern was passed, ensure that the URL
                # matches or else skip this one
                try:
                    if not fnmatch.fnmatch(repo.url, remote):
                        continue
                except TypeError:
                    # remote was non-string, try again
                    if not fnmatch.fnmatch(repo.url, six.text_type(remote)):
                        continue
            success, failed = repo.lock()
            locked.extend(success)
            errors.extend(failed)
        return locked, errors

    def update(self):
        '''
        Execute a git fetch on all of the repos and perform maintenance on the
        fileserver cache.
        '''
        # data for the fileserver event
        data = {'changed': False,
                'backend': 'gitfs'}

        data['changed'] = self.clear_old_remotes()
        if self.fetch_remotes():
            data['changed'] = True

        if data['changed'] is True or not os.path.isfile(self.env_cache):
            env_cachedir = os.path.dirname(self.env_cache)
            if not os.path.exists(env_cachedir):
                os.makedirs(env_cachedir)
            new_envs = self.envs(ignore_cache=True)
            serial = salt.payload.Serial(self.opts)
            with salt.utils.fopen(self.env_cache, 'w+') as fp_:
                fp_.write(serial.dumps(new_envs))
                log.trace('Wrote env cache data to {0}'.format(self.env_cache))

        # if there is a change, fire an event
        if self.opts.get('fileserver_events', False):
            event = salt.utils.event.get_event(
                    'master',
                    self.opts['sock_dir'],
                    self.opts['transport'],
                    opts=self.opts,
                    listen=False)
            event.fire_event(
                data,
                tagify(['gitfs', 'update'], prefix='fileserver')
            )
        try:
            salt.fileserver.reap_fileserver_cache_dir(
                self.hash_cachedir,
                self.find_file
            )
        except (OSError, IOError):
            # Hash file won't exist if no files have yet been served up
            pass

    def get_provider(self):
        '''
        Determine which provider to use
        '''
        if 'verified_{0}_provider'.format(self.role) in self.opts:
            self.provider = self.opts['verified_{0}_provider'.format(self.role)]
        else:
            desired_provider = self.opts.get('{0}_provider'.format(self.role))
            if not desired_provider:
                if self.verify_pygit2(quiet=True):
                    self.provider = 'pygit2'
                elif self.verify_gitpython(quiet=True):
                    self.provider = 'gitpython'
                elif self.verify_dulwich(quiet=True):
                    self.provider = 'dulwich'
            else:
                # Ensure non-lowercase providers work
                try:
                    desired_provider = desired_provider.lower()
                except AttributeError:
                    # Should only happen if someone does something silly like
                    # set the provider to a numeric value.
                    desired_provider = str(desired_provider).lower()
                if desired_provider not in self.valid_providers:
                    log.critical(
                        'Invalid {0}_provider \'{1}\'. Valid choices are: {2}'
                        .format(self.role,
                                desired_provider,
                                ', '.join(self.valid_providers))
                    )
                    failhard(self.role)
                elif desired_provider == 'pygit2' and self.verify_pygit2():
                    self.provider = 'pygit2'
                elif desired_provider == 'gitpython' and self.verify_gitpython():
                    self.provider = 'gitpython'
                elif desired_provider == 'dulwich' and self.verify_dulwich():
                    self.provider = 'dulwich'
        if not hasattr(self, 'provider'):
            log.critical(
                'No suitable {0} provider module is installed.'
                .format(self.role)
            )
            failhard(self.role)
        if self.provider == 'pygit2':
            self.provider_class = Pygit2
        elif self.provider == 'gitpython':
            self.provider_class = GitPython
        elif self.provider == 'dulwich':
            self.provider_class = Dulwich

    def verify_gitpython(self, quiet=False):
        '''
        Check if GitPython is available and at a compatible version (>= 0.3.0)
        '''
        def _recommend():
            if HAS_PYGIT2 and 'pygit2' in self.valid_providers:
                log.error(_RECOMMEND_PYGIT2)
            if HAS_DULWICH and 'dulwich' in self.valid_providers:
                log.error(_RECOMMEND_DULWICH)

        if not HAS_GITPYTHON:
            if not quiet:
                log.error(
                    'Git fileserver backend is enabled in master config file, '
                    'but could not be loaded, is GitPython installed?'
                )
                _recommend()
            return False
        elif 'gitpython' not in self.valid_providers:
            return False

        # pylint: disable=no-member
        gitver = distutils.version.LooseVersion(git.__version__)
        minver = distutils.version.LooseVersion(GITPYTHON_MINVER)
        # pylint: enable=no-member
        errors = []
        if gitver < minver:
            errors.append(
                'Git fileserver backend is enabled in master config file, but '
                'the GitPython version is earlier than {0}. Version {1} '
                'detected.'.format(GITPYTHON_MINVER, git.__version__)
            )
        if not salt.utils.which('git'):
            errors.append(
                'The git command line utility is required by the Git fileserver '
                'backend when using the \'gitpython\' provider.'
            )

        if errors:
            for error in errors:
                log.error(error)
            if not quiet:
                _recommend()
            return False

        self.opts['verified_{0}_provider'.format(self.role)] = 'gitpython'
        log.debug('gitpython {0}_provider enabled'.format(self.role))
        return True

    def verify_pygit2(self, quiet=False):
        '''
        Check if pygit2/libgit2 are available and at a compatible version.
        Pygit2 must be at least 0.20.3 and libgit2 must be at least 0.20.0.
        '''
        def _recommend():
            if HAS_GITPYTHON and 'gitpython' in self.valid_providers:
                log.error(_RECOMMEND_GITPYTHON)
            if HAS_DULWICH and 'dulwich' in self.valid_providers:
                log.error(_RECOMMEND_DULWICH)

        if not HAS_PYGIT2:
            if not quiet:
                log.error(
                    'Git fileserver backend is enabled in master config file, '
                    'but could not be loaded, are pygit2 and libgit2 '
                    'installed?'
                )
                _recommend()
            return False
        elif 'pygit2' not in self.valid_providers:
            return False

        # pylint: disable=no-member
        pygit2ver = distutils.version.LooseVersion(pygit2.__version__)
        pygit2_minver = distutils.version.LooseVersion(PYGIT2_MINVER)

        libgit2ver = distutils.version.LooseVersion(pygit2.LIBGIT2_VERSION)
        libgit2_minver = distutils.version.LooseVersion(LIBGIT2_MINVER)
        # pylint: enable=no-member

        errors = []
        if pygit2ver < pygit2_minver:
            errors.append(
                'Git fileserver backend is enabled in master config file, but '
                'pygit2 version is earlier than {0}. Version {1} detected.'
                .format(PYGIT2_MINVER, pygit2.__version__)
            )
        if libgit2ver < libgit2_minver:
            errors.append(
                'Git fileserver backend is enabled in master config file, but '
                'libgit2 version is earlier than {0}. Version {1} detected.'
                .format(LIBGIT2_MINVER, pygit2.LIBGIT2_VERSION)
            )
        if not salt.utils.which('git'):
            errors.append(
                'The git command line utility is required by the Git fileserver '
                'backend when using the \'pygit2\' provider.'
            )

        if errors:
            for error in errors:
                log.error(error)
            if not quiet:
                _recommend()
            return False

        self.opts['verified_{0}_provider'.format(self.role)] = 'pygit2'
        log.debug('pygit2 {0}_provider enabled'.format(self.role))
        return True

    def verify_dulwich(self, quiet=False):
        '''
        Check if dulwich is available.
        '''
        def _recommend():
            if HAS_GITPYTHON and 'gitpython' in self.valid_providers:
                log.error(_RECOMMEND_GITPYTHON)
            if HAS_PYGIT2 and 'pygit2' in self.valid_providers:
                log.error(_RECOMMEND_PYGIT2)

        if not HAS_DULWICH:
            if not quiet:
                log.error(
                    'Git fileserver backend is enabled in the master config file, but '
                    'could not be loaded. Is Dulwich installed?'
                )
                _recommend()
            return False
        elif 'dulwich' not in self.valid_providers:
            return False

        errors = []

        if dulwich.__version__ < DULWICH_MINVER:
            errors.append(
                'Git fileserver backend is enabled in the master config file, but '
                'the installed version of Dulwich is earlier than {0}. Version {1} '
                'detected.'.format(DULWICH_MINVER, dulwich.__version__)
            )

        if errors:
            for error in errors:
                log.error(error)
            if not quiet:
                _recommend()
            return False

        self.opts['verified_{0}_provider'.format(self.role)] = 'dulwich'
        log.debug('dulwich {0}_provider enabled'.format(self.role))
        return True

    def write_remote_map(self):
        '''
        Write the remote_map.txt
        '''
        remote_map = os.path.join(self.cache_root, 'remote_map.txt')
        try:
            with salt.utils.fopen(remote_map, 'w+') as fp_:
                timestamp = \
                    datetime.now().strftime('%d %b %Y %H:%M:%S.%f')
                fp_.write(
                    '# {0}_remote map as of {1}\n'.format(
                        self.role,
                        timestamp
                    )
                )
                for repo in self.remotes:
                    fp_.write(
                        '{0} = {1}\n'.format(
                            repo.cachedir_basename,
                            repo.id
                        )
                    )
        except OSError:
            pass
        else:
            log.info(
                'Wrote new {0} remote map to {1}'.format(
                    self.role,
                    remote_map
                )
            )

    def do_checkout(self, repo):
        '''
        Common code for git_pillar/winrepo to handle locking and checking out
        of a repo.
        '''
        time_start = time.time()
        while time.time() - time_start <= 5:
            try:
                return repo.checkout()
            except GitLockError as exc:
                if exc.errno == errno.EEXIST:
                    time.sleep(0.1)
                    continue
                else:
                    log.error(
                        'Error %d encountered while obtaining checkout '
                        'lock for %s remote \'%s\': %s',
                        exc.errno,
                        repo.role,
                        repo.id,
                        exc
                    )
                    break
        else:
            log.error(
                'Timed out waiting for checkout lock to be released for '
                '%s remote \'%s\'. If this error persists, run \'salt-run '
                'cache.clear_git_lock %s type=checkout\' to clear it.',
                self.role, repo.id, self.role
            )
        return None


class GitFS(GitBase):
    '''
    Functionality specific to the git fileserver backend
    '''
    def __init__(self, opts):
        self.role = 'gitfs'
        GitBase.__init__(self, opts)

    def dir_list(self, load):
        '''
        Return a list of all directories on the master
        '''
        return self._file_lists(load, 'dirs')

    def envs(self, ignore_cache=False):
        '''
        Return a list of refs that can be used as environments
        '''
        if not ignore_cache:
            cache_match = salt.fileserver.check_env_cache(
                self.opts,
                self.env_cache
            )
            if cache_match is not None:
                return cache_match
        ret = set()
        for repo in self.remotes:
            ret.update(repo.envs())
        return sorted(ret)

    def find_file(self, path, tgt_env='base', **kwargs):  # pylint: disable=W0613
        '''
        Find the first file to match the path and ref, read the file out of git
        and send the path to the newly cached file
        '''
        fnd = {'path': '',
               'rel': ''}
        if os.path.isabs(path) or tgt_env not in self.envs():
            return fnd

        dest = os.path.join(self.cache_root, 'refs', tgt_env, path)
        hashes_glob = os.path.join(self.hash_cachedir,
                                   tgt_env,
                                   '{0}.hash.*'.format(path))
        blobshadest = os.path.join(self.hash_cachedir,
                                   tgt_env,
                                   '{0}.hash.blob_sha1'.format(path))
        lk_fn = os.path.join(self.hash_cachedir,
                             tgt_env,
                             '{0}.lk'.format(path))
        destdir = os.path.dirname(dest)
        hashdir = os.path.dirname(blobshadest)
        if not os.path.isdir(destdir):
            try:
                os.makedirs(destdir)
            except OSError:
                # Path exists and is a file, remove it and retry
                os.remove(destdir)
                os.makedirs(destdir)
        if not os.path.isdir(hashdir):
            try:
                os.makedirs(hashdir)
            except OSError:
                # Path exists and is a file, remove it and retry
                os.remove(hashdir)
                os.makedirs(hashdir)

        for repo in self.remotes:
            if repo.mountpoint \
                    and not path.startswith(repo.mountpoint + os.path.sep):
                continue
            repo_path = path[len(repo.mountpoint):].lstrip(os.path.sep)
            if repo.root:
                repo_path = os.path.join(repo.root, repo_path)

            blob, blob_hexsha = repo.find_file(repo_path, tgt_env)
            if blob is None:
                continue

            salt.fileserver.wait_lock(lk_fn, dest)
            if os.path.isfile(blobshadest) and os.path.isfile(dest):
                with salt.utils.fopen(blobshadest, 'r') as fp_:
                    sha = fp_.read()
                    if sha == blob_hexsha:
                        fnd['rel'] = path
                        fnd['path'] = dest
                        return fnd
            with salt.utils.fopen(lk_fn, 'w+') as fp_:
                fp_.write('')
            for filename in glob.glob(hashes_glob):
                try:
                    os.remove(filename)
                except Exception:
                    pass
            # Write contents of file to their destination in the FS cache
            repo.write_file(blob, dest)
            with salt.utils.fopen(blobshadest, 'w+') as fp_:
                fp_.write(blob_hexsha)
            try:
                os.remove(lk_fn)
            except OSError:
                pass
            fnd['rel'] = path
            fnd['path'] = dest
            return fnd

        # No matching file was found in tgt_env. Return a dict with empty paths
        # so the calling function knows the file could not be found.
        return fnd

    def serve_file(self, load, fnd):
        '''
        Return a chunk from a file based on the data received
        '''
        if 'env' in load:
            salt.utils.warn_until(
                'Oxygen',
                'Parameter \'env\' has been detected in the argument list.  This '
                'parameter is no longer used and has been replaced by \'saltenv\' '
                'as of Salt Carbon.  This warning will be removed in Salt Oxygen.'
                )
            load.pop('env')

        ret = {'data': '',
               'dest': ''}
        required_load_keys = set(['path', 'loc', 'saltenv'])
        if not all(x in load for x in required_load_keys):
            log.debug(
                'Not all of the required keys present in payload. '
                'Missing: {0}'.format(
                    ', '.join(required_load_keys.difference(load))
                )
            )
            return ret
        if not fnd['path']:
            return ret
        ret['dest'] = fnd['rel']
        gzip = load.get('gzip', None)
        with salt.utils.fopen(fnd['path'], 'rb') as fp_:
            fp_.seek(load['loc'])
            data = fp_.read(self.opts['file_buffer_size'])
            if gzip and data:
                data = salt.utils.gzip_util.compress(data, gzip)
                ret['gzip'] = gzip
            ret['data'] = data
        return ret

    def file_hash(self, load, fnd):
        '''
        Return a file hash, the hash type is set in the master config file
        '''
        if 'env' in load:
            salt.utils.warn_until(
                'Oxygen',
                'Parameter \'env\' has been detected in the argument list.  This '
                'parameter is no longer used and has been replaced by \'saltenv\' '
                'as of Salt Carbon.  This warning will be removed in Salt Oxygen.'
                )
            load.pop('env')

        if not all(x in load for x in ('path', 'saltenv')):
            return ''
        ret = {'hash_type': self.opts['hash_type']}
        relpath = fnd['rel']
        path = fnd['path']
        hashdest = os.path.join(self.hash_cachedir,
                                load['saltenv'],
                                '{0}.hash.{1}'.format(relpath,
                                                      self.opts['hash_type']))
        if not os.path.isfile(hashdest):
            if not os.path.exists(os.path.dirname(hashdest)):
                os.makedirs(os.path.dirname(hashdest))
            ret['hsum'] = salt.utils.get_hash(path, self.opts['hash_type'])
            with salt.utils.fopen(hashdest, 'w+') as fp_:
                fp_.write(ret['hsum'])
            return ret
        else:
            with salt.utils.fopen(hashdest, 'rb') as fp_:
                ret['hsum'] = fp_.read()
            return ret

    def _file_lists(self, load, form):
        '''
        Return a dict containing the file lists for files and dirs
        '''
        if 'env' in load:
            salt.utils.warn_until(
                'Oxygen',
                'Parameter \'env\' has been detected in the argument list.  This '
                'parameter is no longer used and has been replaced by \'saltenv\' '
                'as of Salt Carbon.  This warning will be removed in Salt Oxygen.'
                )
            load.pop('env')

        if not os.path.isdir(self.file_list_cachedir):
            try:
                os.makedirs(self.file_list_cachedir)
            except os.error:
                log.error(
                    'Unable to make cachedir {0}'.format(
                        self.file_list_cachedir
                    )
                )
                return []
        list_cache = os.path.join(
            self.file_list_cachedir,
            '{0}.p'.format(load['saltenv'].replace(os.path.sep, '_|-'))
        )
        w_lock = os.path.join(
            self.file_list_cachedir,
            '.{0}.w'.format(load['saltenv'].replace(os.path.sep, '_|-'))
        )
        cache_match, refresh_cache, save_cache = \
            salt.fileserver.check_file_list_cache(
                self.opts, form, list_cache, w_lock
            )
        if cache_match is not None:
            return cache_match
        if refresh_cache:
            ret = {'files': set(), 'symlinks': {}, 'dirs': set()}
            if load['saltenv'] in self.envs():
                for repo in self.remotes:
                    repo_files, repo_symlinks = repo.file_list(load['saltenv'])
                    ret['files'].update(repo_files)
                    ret['symlinks'].update(repo_symlinks)
                    ret['dirs'].update(repo.dir_list(load['saltenv']))
            ret['files'] = sorted(ret['files'])
            ret['dirs'] = sorted(ret['dirs'])

            if save_cache:
                salt.fileserver.write_file_list_cache(
                    self.opts, ret, list_cache, w_lock
                )
            # NOTE: symlinks are organized in a dict instead of a list, however
            # the 'symlinks' key will be defined above so it will never get to
            # the default value in the call to ret.get() below.
            return ret.get(form, [])
        # Shouldn't get here, but if we do, this prevents a TypeError
        return {} if form == 'symlinks' else []

    def file_list(self, load):
        '''
        Return a list of all files on the file server in a specified
        environment
        '''
        return self._file_lists(load, 'files')

    def file_list_emptydirs(self, load):  # pylint: disable=W0613
        '''
        Return a list of all empty directories on the master
        '''
        # Cannot have empty dirs in git
        return []

    def symlink_list(self, load):
        '''
        Return a dict of all symlinks based on a given path in the repo
        '''
        if 'env' in load:
            salt.utils.warn_until(
                'Oxygen',
                'Parameter \'env\' has been detected in the argument list.  This '
                'parameter is no longer used and has been replaced by \'saltenv\' '
                'as of Salt Carbon.  This warning will be removed in Salt Oxygen.'
                )
            load.pop('env')

        if load['saltenv'] not in self.envs():
            return {}
        if 'prefix' in load:
            prefix = load['prefix'].strip('/')
        else:
            prefix = ''
        symlinks = self._file_lists(load, 'symlinks')
        return dict([(key, val)
                     for key, val in six.iteritems(symlinks)
                     if key.startswith(prefix)])


class GitPillar(GitBase):
    '''
    Functionality specific to the git external pillar
    '''
    def __init__(self, opts):
        self.role = 'git_pillar'
        # Dulwich has no function to check out a branch/tag, so this will be
        # limited to GitPython and Pygit2 for the forseeable future.
        GitBase.__init__(self,
                         opts,
                         valid_providers=('gitpython', 'pygit2'))

    def checkout(self):
        '''
        Checkout the targeted branches/tags from the git_pillar remotes
        '''
        self.pillar_dirs = {}
        for repo in self.remotes:
            cachedir = self.do_checkout(repo)
            if cachedir is not None:
                # Figure out which environment this remote should be assigned
                if repo.env:
                    env = repo.env
                else:
                    base_branch = self.opts['{0}_base'.format(self.role)]
                    env = 'base' if repo.branch == base_branch else repo.branch
                self.pillar_dirs[cachedir] = env

    def update(self):
        '''
        Execute a git fetch on all of the repos. In this case, simply execute
        self.fetch_remotes() from the parent class.

        This function only exists to make the git_pillar update code in
        master.py (salt.master.Maintenance.handle_git_pillar) less complicated,
        once the legacy git_pillar code is purged we can remove this function
        and just run pillar.fetch_remotes() there.
        '''
        return self.fetch_remotes()


class WinRepo(GitBase):
    '''
    Functionality specific to the winrepo runner
    '''
    def __init__(self, opts, winrepo_dir):
        self.role = 'winrepo'
        # Dulwich has no function to check out a branch/tag, so this will be
        # limited to GitPython and Pygit2 for the forseeable future.
        GitBase.__init__(self,
                         opts,
                         valid_providers=('gitpython', 'pygit2'),
                         cache_root=winrepo_dir)

    def checkout(self):
        '''
        Checkout the targeted branches/tags from the winrepo remotes
        '''
        self.winrepo_dirs = {}
        for repo in self.remotes:
            cachedir = self.do_checkout(repo)
            if cachedir is not None:
                self.winrepo_dirs[repo.id] = cachedir<|MERGE_RESOLUTION|>--- conflicted
+++ resolved
@@ -66,18 +66,7 @@
     'master to continue to use this {1} remote.'
 )
 
-<<<<<<< HEAD
-# Import salt libs
-import salt.utils
-import salt.utils.itertools
-import salt.utils.url
-import salt.fileserver
-from salt.utils.process import os_is_running as pid_exists
-from salt.exceptions import FileserverConfigError, GitLockError
-from salt.utils.event import tagify
-=======
 log = logging.getLogger(__name__)
->>>>>>> 395b7ad7
 
 # pylint: disable=import-error
 try:
