"""
Utils for the NAPALM modules and proxy.

.. seealso::

    - :mod:`NAPALM grains: select network devices based on their characteristics <salt.grains.napalm>`
    - :mod:`NET module: network basic features <salt.modules.napalm_network>`
    - :mod:`NTP operational and configuration management module <salt.modules.napalm_ntp>`
    - :mod:`BGP operational and configuration management module <salt.modules.napalm_bgp>`
    - :mod:`Routes details <salt.modules.napalm_route>`
    - :mod:`SNMP configuration module <salt.modules.napalm_snmp>`
    - :mod:`Users configuration management <salt.modules.napalm_users>`

.. versionadded:: 2017.7.0
"""

import copy
import importlib
import logging
import traceback
from functools import wraps

import salt.output
import salt.utils.args
import salt.utils.platform

try:
    # will try to import NAPALM
    # https://github.com/napalm-automation/napalm
    # pylint: disable=unused-import,no-name-in-module
    import napalm

    # pylint: enable=unused-import,no-name-in-module
    HAS_NAPALM = True
    try:
        NAPALM_MAJOR = int(napalm.__version__.split(".")[0])
    except AttributeError:
        NAPALM_MAJOR = 0
except ImportError:
    HAS_NAPALM = False

try:
    # try importing ConnectionClosedException
    # from napalm-base
    # this exception has been introduced only in version 0.24.0
    # pylint: disable=unused-import,no-name-in-module
    from napalm.base.exceptions import ConnectionClosedException

    # pylint: enable=unused-import,no-name-in-module

    HAS_CONN_CLOSED_EXC_CLASS = True
except ImportError:
    HAS_CONN_CLOSED_EXC_CLASS = False

log = logging.getLogger(__file__)


def is_proxy(opts):
    """
    Is this a NAPALM proxy?
    """
    return (
        salt.utils.platform.is_proxy()
        and opts.get("proxy", {}).get("proxytype") == "napalm"
    )


def is_always_alive(opts):
    """
    Is always alive required?
    """
    return opts.get("proxy", {}).get("always_alive", True)


def not_always_alive(opts):
    """
    Should this proxy be always alive?
    """
    return (is_proxy(opts) and not is_always_alive(opts)) or is_minion(opts)


def is_minion(opts):
    """
    Is this a NAPALM straight minion?
    """
    return not salt.utils.platform.is_proxy() and "napalm" in opts


def virtual(opts, virtualname, filename):
    """
    Returns the __virtual__.
    """
    if (HAS_NAPALM and NAPALM_MAJOR >= 2) and (is_proxy(opts) or is_minion(opts)):
        return virtualname
    else:
        return (
            False,
<<<<<<< HEAD
            '"{vname}"" {filename} cannot be loaded: '
            "NAPALM is not installed: ``pip install napalm``".format(
                vname=virtualname, filename=f"({filename})"
            ),
=======
            f'"{virtualname}" ({filename}) cannot be loaded: '
            "NAPALM is not installed: ``pip install napalm``",
>>>>>>> fcb38a54
        )


def call(napalm_device, method, *args, **kwargs):
    """
    Calls arbitrary methods from the network driver instance.
    Please check the readthedocs_ page for the updated list of getters.

    .. _readthedocs: http://napalm.readthedocs.org/en/latest/support/index.html#getters-support-matrix

    method
        Specifies the name of the method to be called.

    *args
        Arguments.

    **kwargs
        More arguments.

    :return: A dictionary with three keys:

        * result (True/False): if the operation succeeded
        * out (object): returns the object as-is from the call
        * comment (string): provides more details in case the call failed
        * traceback (string): complete traceback in case of exception. \
        Please submit an issue including this traceback \
        on the `correct driver repo`_ and make sure to read the FAQ_

    .. _`correct driver repo`: https://github.com/napalm-automation/napalm/issues/new
    .. FAQ_: https://github.com/napalm-automation/napalm#faq

    Example:

    .. code-block:: python

        salt.utils.napalm.call(
            napalm_object,
            'cli',
            [
                'show version',
                'show chassis fan'
            ]
        )
    """
    result = False
    out = None
    opts = napalm_device.get("__opts__", {})
    retry = kwargs.pop("__retry", True)  # retry executing the task?
    force_reconnect = kwargs.get("force_reconnect", False)
    if force_reconnect:
        log.debug("Forced reconnection initiated")
        log.debug("The current opts (under the proxy key):")
        log.debug(opts["proxy"])
        opts["proxy"].update(**kwargs)
        log.debug("Updated to:")
        log.debug(opts["proxy"])
        napalm_device = get_device(opts)
    try:
        if not napalm_device.get("UP", False):
            raise Exception("not connected")
        # if connected will try to execute desired command
        kwargs_copy = {}
        kwargs_copy.update(kwargs)
        for karg, warg in kwargs_copy.items():
            # lets clear None arguments
            # to not be sent to NAPALM methods
            if warg is None:
                kwargs.pop(karg)
        out = getattr(napalm_device.get("DRIVER"), method)(*args, **kwargs)
        # calls the method with the specified parameters
        result = True
    except Exception as error:  # pylint: disable=broad-except
        # either not connected
        # either unable to execute the command
        hostname = napalm_device.get("HOSTNAME", "[unspecified hostname]")
        err_tb = (
            traceback.format_exc()
        )  # let's get the full traceback and display for debugging reasons.
        if isinstance(error, NotImplementedError):
            comment = (
                "{method} is not implemented for the NAPALM {driver} driver!".format(
                    method=method, driver=napalm_device.get("DRIVER_NAME")
                )
            )
        elif (
            retry
            and HAS_CONN_CLOSED_EXC_CLASS
            and isinstance(error, ConnectionClosedException)
        ):
            # Received disconection whilst executing the operation.
            # Instructed to retry (default behaviour)
            #   thus trying to re-establish the connection
            #   and re-execute the command
            #   if any of the operations (close, open, call) will rise again ConnectionClosedException
            #   it will fail loudly.
            kwargs["__retry"] = False  # do not attempt re-executing
            comment = "Disconnected from {device}. Trying to reconnect.".format(
                device=hostname
            )
            log.error(err_tb)
            log.error(comment)
            log.debug("Clearing the connection with %s", hostname)
            call(napalm_device, "close", __retry=False)  # safely close the connection
            # Make sure we don't leave any TCP connection open behind
            #   if we fail to close properly, we might not be able to access the
            log.debug("Re-opening the connection with %s", hostname)
            call(napalm_device, "open", __retry=False)
            log.debug("Connection re-opened with %s", hostname)
            log.debug("Re-executing %s", method)
            return call(napalm_device, method, *args, **kwargs)
            # If still not able to reconnect and execute the task,
            #   the proxy keepalive feature (if enabled) will attempt
            #   to reconnect.
            # If the device is using a SSH-based connection, the failure
            #   will also notify the paramiko transport and the `is_alive` flag
            #   is going to be set correctly.
            # More background: the network device may decide to disconnect,
            #   although the SSH session itself is alive and usable, the reason
            #   being the lack of activity on the CLI.
            #   Paramiko's keepalive doesn't help in this case, as the ServerAliveInterval
            #   are targeting the transport layer, whilst the device takes the decision
            #   when there isn't any activity on the CLI, thus at the application layer.
            #   Moreover, the disconnect is silent and paramiko's is_alive flag will
            #   continue to return True, although the connection is already unusable.
            #   For more info, see https://github.com/paramiko/paramiko/issues/813.
            #   But after a command fails, the `is_alive` flag becomes aware of these
            #   changes and will return False from there on. And this is how the
            #   Salt proxy keepalive helps: immediately after the first failure, it
            #   will know the state of the connection and will try reconnecting.
        else:
            comment = (
                'Cannot execute "{method}" on {device}{port} as {user}. Reason:'
                " {error}!".format(
                    device=napalm_device.get("HOSTNAME", "[unspecified hostname]"),
                    port=(
                        ":{port}".format(
                            port=napalm_device.get("OPTIONAL_ARGS", {}).get("port")
                        )
                        if napalm_device.get("OPTIONAL_ARGS", {}).get("port")
                        else ""
                    ),
                    user=napalm_device.get("USERNAME", ""),
                    method=method,
                    error=error,
                )
            )
        log.error(comment)
        log.error(err_tb)
        return {"out": {}, "result": False, "comment": comment, "traceback": err_tb}
    finally:
        if opts and not_always_alive(opts) and napalm_device.get("CLOSE", True):
            # either running in a not-always-alive proxy
            # either running in a regular minion
            # close the connection when the call is over
            # unless the CLOSE is explicitly set as False
            napalm_device["DRIVER"].close()
    return {"out": out, "result": result, "comment": ""}


def get_device_opts(opts, salt_obj=None):
    """
    Returns the options of the napalm device.
    :pram: opts
    :return: the network device opts
    """
    network_device = {}
    # by default, look in the proxy config details
    device_dict = opts.get("proxy", {}) if is_proxy(opts) else opts.get("napalm", {})
    if opts.get("proxy") or opts.get("napalm"):
        opts["multiprocessing"] = device_dict.get("multiprocessing", False)
        # Most NAPALM drivers are SSH-based, so multiprocessing should default to False.
        # But the user can be allows one to have a different value for the multiprocessing, which will
        #   override the opts.
    if not device_dict:
        # still not able to setup
        log.error(
            "Incorrect minion config. Please specify at least the napalm driver name!"
        )
    # either under the proxy hier, either under the napalm in the config file
    network_device["HOSTNAME"] = (
        device_dict.get("host")
        or device_dict.get("hostname")
        or device_dict.get("fqdn")
        or device_dict.get("ip")
    )
    network_device["USERNAME"] = device_dict.get("username") or device_dict.get("user")
    network_device["DRIVER_NAME"] = device_dict.get("driver") or device_dict.get("os")
    network_device["PASSWORD"] = (
        device_dict.get("passwd")
        or device_dict.get("password")
        or device_dict.get("pass")
        or ""
    )
    network_device["TIMEOUT"] = device_dict.get("timeout", 60)
    network_device["OPTIONAL_ARGS"] = device_dict.get("optional_args", {})
    network_device["ALWAYS_ALIVE"] = device_dict.get("always_alive", True)
    network_device["PROVIDER"] = device_dict.get("provider")
    network_device["UP"] = False
    # get driver object form NAPALM
    if "config_lock" not in network_device["OPTIONAL_ARGS"]:
        network_device["OPTIONAL_ARGS"]["config_lock"] = False
    if (
        network_device["ALWAYS_ALIVE"]
        and "keepalive" not in network_device["OPTIONAL_ARGS"]
    ):
        network_device["OPTIONAL_ARGS"]["keepalive"] = 5  # 5 seconds keepalive
    return network_device


def get_device(opts, salt_obj=None):
    """
    Initialise the connection with the network device through NAPALM.
    :param: opts
    :return: the network device object
    """
    log.debug("Setting up NAPALM connection")
    network_device = get_device_opts(opts, salt_obj=salt_obj)
    provider_lib = napalm.base
    if network_device.get("PROVIDER"):
        # Configuration example:
        #   provider: napalm_base_example
        try:
            provider_lib = importlib.import_module(network_device.get("PROVIDER"))
        except ImportError as ierr:
            log.error(
                "Unable to import %s", network_device.get("PROVIDER"), exc_info=True
            )
    _driver_ = provider_lib.get_network_driver(network_device.get("DRIVER_NAME"))
    try:
        network_device["DRIVER"] = _driver_(
            network_device.get("HOSTNAME", ""),
            network_device.get("USERNAME", ""),
            network_device.get("PASSWORD", ""),
            timeout=network_device["TIMEOUT"],
            optional_args=network_device["OPTIONAL_ARGS"],
        )
        network_device.get("DRIVER").open()
        # no exception raised here, means connection established
        network_device["UP"] = True
    except napalm.base.exceptions.ConnectionException as error:
        base_err_msg = "Cannot connect to {hostname}{port} as {username}.".format(
            hostname=network_device.get("HOSTNAME", "[unspecified hostname]"),
            port=(
                ":{port}".format(
                    port=network_device.get("OPTIONAL_ARGS", {}).get("port")
                )
                if network_device.get("OPTIONAL_ARGS", {}).get("port")
                else ""
            ),
            username=network_device.get("USERNAME", ""),
        )
        log.error(base_err_msg)
        log.error("Please check error: %s", error)
        raise napalm.base.exceptions.ConnectionException(base_err_msg)
    return network_device


def proxy_napalm_wrap(func):
    """
    This decorator is used to make the execution module functions
    available outside a proxy minion, or when running inside a proxy
    minion. If we are running in a proxy, retrieve the connection details
    from the __proxy__ injected variable.  If we are not, then
    use the connection information from the opts.
    :param func:
    :return:
    """

    @wraps(func)
    def func_wrapper(*args, **kwargs):
        wrapped_global_namespace = func.__globals__
        # get __opts__ and __proxy__ from func_globals
        proxy = wrapped_global_namespace.get("__proxy__")
        opts = copy.deepcopy(wrapped_global_namespace.get("__opts__"))
        # in any case, will inject the `napalm_device` global
        # the execution modules will make use of this variable from now on
        # previously they were accessing the device properties through the __proxy__ object
        always_alive = opts.get("proxy", {}).get("always_alive", True)
        # force_reconnect is a magic keyword arg that allows one to establish
        # a separate connection to the network device running under an always
        # alive Proxy Minion, using new credentials (overriding the ones
        # configured in the opts / pillar.
        force_reconnect = kwargs.get("force_reconnect", False)
        if force_reconnect:
            log.debug("Usage of reconnect force detected")
            log.debug("Opts before merging")
            log.debug(opts["proxy"])
            opts["proxy"].update(**kwargs)
            log.debug("Opts after merging")
            log.debug(opts["proxy"])
        if is_proxy(opts) and always_alive:
            # if it is running in a NAPALM Proxy and it's using the default
            # always alive behaviour, will get the cached copy of the network
            # device object which should preserve the connection.
            if force_reconnect:
                wrapped_global_namespace["napalm_device"] = get_device(opts)
            else:
                wrapped_global_namespace["napalm_device"] = proxy["napalm.get_device"]()
        elif is_proxy(opts) and not always_alive:
            # if still proxy, but the user does not want the SSH session always alive
            # get a new device instance
            # which establishes a new connection
            # which is closed just before the call() function defined above returns
            if "inherit_napalm_device" not in kwargs or (
                "inherit_napalm_device" in kwargs
                and not kwargs["inherit_napalm_device"]
            ):
                # try to open a new connection
                # but only if the function does not inherit the napalm driver
                # for configuration management this is very important,
                # in order to make sure we are editing the same session.
                try:
                    wrapped_global_namespace["napalm_device"] = get_device(opts)
                except napalm.base.exceptions.ConnectionException as nce:
                    log.error(nce)
                    return "{base_msg}. See log for details.".format(
                        base_msg=str(nce.msg)
                    )
            else:
                # in case the `inherit_napalm_device` is set
                # and it also has a non-empty value,
                # the global var `napalm_device` will be overridden.
                # this is extremely important for configuration-related features
                # as all actions must be issued within the same configuration session
                # otherwise we risk to open multiple sessions
                wrapped_global_namespace["napalm_device"] = kwargs[
                    "inherit_napalm_device"
                ]
        else:
            # if not a NAPLAM proxy
            # thus it is running on a regular minion, directly on the network device
            # or another flavour of Minion from where we can invoke arbitrary
            # NAPALM commands
            # get __salt__ from func_globals
            log.debug("Not running in a NAPALM Proxy Minion")
            _salt_obj = wrapped_global_namespace.get("__salt__")
            napalm_opts = _salt_obj["config.get"]("napalm", {})
            napalm_inventory = _salt_obj["config.get"]("napalm_inventory", {})
            log.debug("NAPALM opts found in the Minion config")
            log.debug(napalm_opts)
            clean_kwargs = salt.utils.args.clean_kwargs(**kwargs)
            napalm_opts.update(clean_kwargs)  # no need for deeper merge
            log.debug("Merging the found opts with the CLI args")
            log.debug(napalm_opts)
            host = (
                napalm_opts.get("host")
                or napalm_opts.get("hostname")
                or napalm_opts.get("fqdn")
                or napalm_opts.get("ip")
            )
            if (
                host
                and napalm_inventory
                and isinstance(napalm_inventory, dict)
                and host in napalm_inventory
            ):
                inventory_opts = napalm_inventory[host]
                log.debug("Found %s in the NAPALM inventory:", host)
                log.debug(inventory_opts)
                napalm_opts.update(inventory_opts)
                log.debug(
                    "Merging the config for %s with the details found in the napalm"
                    " inventory:",
                    host,
                )
                log.debug(napalm_opts)
            opts = copy.deepcopy(opts)  # make sure we don't override the original
            # opts, but just inject the CLI args from the kwargs to into the
            # object manipulated by ``get_device_opts`` to extract the
            # connection details, then use then to establish the connection.
            opts["napalm"] = napalm_opts
            if "inherit_napalm_device" not in kwargs or (
                "inherit_napalm_device" in kwargs
                and not kwargs["inherit_napalm_device"]
            ):
                # try to open a new connection
                # but only if the function does not inherit the napalm driver
                # for configuration management this is very important,
                # in order to make sure we are editing the same session.
                try:
                    wrapped_global_namespace["napalm_device"] = get_device(
                        opts, salt_obj=_salt_obj
                    )
                except napalm.base.exceptions.ConnectionException as nce:
                    log.error(nce)
                    return "{base_msg}. See log for details.".format(
                        base_msg=str(nce.msg)
                    )
            else:
                # in case the `inherit_napalm_device` is set
                # and it also has a non-empty value,
                # the global var `napalm_device` will be overridden.
                # this is extremely important for configuration-related features
                # as all actions must be issued within the same configuration session
                # otherwise we risk to open multiple sessions
                wrapped_global_namespace["napalm_device"] = kwargs[
                    "inherit_napalm_device"
                ]
        if not_always_alive(opts):
            # inject the __opts__ only when not always alive
            # otherwise, we don't want to overload the always-alive proxies
            wrapped_global_namespace["napalm_device"]["__opts__"] = opts
        ret = func(*args, **kwargs)
        if force_reconnect:
            log.debug("That was a forced reconnect, gracefully clearing up")
            device = wrapped_global_namespace["napalm_device"]
            closing = call(device, "close", __retry=False)
        return ret

    return func_wrapper


def default_ret(name):
    """
    Return the default dict of the state output.
    """
    ret = {"name": name, "changes": {}, "result": False, "comment": ""}
    return ret


def loaded_ret(ret, loaded, test, debug, compliance_report=False, opts=None):
    """
    Return the final state output.
    ret
        The initial state output structure.
    loaded
        The loaded dictionary.
    """
    # Always get the comment
    changes = {}
    ret["comment"] = loaded["comment"]
    if "diff" in loaded:
        changes["diff"] = loaded["diff"]
    if "commit_id" in loaded:
        changes["commit_id"] = loaded["commit_id"]
    if "compliance_report" in loaded:
        if compliance_report:
            changes["compliance_report"] = loaded["compliance_report"]
    if debug and "loaded_config" in loaded:
        changes["loaded_config"] = loaded["loaded_config"]
    if changes.get("diff"):
        ret["comment"] = "{comment_base}\n\nConfiguration diff:\n\n{diff}".format(
            comment_base=ret["comment"], diff=changes["diff"]
        )
    if changes.get("loaded_config"):
        ret["comment"] = "{comment_base}\n\nLoaded config:\n\n{loaded_cfg}".format(
            comment_base=ret["comment"], loaded_cfg=changes["loaded_config"]
        )
    if changes.get("compliance_report"):
        ret["comment"] = "{comment_base}\n\nCompliance report:\n\n{compliance}".format(
            comment_base=ret["comment"],
            compliance=salt.output.string_format(
                changes["compliance_report"], "nested", opts=opts
            ),
        )
    if not loaded.get("result", False):
        # Failure of some sort
        return ret
    if not loaded.get("already_configured", True):
        # We're making changes
        if test:
            ret["result"] = None
            return ret
        # Not test, changes were applied
        ret.update(
            {
                "result": True,
                "changes": changes,
                "comment": "Configuration changed!\n{}".format(loaded["comment"]),
            }
        )
        return ret
    # No changes
    ret.update({"result": True, "changes": {}})
    return ret<|MERGE_RESOLUTION|>--- conflicted
+++ resolved
@@ -95,15 +95,8 @@
     else:
         return (
             False,
-<<<<<<< HEAD
-            '"{vname}"" {filename} cannot be loaded: '
-            "NAPALM is not installed: ``pip install napalm``".format(
-                vname=virtualname, filename=f"({filename})"
-            ),
-=======
             f'"{virtualname}" ({filename}) cannot be loaded: '
             "NAPALM is not installed: ``pip install napalm``",
->>>>>>> fcb38a54
         )
 
 
