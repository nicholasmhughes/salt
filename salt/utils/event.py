# -*- coding: utf-8 -*-
'''
Manage events

Events are all fired off via a zeromq 'pub' socket, and listened to with
local zeromq 'sub' sockets


All of the formatting is self contained in the event module, so
we should be able to modify the structure in the future since the same module
used to read events is the same module used to fire off events.

Old style event messages were comprised of two parts delimited
at the 20 char point. The first 20 characters are used for the zeromq
subscriber to match publications and 20 characters was chosen because it was at
the time a few more characters than the length of a jid (Job ID).
Any tags of length less than 20 characters were padded with "|" chars out to 20 characters.
Although not explicit, the data for an event comprised a python dict that was serialized by
msgpack.

New style event messages support event tags longer than 20 characters while still
being backwards compatible with old style tags.
The longer tags better enable name spaced event tags which tend to be longer.
Moreover, the constraint that the event data be a python dict is now an explicit
constraint and fire-event will now raise a ValueError if not. Tags must be
ascii safe strings, that is, have values less than 0x80

Since the msgpack dict (map) indicators have values greater than or equal to 0x80
it can be unambiguously determined if the start of data is at char 21 or not.

In the new style:
When the tag is longer than 20 characters, an end of tag string
is appended to the tag given by the string constant TAGEND, that is, two line feeds '\n\n'.
When the tag is less than 20 characters then the tag is padded with pipes
"|" out to 20 characters as before.
When the tag is exactly 20 characters no padded is done.

The get_event method intelligently figures out if the tag is longer than 20 characters.


The convention for namespacing is to use dot characters "." as the name space delimiter.
The name space "salt" is reserved by SaltStack for internal events.

For example:
Namespaced tag
    'salt.runner.manage.status.start'

'''

from __future__ import absolute_import

# Import python libs
import os
import fnmatch
import glob
import hashlib
import errno
import logging
import time
import datetime
import multiprocessing
from collections import MutableMapping

# Import third party libs
try:
    import zmq
except ImportError:
    # Local mode does not need zmq
    pass
import yaml

# Import salt libs
import salt.payload
import salt.loader
import salt.state
import salt.utils
import salt.utils.cache
<<<<<<< HEAD
from salt.ext.six import string_types
=======
import salt.utils.process
from salt._compat import string_types
>>>>>>> c02e2e91
log = logging.getLogger(__name__)

# The SUB_EVENT set is for functions that require events fired based on
# component executions, like the state system
SUB_EVENT = set([
            'state.highstate',
            'state.sls',
            ])

TAGEND = '\n\n'  # long tag delimiter
TAGPARTER = '/'  # name spaced tag delimiter
SALT = 'salt'  # base prefix for all salt/ events
# dict map of namespaced base tag prefixes for salt events
TAGS = {
    'auth': 'auth',  # prefix for all salt/auth events
    'job': 'job',  # prefix for all salt/job events (minion jobs)
    'key': 'key',  # prefix for all salt/key events
    'minion': 'minion',  # prefix for all salt/minion events (minion sourced events)
    'syndic': 'syndic',  # prefix for all salt/syndic events (syndic minion sourced events)
    'run': 'run',  # prefix for all salt/run events (salt runners)
    'wheel': 'wheel',  # prefix for all salt/wheel events
    'cloud': 'cloud',  # prefix for all salt/cloud events
    'fileserver': 'fileserver',  # prefix for all salt/fileserver events
    'queue': 'queue',  # prefix for all salt/queue events
}


def get_event(node, sock_dir=None, transport='zeromq', opts=None, listen=True):
    '''
    Return an event object suitable for the named transport
    '''
    if transport == 'zeromq':
        if node == 'master':
            return MasterEvent(sock_dir or opts.get('sock_dir', None))
        return SaltEvent(node, sock_dir, opts)
    elif transport == 'raet':
        import salt.utils.raetevent
        return salt.utils.raetevent.RAETEvent(node,
                                              sock_dir=sock_dir,
                                              listen=listen,
                                              opts=opts)


def get_runner_event(opts, jid):
    '''
    Return an event object suitable for the named transport
    '''
    if opts['transport'] == 'zeromq':
        return RunnerEvent(opts, jid)
    elif opts['transport'] == 'raet':
        import salt.utils.raetevent
        return salt.utils.raetevent.RunnerEvent(opts, jid)


def tagify(suffix='', prefix='', base=SALT):
    '''
    convenience function to build a namespaced event tag string
    from joining with the TABPART character the base, prefix and suffix

    If string prefix is a valid key in TAGS Then use the value of key prefix
    Else use prefix string

    If suffix is a list Then join all string elements of suffix individually
    Else use string suffix

    '''
    parts = [base, TAGS.get(prefix, prefix)]
    if hasattr(suffix, 'append'):  # list so extend parts
        parts.extend(suffix)
    else:  # string so append
        parts.append(suffix)
    return TAGPARTER.join([part for part in parts if part])


class SaltEvent(object):
    '''
    The base class used to manage salt events
    '''
    def __init__(self, node, sock_dir=None, opts=None):
        self.serial = salt.payload.Serial({'serial': 'msgpack'})
        self.context = zmq.Context()
        self.poller = zmq.Poller()
        self.cpub = False
        self.cpush = False
        if opts is None:
            opts = {}
        self.opts = opts
        if sock_dir is None:
            sock_dir = opts.get('sock_dir', None)
        self.puburi, self.pulluri = self.__load_uri(sock_dir, node)
        self.subscribe()
        self.pending_events = []

    def __load_uri(self, sock_dir, node):
        '''
        Return the string URI for the location of the pull and pub sockets to
        use for firing and listening to events
        '''
        hash_type = getattr(hashlib, self.opts.get('hash_type', 'md5'))
        # Only use the first 10 chars to keep longer hashes from exceeding the
        # max socket path length.
        id_hash = hash_type(self.opts.get('id', '')).hexdigest()[:10]
        if node == 'master':
            puburi = 'ipc://{0}'.format(os.path.join(
                    sock_dir,
                    'master_event_pub.ipc'
                    ))
            salt.utils.check_ipc_path_max_len(puburi)
            pulluri = 'ipc://{0}'.format(os.path.join(
                    sock_dir,
                    'master_event_pull.ipc'
                    ))
            salt.utils.check_ipc_path_max_len(pulluri)
        else:
            if self.opts.get('ipc_mode', '') == 'tcp':
                puburi = 'tcp://127.0.0.1:{0}'.format(
                        self.opts.get('tcp_pub_port', 4510)
                        )
                pulluri = 'tcp://127.0.0.1:{0}'.format(
                        self.opts.get('tcp_pull_port', 4511)
                        )
            else:
                puburi = 'ipc://{0}'.format(os.path.join(
                        sock_dir,
                        'minion_event_{0}_pub.ipc'.format(id_hash)
                        ))
                salt.utils.check_ipc_path_max_len(puburi)
                pulluri = 'ipc://{0}'.format(os.path.join(
                        sock_dir,
                        'minion_event_{0}_pull.ipc'.format(id_hash)
                        ))
                salt.utils.check_ipc_path_max_len(pulluri)
        log.debug(
            '{0} PUB socket URI: {1}'.format(self.__class__.__name__, puburi)
        )
        log.debug(
            '{0} PULL socket URI: {1}'.format(self.__class__.__name__, pulluri)
        )
        return puburi, pulluri

    def subscribe(self, tag=None):
        '''
        Subscribe to events matching the passed tag.
        '''
        if not self.cpub:
            self.connect_pub()

    def unsubscribe(self, tag=None):
        '''
        Un-subscribe to events matching the passed tag.
        '''
        return

    def connect_pub(self):
        '''
        Establish the publish connection
        '''
        self.sub = self.context.socket(zmq.SUB)
        self.sub.connect(self.puburi)
        self.poller.register(self.sub, zmq.POLLIN)
        self.sub.setsockopt(zmq.SUBSCRIBE, '')
        self.cpub = True

    def connect_pull(self, timeout=1000):
        '''
        Establish a connection with the event pull socket
        Set the send timeout of the socket options to timeout (in milliseconds)
        Default timeout is 1000 ms
        The linger timeout must be at least as long as this timeout
        '''
        self.push = self.context.socket(zmq.PUSH)
        try:
            # bug in 0MQ default send timeout of -1 (infinite) is not infinite
            self.push.setsockopt(zmq.SNDTIMEO, timeout)
        except AttributeError:
            # This is for ZMQ < 2.2 (Caught when ssh'ing into the Jenkins
            #                        CentOS5, which still uses 2.1.9)
            pass
        self.push.connect(self.pulluri)
        self.cpush = True

    @classmethod
    def unpack(cls, raw, serial=None):
        if serial is None:
            serial = salt.payload.Serial({'serial': 'msgpack'})

<<<<<<< HEAD
        mtag, sep, mdata = raw.partition(TAGEND)  # split tag from data
=======
        if ord(raw[20]) >= 0x80:  # old style
            mtag = raw[0:20].rstrip('|')
            mdata = raw[20:]
        else:  # new style
            mtag, _, mdata = raw.partition(TAGEND)  # split tag from data
>>>>>>> c02e2e91

        data = serial.loads(mdata)
        return mtag, data

    def _check_pending(self, tag, pending_tags):
        """Check the pending_events list for events that match the tag

        :param tag: The tag to search for
        :type tag: str
        :param pending_tags: List of tags to preserve
        :type pending_tags: list[str]
        :return:
        """
        old_events = self.pending_events
        self.pending_events = []
        ret = None
        for evt in old_events:
            if evt['tag'].startswith(tag):
                if ret is None:
                    ret = evt
                else:
                    self.pending_events.append(evt)
            elif any(evt['tag'].startswith(ptag) for ptag in pending_tags):
                self.pending_events.append(evt)
        return ret

    def _get_event(self, wait, tag, pending_tags):
        start = time.time()
        timeout_at = start + wait
        while not wait or time.time() <= timeout_at:
            # convert to milliseconds
            socks = dict(self.poller.poll(wait * 1000))
            if socks.get(self.sub) != zmq.POLLIN:
                continue

            try:
                ret = self.get_event_block()  # Please do not use non-blocking mode here.
                                              # Reliability is more important than pure speed on the event bus.
            except zmq.ZMQError as ex:
                if ex.errno == errno.EAGAIN or ex.errno == errno.EINTR:
                    continue
                else:
                    raise

            if not ret['tag'].startswith(tag):  # tag not match
                if any(ret['tag'].startswith(ptag) for ptag in pending_tags):
                    self.pending_events.append(ret)
                wait = timeout_at - time.time()
                continue

            log.trace('get_event() received = {0}'.format(ret))
            return ret

        return None

    def get_event(self, wait=5, tag='', full=False, use_pending=False, pending_tags=None):
        '''
        Get a single publication.
        IF no publication available THEN block for up to wait seconds
        AND either return publication OR None IF no publication available.

        IF wait is 0 then block forever.

        New in Boron always checks the list of pending events

        use_pending
            Defines whether to keep all unconsumed events in a pending_events
            list, or to discard events that don't match the requested tag.  If
            set to True, MAY CAUSE MEMORY LEAKS.

        pending_tags
            Add any events matching the listed tags to the pending queue.
            Still MAY CAUSE MEMORY LEAKS but less likely than use_pending
            assuming you later get_event for the tags you've listed here

            New in Boron
        '''

        if pending_tags is None:
            pending_tags = []
        if use_pending:
            pending_tags = ['']

        ret = self._check_pending(tag, pending_tags)
        if ret is None:
            ret = self._get_event(wait, tag, pending_tags)

        if ret is None or full:
            return ret
        else:
            return ret['data']

    def get_event_noblock(self):
        '''Get the raw event without blocking or any other niceties
        '''
        if not self.cpub:
            self.connect_pub()
        raw = self.sub.recv(zmq.NOBLOCK)
        mtag, data = self.unpack(raw, self.serial)
        return {'data': data, 'tag': mtag}

    def get_event_block(self):
        '''Get the raw event in a blocking fashion
           Slower, but decreases the possibility of dropped events
        '''
        raw = self.sub.recv()
        mtag, data = self.unpack(raw, self.serial)
        return {'data': data, 'tag': mtag}

    def iter_events(self, tag='', full=False):
        '''
        Creates a generator that continuously listens for events
        '''
        while True:
            data = self.get_event(tag=tag, full=full)
            if data is None:
                continue
            yield data

    def fire_event(self, data, tag, timeout=1000):
        '''
        Send a single event into the publisher with payload dict "data" and event
        identifier "tag"

        The default is 1000 ms
        Note the linger timeout must be at least as long as this timeout
        '''
        if not str(tag):  # no empty tags allowed
            raise ValueError('Empty tag.')

        if not isinstance(data, MutableMapping):  # data must be dict
            raise ValueError('Dict object expected, not "{0!r}".'.format(data))

        if not self.cpush:
            self.connect_pull(timeout=timeout)

        data['_stamp'] = datetime.datetime.now().isoformat()

        tagend = TAGEND
        serialized_data = salt.utils.trim_dict(self.serial.dumps(data),
                self.opts.get('max_event_size', 1048576),
                is_msgpacked=True
                )
        log.debug('Sending event - data = {0}'.format(data))
        event = '{0}{1}{2}'.format(tag, tagend, serialized_data)
        try:
            self.push.send(event)
        except Exception as ex:
            log.debug(ex)
            raise
        return True

    def destroy(self, linger=5000):
        if self.cpub is True and self.sub.closed is False:
            # Wait at most 2.5 secs to send any remaining messages in the
            # socket or the context.term() bellow will hang indefinitely.
            # See https://github.com/zeromq/pyzmq/issues/102
            self.sub.setsockopt(zmq.LINGER, linger)
            self.sub.close()
        if self.cpush is True and self.push.closed is False:
            self.push.setsockopt(zmq.LINGER, linger)
            self.push.close()
        # If sockets are not unregistered from a poller, nothing which touches
        # that poller gets garbage collected. The Poller itself, its
        # registered sockets and the Context
        if isinstance(self.poller.sockets, dict):
            for socket in self.poller.sockets.keys():
                if socket.closed is False:
                    socket.setsockopt(zmq.LINGER, linger)
                    socket.close()
                self.poller.unregister(socket)
        else:
            for socket in self.poller.sockets:
                if socket[0].closed is False:
                    socket[0].setsockopt(zmq.LINGER, linger)
                    socket[0].close()
                self.poller.unregister(socket[0])
        if self.context.closed is False:
            self.context.term()

        # Hardcore destruction
        if hasattr(self.context, 'destroy'):
            self.context.destroy(linger=1)

        # https://github.com/zeromq/pyzmq/issues/173#issuecomment-4037083
        # Assertion failed: get_load () == 0 (poller_base.cpp:32)
        time.sleep(0.025)

    def fire_ret_load(self, load):
        '''
        Fire events based on information in the return load
        '''
        if load.get('retcode') and load.get('fun'):
            # Minion fired a bad retcode, fire an event
            if load['fun'] in SUB_EVENT:
                try:
                    for tag, data in load.get('return', {}).items():
                        data['retcode'] = load['retcode']
                        tags = tag.split('_|-')
                        if data.get('result') is False:
                            self.fire_event(
                                    data,
                                    '{0}.{1}'.format(tags[0], tags[-1]))  # old dup event
                            data['jid'] = load['jid']
                            data['id'] = load['id']
                            data['success'] = False
                            data['return'] = 'Error: {0}.{1}'.format(tags[0], tags[-1])
                            data['fun'] = load['fun']
                            data['user'] = load['user']
                            self.fire_event(
                                data,
                                tagify([load['jid'],
                                        'sub',
                                        load['id'],
                                        'error',
                                        load['fun']],
                                       'job'))
                except Exception:
                    pass

    def __del__(self):
        self.destroy()


class MasterEvent(SaltEvent):
    '''
    Create a master event management object
    '''
    def __init__(self, sock_dir):
        super(MasterEvent, self).__init__('master', sock_dir)


class LocalClientEvent(MasterEvent):
    '''
    This class is just used to differentiate who is handling the events,
    specially on logs, but it's the same as MasterEvent.
    '''


class RunnerEvent(MasterEvent):
    '''
    This is used to send progress and return events from runners.
    It extends MasterEvent to include information about how to
    display events to the user as a runner progresses.
    '''
    def __init__(self, opts, jid):
        super(RunnerEvent, self).__init__(opts['sock_dir'])
        self.jid = jid

    def fire_progress(self, data, outputter='pprint'):
        progress_event = {'data': data,
                          'outputter': outputter}
        self.fire_event(progress_event, tagify([self.jid, 'progress'], 'runner'))


class MinionEvent(SaltEvent):
    '''
    Create a master event management object
    '''
    def __init__(self, opts):
        super(MinionEvent, self).__init__('minion', sock_dir=opts.get('sock_dir', None), opts=opts)


class EventPublisher(multiprocessing.Process):
    '''
    The interface that takes master events and republishes them out to anyone
    who wants to listen
    '''
    def __init__(self, opts):
        super(EventPublisher, self).__init__()
        self.opts = opts

    def run(self):
        '''
        Bind the pub and pull sockets for events
        '''
        salt.utils.appendproctitle(self.__class__.__name__)
        linger = 5000
        # Set up the context
        self.context = zmq.Context(1)
        # Prepare the master event publisher
        self.epub_sock = self.context.socket(zmq.PUB)
        epub_uri = 'ipc://{0}'.format(
                os.path.join(self.opts['sock_dir'], 'master_event_pub.ipc')
                )
        salt.utils.check_ipc_path_max_len(epub_uri)
        # Prepare master event pull socket
        self.epull_sock = self.context.socket(zmq.PULL)
        epull_uri = 'ipc://{0}'.format(
                os.path.join(self.opts['sock_dir'], 'master_event_pull.ipc')
                )
        salt.utils.check_ipc_path_max_len(epull_uri)

        # Start the master event publisher
        old_umask = os.umask(0o177)
        try:
            self.epull_sock.bind(epull_uri)
            self.epub_sock.bind(epub_uri)
            if self.opts.get('client_acl') or self.opts.get('external_auth'):
                os.chmod(
                        os.path.join(self.opts['sock_dir'],
                            'master_event_pub.ipc'),
                        0o666
                        )
        finally:
            os.umask(old_umask)
        try:
            while True:
                # Catch and handle EINTR from when this process is sent
                # SIGUSR1 gracefully so we don't choke and die horribly
                try:
                    package = self.epull_sock.recv()
                    self.epub_sock.send(package)
                except zmq.ZMQError as exc:
                    if exc.errno == errno.EINTR:
                        continue
                    raise exc
        except KeyboardInterrupt:
            if self.epub_sock.closed is False:
                self.epub_sock.setsockopt(zmq.LINGER, linger)
                self.epub_sock.close()
            if self.epull_sock.closed is False:
                self.epull_sock.setsockopt(zmq.LINGER, linger)
                self.epull_sock.close()
            if self.context.closed is False:
                self.context.term()


class Reactor(multiprocessing.Process, salt.state.Compiler):
    '''
    Read in the reactor configuration variable and compare it to events
    processed on the master.
    The reactor has the capability to execute pre-programmed executions
    as reactions to events
    '''
    def __init__(self, opts):
        multiprocessing.Process.__init__(self)
        salt.state.Compiler.__init__(self, opts)
        self.wrap = ReactWrap(self.opts)

        local_minion_opts = self.opts.copy()
        local_minion_opts['file_client'] = 'local'
        self.minion = salt.minion.MasterMinion(local_minion_opts)

    def render_reaction(self, glob_ref, tag, data):
        '''
        Execute the render system against a single reaction file and return
        the data structure
        '''
        react = {}

        if glob_ref.startswith('salt://'):
            glob_ref = self.minion.functions['cp.cache_file'](glob_ref)

        for fn_ in glob.glob(glob_ref):
            try:
                react.update(self.render_template(
                    fn_,
                    tag=tag,
                    data=data))
            except Exception:
                log.error('Failed to render "{0}"'.format(fn_))
        return react

    def list_reactors(self, tag):
        '''
        Take in the tag from an event and return a list of the reactors to
        process
        '''
        log.debug('Gathering reactors for tag {0}'.format(tag))
        reactors = []
        if isinstance(self.opts['reactor'], string_types):
            try:
                with salt.utils.fopen(self.opts['reactor']) as fp_:
                    react_map = yaml.safe_load(fp_.read())
            except (OSError, IOError):
                log.error(
                    'Failed to read reactor map: "{0}"'.format(
                        self.opts['reactor']
                        )
                    )
            except Exception:
                log.error(
                    'Failed to parse YAML in reactor map: "{0}"'.format(
                        self.opts['reactor']
                        )
                    )
        else:
            react_map = self.opts['reactor']
        for ropt in react_map:
            if not isinstance(ropt, dict):
                continue
            if len(ropt) != 1:
                continue
            key = next(iter(ropt.keys()))
            val = ropt[key]
            if fnmatch.fnmatch(tag, key):
                if isinstance(val, string_types):
                    reactors.append(val)
                elif isinstance(val, list):
                    reactors.extend(val)
        return reactors

    def reactions(self, tag, data, reactors):
        '''
        Render a list of reactor files and returns a reaction struct
        '''
        log.debug('Compiling reactions for tag {0}'.format(tag))
        high = {}
        chunks = []
        for fn_ in reactors:
            high.update(self.render_reaction(fn_, tag, data))
        if high:
            errors = self.verify_high(high)
            if errors:
                return errors
            chunks = self.order_chunks(self.compile_high_data(high))
        return chunks

    def call_reactions(self, chunks):
        '''
        Execute the reaction state
        '''
        for chunk in chunks:
            self.wrap.run(chunk)

    def run(self):
        '''
        Enter into the server loop
        '''
        salt.utils.appendproctitle(self.__class__.__name__)
        self.event = SaltEvent('master', self.opts['sock_dir'])
        events = self.event.iter_events(full=True)
        self.event.fire_event({}, 'salt/reactor/start')
        for data in events:
            reactors = self.list_reactors(data['tag'])
            if not reactors:
                continue
            chunks = self.reactions(data['tag'], data['data'], reactors)
            if chunks:
                self.call_reactions(chunks)


class ReactWrap(object):
    '''
    Create a wrapper that executes low data for the reaction system
    '''
    # class-wide cache of clients
    client_cache = None

    def __init__(self, opts):
        self.opts = opts
        if ReactWrap.client_cache is None:
            ReactWrap.client_cache = salt.utils.cache.CacheDict(opts['reactor_refresh_interval'])

        self.pool = salt.utils.process. ThreadPool(
                        self.opts['reactor_worker_threads'],  # number of workers for runner/wheel
                        queue_size=self.opts['reactor_worker_hwm']  # queue size for those workers
                    )

    def run(self, low):
        '''
        Execute the specified function in the specified state by passing the
        LowData
        '''
        l_fun = getattr(self, low['state'])
        try:
            f_call = salt.utils.format_call(l_fun, low)
            l_fun(*f_call.get('args', ()), **f_call.get('kwargs', {}))
        except Exception:
            log.error(
                    'Failed to execute {0}: {1}\n'.format(low['state'], l_fun),
                    exc_info=True
                    )

    def local(self, *args, **kwargs):
        '''
        Wrap LocalClient for running :ref:`execution modules <all-salt.modules>`
        '''
        if 'local' not in self.client_cache:
            self.client_cache['local'] = salt.client.LocalClient(self.opts['conf_file'])
        self.client_cache['local'].cmd_async(*args, **kwargs)

    cmd = local

    def runner(self, _, **kwargs):
        '''
        Wrap RunnerClient for executing :ref:`runner modules <all-salt.runners>`
        '''
        if 'runner' not in self.client_cache:
            self.client_cache['runner'] = salt.runner.RunnerClient(self.opts)
        self.pool.fire_async(self.client_cache['runner'].low, kwargs)

    def wheel(self, _, **kwargs):
        '''
        Wrap Wheel to enable executing :ref:`wheel modules <all-salt.wheel>`
        '''
        if 'wheel' not in self.client_cache:
            self.client_cache['wheel'] = salt.wheel.Wheel(self.opts)
        self.pool.fire_async(self.client_cache['wheel'].low, kwargs)


class StateFire(object):
    '''
    Evaluate the data from a state run and fire events on the master and minion
    for each returned chunk that is not "green"
    This object is made to only run on a minion
    '''
    def __init__(self, opts, auth=None):
        self.opts = opts
        self.event = SaltEvent(opts, 'minion')
        if not auth:
            self.auth = salt.crypt.SAuth(self.opts)
        else:
            self.auth = auth

    def fire_master(self, data, tag, preload=None):
        '''
        Fire an event off on the master server

        CLI Example:

        .. code-block:: bash

            salt '*' event.fire_master 'stuff to be in the event' 'tag'
        '''
        load = {}
        if preload:
            load.update(preload)

        load.update({'id': self.opts['id'],
                    'tag': tag,
                    'data': data,
                    'cmd': '_minion_event',
                    'tok': self.auth.gen_token('salt')})

        sreq = salt.transport.Channel.factory(self.opts)
        try:
            sreq.send(load)
        except Exception:
            pass
        return True

    def fire_running(self, running):
        '''
        Pass in a state "running" dict, this is the return dict from a state
        call. The dict will be processed and fire events.

        By default yellows and reds fire events on the master and minion, but
        this can be configured.
        '''
        load = {'id': self.opts['id'],
                'events': [],
                'cmd': '_minion_event'}
        for stag in sorted(
                running,
                key=lambda k: running[k].get('__run_num__', 0)):
            if running[stag]['result'] and not running[stag]['changes']:
                continue
            tag = 'state_{0}_{1}'.format(
                    str(running[stag]['result']),
                    'True' if running[stag]['changes'] else 'False')
            load['events'].append(
                    {'tag': tag,
                     'data': running[stag]}
                    )
        sreq = salt.transport.Channel.factory(self.opts)
        try:
            sreq.send(load)
        except Exception:
            pass
        return True<|MERGE_RESOLUTION|>--- conflicted
+++ resolved
@@ -75,12 +75,9 @@
 import salt.state
 import salt.utils
 import salt.utils.cache
-<<<<<<< HEAD
 from salt.ext.six import string_types
-=======
 import salt.utils.process
 from salt._compat import string_types
->>>>>>> c02e2e91
 log = logging.getLogger(__name__)
 
 # The SUB_EVENT set is for functions that require events fired based on
@@ -267,15 +264,7 @@
         if serial is None:
             serial = salt.payload.Serial({'serial': 'msgpack'})
 
-<<<<<<< HEAD
         mtag, sep, mdata = raw.partition(TAGEND)  # split tag from data
-=======
-        if ord(raw[20]) >= 0x80:  # old style
-            mtag = raw[0:20].rstrip('|')
-            mdata = raw[20:]
-        else:  # new style
-            mtag, _, mdata = raw.partition(TAGEND)  # split tag from data
->>>>>>> c02e2e91
 
         data = serial.loads(mdata)
         return mtag, data
