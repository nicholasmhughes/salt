# -*- coding: utf-8 -*-
'''
Routines to set up a minion
'''
# Import python libs
from __future__ import absolute_import, print_function, with_statement, unicode_literals
import os
import re
import sys
import copy
import time
import types
import signal
import random
import fnmatch
import logging
import threading
import traceback
import contextlib
import multiprocessing
from random import randint, shuffle
from stat import S_IMODE
import salt.serializers.msgpack
from binascii import crc32

# Import Salt Libs
# pylint: disable=import-error,no-name-in-module,redefined-builtin
from salt.ext import six
from salt._compat import ipaddress
from salt.ext.six.moves import range
from salt.utils.zeromq import zmq, ZMQDefaultLoop, install_zmq, ZMQ_VERSION_INFO

# pylint: enable=no-name-in-module,redefined-builtin
import tornado

HAS_RANGE = False
try:
    import seco.range
    HAS_RANGE = True
except ImportError:
    pass

HAS_PSUTIL = False
try:
    import salt.utils.psutil_compat as psutil
    HAS_PSUTIL = True
except ImportError:
    pass

HAS_RESOURCE = False
try:
    import resource
    HAS_RESOURCE = True
except ImportError:
    pass

try:
    import zmq.utils.monitor
    HAS_ZMQ_MONITOR = True
except ImportError:
    HAS_ZMQ_MONITOR = False

try:
    import salt.utils.win_functions
    HAS_WIN_FUNCTIONS = True
except ImportError:
    HAS_WIN_FUNCTIONS = False
# pylint: enable=import-error

# Import salt libs
import salt
import salt.client
import salt.crypt
import salt.loader
import salt.beacons
import salt.engines
import salt.payload
import salt.pillar
import salt.syspaths
import salt.utils.args
import salt.utils.context
import salt.utils.data
import salt.utils.error
import salt.utils.event
import salt.utils.files
import salt.utils.jid
import salt.utils.minion
import salt.utils.minions
import salt.utils.network
import salt.utils.platform
import salt.utils.process
import salt.utils.schedule
import salt.utils.ssdp
import salt.utils.user
import salt.utils.zeromq
import salt.defaults.exitcodes
import salt.cli.daemons
import salt.log.setup

import salt.utils.dictupdate
from salt.config import DEFAULT_MINION_OPTS
from salt.defaults import DEFAULT_TARGET_DELIM
from salt.utils.debug import enable_sigusr1_handler
from salt.utils.event import tagify
from salt.utils.odict import OrderedDict
from salt.utils.process import (default_signals,
                                SignalHandlingMultiprocessingProcess,
                                ProcessManager)
from salt.exceptions import (
    CommandExecutionError,
    CommandNotFoundError,
    SaltInvocationError,
    SaltReqTimeoutError,
    SaltClientError,
    SaltSystemExit,
    SaltDaemonNotRunning,
    SaltException,
    SaltMasterUnresolvableError
)


import tornado.gen  # pylint: disable=F0401
import tornado.ioloop  # pylint: disable=F0401

log = logging.getLogger(__name__)

# To set up a minion:
# 1. Read in the configuration
# 2. Generate the function mapping dict
# 3. Authenticate with the master
# 4. Store the AES key
# 5. Connect to the publisher
# 6. Handle publications


def resolve_dns(opts, fallback=True):
    '''
    Resolves the master_ip and master_uri options
    '''
    ret = {}
    check_dns = True
    if (opts.get('file_client', 'remote') == 'local' and
            not opts.get('use_master_when_local', False)):
        check_dns = False
    # Since salt.log is imported below, salt.utils.network needs to be imported here as well
    import salt.utils.network

    if check_dns is True:
        try:
            if opts['master'] == '':
                raise SaltSystemExit
            ret['master_ip'] = salt.utils.network.dns_check(
                opts['master'],
                int(opts['master_port']),
                True,
                opts['ipv6'])
        except SaltClientError:
            retry_dns_count = opts.get('retry_dns_count', None)
            if opts['retry_dns']:
                while True:
                    if retry_dns_count is not None:
                        if retry_dns_count == 0:
                            raise SaltMasterUnresolvableError
                        retry_dns_count -= 1
                    import salt.log
                    msg = ('Master hostname: \'{0}\' not found or not responsive. '
                           'Retrying in {1} seconds').format(opts['master'], opts['retry_dns'])
                    if salt.log.setup.is_console_configured():
                        log.error(msg)
                    else:
                        print('WARNING: {0}'.format(msg))
                    time.sleep(opts['retry_dns'])
                    try:
                        ret['master_ip'] = salt.utils.network.dns_check(
                            opts['master'],
                            int(opts['master_port']),
                            True,
                            opts['ipv6'])
                        break
                    except SaltClientError:
                        pass
            else:
                if fallback:
                    ret['master_ip'] = '127.0.0.1'
                else:
                    raise
        except SaltSystemExit:
            unknown_str = 'unknown address'
            master = opts.get('master', unknown_str)
            if master == '':
                master = unknown_str
            if opts.get('__role') == 'syndic':
                err = 'Master address: \'{0}\' could not be resolved. Invalid or unresolveable address. ' \
                      'Set \'syndic_master\' value in minion config.'.format(master)
            else:
                err = 'Master address: \'{0}\' could not be resolved. Invalid or unresolveable address. ' \
                      'Set \'master\' value in minion config.'.format(master)
            log.error(err)
            raise SaltSystemExit(code=42, msg=err)
    else:
        ret['master_ip'] = '127.0.0.1'

    if 'master_ip' in ret and 'master_ip' in opts:
        if ret['master_ip'] != opts['master_ip']:
            log.warning(
                'Master ip address changed from %s to %s',
                opts['master_ip'], ret['master_ip']
            )
    if opts['source_interface_name']:
        log.trace('Custom source interface required: %s', opts['source_interface_name'])
        interfaces = salt.utils.network.interfaces()
        log.trace('The following interfaces are available on this Minion:')
        log.trace(interfaces)
        if opts['source_interface_name'] in interfaces:
            if interfaces[opts['source_interface_name']]['up']:
                addrs = interfaces[opts['source_interface_name']]['inet'] if not opts['ipv6'] else\
                        interfaces[opts['source_interface_name']]['inet6']
                ret['source_ip'] = addrs[0]['address']
                log.debug('Using %s as source IP address', ret['source_ip'])
            else:
                log.warning('The interface %s is down so it cannot be used as source to connect to the Master',
                            opts['source_interface_name'])
        else:
            log.warning('%s is not a valid interface. Ignoring.', opts['source_interface_name'])
    elif opts['source_address']:
        ret['source_ip'] = salt.utils.network.dns_check(
            opts['source_address'],
            int(opts['source_ret_port']),
            True,
            opts['ipv6'])
        log.debug('Using %s as source IP address', ret['source_ip'])
    if opts['source_ret_port']:
        ret['source_ret_port'] = int(opts['source_ret_port'])
        log.debug('Using %d as source port for the ret server', ret['source_ret_port'])
    if opts['source_publish_port']:
        ret['source_publish_port'] = int(opts['source_publish_port'])
        log.debug('Using %d as source port for the master pub', ret['source_publish_port'])
    ret['master_uri'] = 'tcp://{ip}:{port}'.format(
        ip=ret['master_ip'], port=opts['master_port'])
    log.debug('Master URI: %s', ret['master_uri'])

    return ret


def prep_ip_port(opts):
    ret = {}
    # Use given master IP if "ip_only" is set or if master_ip is an ipv6 address without
    # a port specified. The is_ipv6 check returns False if brackets are used in the IP
    # definition such as master: '[::1]:1234'.
    if opts['master_uri_format'] == 'ip_only' or salt.utils.network.is_ipv6(opts['master']):
        ret['master'] = opts['master']
    else:
        ip_port = opts['master'].rsplit(':', 1)
        if len(ip_port) == 1:
            # e.g. master: mysaltmaster
            ret['master'] = ip_port[0]
        else:
            # e.g. master: localhost:1234
            # e.g. master: 127.0.0.1:1234
            # e.g. master: [::1]:1234
            # Strip off brackets for ipv6 support
            ret['master'] = ip_port[0].strip('[]')

            # Cast port back to an int! Otherwise a TypeError is thrown
            # on some of the socket calls elsewhere in the minion and utils code.
            ret['master_port'] = int(ip_port[1])
    return ret


def get_proc_dir(cachedir, **kwargs):
    '''
    Given the cache directory, return the directory that process data is
    stored in, creating it if it doesn't exist.
    The following optional Keyword Arguments are handled:

    mode: which is anything os.makedir would accept as mode.

    uid: the uid to set, if not set, or it is None or -1 no changes are
         made. Same applies if the directory is already owned by this
         uid. Must be int. Works only on unix/unix like systems.

    gid: the gid to set, if not set, or it is None or -1 no changes are
         made. Same applies if the directory is already owned by this
         gid. Must be int. Works only on unix/unix like systems.
    '''
    fn_ = os.path.join(cachedir, 'proc')
    mode = kwargs.pop('mode', None)

    if mode is None:
        mode = {}
    else:
        mode = {'mode': mode}

    if not os.path.isdir(fn_):
        # proc_dir is not present, create it with mode settings
        os.makedirs(fn_, **mode)

    d_stat = os.stat(fn_)

    # if mode is not an empty dict then we have an explicit
    # dir mode. So lets check if mode needs to be changed.
    if mode:
        mode_part = S_IMODE(d_stat.st_mode)
        if mode_part != mode['mode']:
            os.chmod(fn_, (d_stat.st_mode ^ mode_part) | mode['mode'])

    if hasattr(os, 'chown'):
        # only on unix/unix like systems
        uid = kwargs.pop('uid', -1)
        gid = kwargs.pop('gid', -1)

        # if uid and gid are both -1 then go ahead with
        # no changes at all
        if (d_stat.st_uid != uid or d_stat.st_gid != gid) and \
                [i for i in (uid, gid) if i != -1]:
            os.chown(fn_, uid, gid)

    return fn_


def load_args_and_kwargs(func, args, data=None, ignore_invalid=False):
    '''
    Detect the args and kwargs that need to be passed to a function call, and
    check them against what was passed.
    '''
    argspec = salt.utils.args.get_function_argspec(func)
    _args = []
    _kwargs = {}
    invalid_kwargs = []

    for arg in args:
        if isinstance(arg, dict) and arg.pop('__kwarg__', False) is True:
            # if the arg is a dict with __kwarg__ == True, then its a kwarg
            for key, val in six.iteritems(arg):
                if argspec.keywords or key in argspec.args:
                    # Function supports **kwargs or is a positional argument to
                    # the function.
                    _kwargs[key] = val
                else:
                    # **kwargs not in argspec and parsed argument name not in
                    # list of positional arguments. This keyword argument is
                    # invalid.
                    invalid_kwargs.append('{0}={1}'.format(key, val))
            continue

        else:
            string_kwarg = salt.utils.args.parse_input([arg], condition=False)[1]  # pylint: disable=W0632
            if string_kwarg:
                if argspec.keywords or next(six.iterkeys(string_kwarg)) in argspec.args:
                    # Function supports **kwargs or is a positional argument to
                    # the function.
                    _kwargs.update(string_kwarg)
                else:
                    # **kwargs not in argspec and parsed argument name not in
                    # list of positional arguments. This keyword argument is
                    # invalid.
                    for key, val in six.iteritems(string_kwarg):
                        invalid_kwargs.append('{0}={1}'.format(key, val))
            else:
                _args.append(arg)

    if invalid_kwargs and not ignore_invalid:
        salt.utils.args.invalid_kwargs(invalid_kwargs)

    if argspec.keywords and isinstance(data, dict):
        # this function accepts **kwargs, pack in the publish data
        for key, val in six.iteritems(data):
            _kwargs['__pub_{0}'.format(key)] = val

    return _args, _kwargs


def eval_master_func(opts):
    '''
    Evaluate master function if master type is 'func'
    and save it result in opts['master']
    '''
    if '__master_func_evaluated' not in opts:
        # split module and function and try loading the module
        mod_fun = opts['master']
        mod, fun = mod_fun.split('.')
        try:
            master_mod = salt.loader.raw_mod(opts, mod, fun)
            if not master_mod:
                raise KeyError
            # we take whatever the module returns as master address
            opts['master'] = master_mod[mod_fun]()
            # Check for valid types
            if not isinstance(opts['master'], (six.string_types, list)):
                raise TypeError
            opts['__master_func_evaluated'] = True
        except KeyError:
            log.error('Failed to load module %s', mod_fun)
            sys.exit(salt.defaults.exitcodes.EX_GENERIC)
        except TypeError:
            log.error('%s returned from %s is not a string', opts['master'], mod_fun)
            sys.exit(salt.defaults.exitcodes.EX_GENERIC)
        log.info('Evaluated master from module: %s', mod_fun)


def master_event(type, master=None):
    '''
    Centralized master event function which will return event type based on event_map
    '''
    event_map = {'connected': '__master_connected',
                 'disconnected': '__master_disconnected',
                 'failback': '__master_failback',
                 'alive': '__master_alive'}

    if type == 'alive' and master is not None:
        return '{0}_{1}'.format(event_map.get(type), master)

    return event_map.get(type, None)


def service_name():
    '''
    Return the proper service name based on platform
    '''
    return 'salt_minion' if 'bsd' in sys.platform else 'salt-minion'


class MinionBase(object):
    def __init__(self, opts):
        self.opts = opts

    @staticmethod
    def process_schedule(minion, loop_interval):
        try:
            if hasattr(minion, 'schedule'):
                minion.schedule.eval()
            else:
                log.error('Minion scheduler not initialized. Scheduled jobs will not be run.')
                return
            # Check if scheduler requires lower loop interval than
            # the loop_interval setting
            if minion.schedule.loop_interval < loop_interval:
                loop_interval = minion.schedule.loop_interval
                log.debug(
                    'Overriding loop_interval because of scheduled jobs.'
                )
        except Exception as exc:
            log.error('Exception %s occurred in scheduled job', exc)
        return loop_interval

    def process_beacons(self, functions):
        '''
        Evaluate all of the configured beacons, grab the config again in case
        the pillar or grains changed
        '''
        if 'config.merge' in functions:
            b_conf = functions['config.merge']('beacons', self.opts['beacons'], omit_opts=True)
            if b_conf:
                return self.beacons.process(b_conf, self.opts['grains'])  # pylint: disable=no-member
        return []

    @tornado.gen.coroutine
    def eval_master(self,
                    opts,
                    timeout=60,
                    safe=True,
                    failed=False,
                    failback=False):
        '''
        Evaluates and returns a tuple of the current master address and the pub_channel.

        In standard mode, just creates a pub_channel with the given master address.

        With master_type=func evaluates the current master address from the given
        module and then creates a pub_channel.

        With master_type=failover takes the list of masters and loops through them.
        The first one that allows the minion to create a pub_channel is then
        returned. If this function is called outside the minions initialization
        phase (for example from the minions main event-loop when a master connection
        loss was detected), 'failed' should be set to True. The current
        (possibly failed) master will then be removed from the list of masters.
        '''
        # return early if we are not connecting to a master
        if opts['master_type'] == 'disable':
            log.warning('Master is set to disable, skipping connection')
            self.connected = False
            raise tornado.gen.Return((None, None))

        # Run masters discovery over SSDP. This may modify the whole configuration,
        # depending of the networking and sets of masters.
        self._discover_masters()

        # check if master_type was altered from its default
        if opts['master_type'] != 'str' and opts['__role'] != 'syndic':
            # check for a valid keyword
            if opts['master_type'] == 'func':
                eval_master_func(opts)

            # if failover or distributed is set, master has to be of type list
            elif opts['master_type'] in ('failover', 'distributed'):
                if isinstance(opts['master'], list):
                    log.info(
                        'Got list of available master addresses: %s',
                        opts['master']
                    )

                    if opts['master_type'] == 'distributed':
                        master_len = len(opts['master'])
                        if master_len > 1:
                            secondary_masters = opts['master'][1:]
                            master_idx = crc32(opts['id']) % master_len
                            try:
                                preferred_masters = opts['master']
                                preferred_masters[0] = opts['master'][master_idx]
                                preferred_masters[1:] = [m for m in opts['master'] if m != preferred_masters[0]]
                                opts['master'] = preferred_masters
                                log.info('Distributed to the master at \'{0}\'.'.format(opts['master'][0]))
                            except (KeyError, AttributeError, TypeError):
                                log.warning('Failed to distribute to a specific master.')
                        else:
                            log.warning('master_type = distributed needs more than 1 master.')

                    if opts['master_shuffle']:
                        if opts['master_failback']:
                            secondary_masters = opts['master'][1:]
                            shuffle(secondary_masters)
                            opts['master'][1:] = secondary_masters
                        else:
                            shuffle(opts['master'])
                    opts['auth_tries'] = 0
                    if opts['master_failback'] and opts['master_failback_interval'] == 0:
                        opts['master_failback_interval'] = opts['master_alive_interval']
                # if opts['master'] is a str and we have never created opts['master_list']
                elif isinstance(opts['master'], six.string_types) and ('master_list' not in opts):
                    # We have a string, but a list was what was intended. Convert.
                    # See issue 23611 for details
                    opts['master'] = [opts['master']]
                elif opts['__role'] == 'syndic':
                    log.info('Syndic setting master_syndic to \'%s\'', opts['master'])

                # if failed=True, the minion was previously connected
                # we're probably called from the minions main-event-loop
                # because a master connection loss was detected. remove
                # the possibly failed master from the list of masters.
                elif failed:
                    if failback:
                        # failback list of masters to original config
                        opts['master'] = opts['master_list']
                    else:
                        log.info(
                            'Moving possibly failed master %s to the end of '
                            'the list of masters', opts['master']
                        )
                        if opts['master'] in opts['local_masters']:
                            # create new list of master with the possibly failed
                            # one moved to the end
                            failed_master = opts['master']
                            opts['master'] = [x for x in opts['local_masters'] if opts['master'] != x]
                            opts['master'].append(failed_master)
                        else:
                            opts['master'] = opts['master_list']
                else:
                    msg = ('master_type set to \'failover\' but \'master\' '
                           'is not of type list but of type '
                           '{0}'.format(type(opts['master'])))
                    log.error(msg)
                    sys.exit(salt.defaults.exitcodes.EX_GENERIC)
                # If failover is set, minion have to failover on DNS errors instead of retry DNS resolve.
                # See issue 21082 for details
                if opts['retry_dns'] and opts['master_type'] == 'failover':
                    msg = ('\'master_type\' set to \'failover\' but \'retry_dns\' is not 0. '
                           'Setting \'retry_dns\' to 0 to failover to the next master on DNS errors.')
                    log.critical(msg)
                    opts['retry_dns'] = 0
            else:
                msg = ('Invalid keyword \'{0}\' for variable '
                       '\'master_type\''.format(opts['master_type']))
                log.error(msg)
                sys.exit(salt.defaults.exitcodes.EX_GENERIC)

        # FIXME: if SMinion don't define io_loop, it can't switch master see #29088
        # Specify kwargs for the channel factory so that SMinion doesn't need to define an io_loop
        # (The channel factories will set a default if the kwarg isn't passed)
        factory_kwargs = {'timeout': timeout, 'safe': safe}
        if getattr(self, 'io_loop', None):
            factory_kwargs['io_loop'] = self.io_loop  # pylint: disable=no-member

        tries = opts.get('master_tries', 1)
        attempts = 0

        # if we have a list of masters, loop through them and be
        # happy with the first one that allows us to connect
        if isinstance(opts['master'], list):
            conn = False
            # shuffle the masters and then loop through them
            opts['local_masters'] = copy.copy(opts['master'])
            if opts['random_master']:
                shuffle(opts['local_masters'])
            last_exc = None
            opts['master_uri_list'] = list()

            # This sits outside of the connection loop below because it needs to set
            # up a list of master URIs regardless of which masters are available
            # to connect _to_. This is primarily used for masterless mode, when
            # we need a list of master URIs to fire calls back to.
            for master in opts['local_masters']:
                opts['master'] = master
                opts.update(prep_ip_port(opts))
                opts['master_uri_list'].append(resolve_dns(opts)['master_uri'])

            while True:
                if attempts != 0:
                    # Give up a little time between connection attempts
                    # to allow the IOLoop to run any other scheduled tasks.
                    yield tornado.gen.sleep(opts['acceptance_wait_time'])
                attempts += 1
                if tries > 0:
                    log.debug(
                        'Connecting to master. Attempt %s of %s',
                        attempts, tries
                    )
                else:
                    log.debug(
                        'Connecting to master. Attempt %s (infinite attempts)',
                        attempts
                    )
                for master in opts['local_masters']:
                    opts['master'] = master
                    opts.update(prep_ip_port(opts))
                    opts.update(resolve_dns(opts))

                    # on first run, update self.opts with the whole master list
                    # to enable a minion to re-use old masters if they get fixed
                    if 'master_list' not in opts:
                        opts['master_list'] = copy.copy(opts['local_masters'])

                    self.opts = opts

                    try:
                        pub_channel = salt.transport.client.AsyncPubChannel.factory(opts, **factory_kwargs)
                        yield pub_channel.connect()
                        conn = True
                        break
                    except SaltClientError as exc:
                        last_exc = exc
                        if exc.strerror.startswith('Could not access'):
                            msg = (
                                'Failed to initiate connection with Master '
                                '%s: check ownership/permissions. Error '
                                'message: %s', opts['master'], exc
                            )
                        else:
                            msg = ('Master %s could not be reached, trying next '
                                   'next master (if any)', opts['master'])
                        log.info(msg)
                        continue

                if not conn:
                    if attempts == tries:
                        # Exhausted all attempts. Return exception.
                        self.connected = False
                        self.opts['master'] = copy.copy(self.opts['local_masters'])
                        log.error(
                            'No master could be reached or all masters '
                            'denied the minion\'s connection attempt.'
                        )
                        # If the code reaches this point, 'last_exc'
                        # should already be set.
                        raise last_exc  # pylint: disable=E0702
                else:
                    self.tok = pub_channel.auth.gen_token(b'salt')
                    self.connected = True
                    raise tornado.gen.Return((opts['master'], pub_channel))

        # single master sign in
        else:
            if opts['random_master']:
                log.warning('random_master is True but there is only one master specified. Ignoring.')
            while True:
                if attempts != 0:
                    # Give up a little time between connection attempts
                    # to allow the IOLoop to run any other scheduled tasks.
                    yield tornado.gen.sleep(opts['acceptance_wait_time'])
                attempts += 1
                if tries > 0:
                    log.debug(
                        'Connecting to master. Attempt %s of %s',
                        attempts, tries
                    )
                else:
                    log.debug(
                        'Connecting to master. Attempt %s (infinite attempts)',
                        attempts
                    )
                opts.update(prep_ip_port(opts))
                opts.update(resolve_dns(opts))
                try:
                    if self.opts['transport'] == 'detect':
                        self.opts['detect_mode'] = True
                        for trans in ('zeromq', 'tcp'):
                            if trans == 'zeromq' and not zmq:
                                continue
                            self.opts['transport'] = trans
                            pub_channel = salt.transport.client.AsyncPubChannel.factory(self.opts, **factory_kwargs)
                            yield pub_channel.connect()
                            if not pub_channel.auth.authenticated:
                                continue
                            del self.opts['detect_mode']
                            break
                    else:
                        pub_channel = salt.transport.client.AsyncPubChannel.factory(self.opts, **factory_kwargs)
                        yield pub_channel.connect()
                    self.tok = pub_channel.auth.gen_token(b'salt')
                    self.connected = True
                    raise tornado.gen.Return((opts['master'], pub_channel))
                except SaltClientError as exc:
                    if attempts == tries:
                        # Exhausted all attempts. Return exception.
                        self.connected = False
                        raise exc

    def _discover_masters(self):
        '''
        Discover master(s) and decide where to connect, if SSDP is around.
        This modifies the configuration on the fly.
        :return:
        '''
        if self.opts['master'] == DEFAULT_MINION_OPTS['master'] and self.opts['discovery'] is not False:
            master_discovery_client = salt.utils.ssdp.SSDPDiscoveryClient()
            masters = {}
            for att in range(self.opts['discovery'].get('attempts', 3)):
                try:
                    att += 1
                    log.info('Attempting {0} time{1} to discover masters'.format(att, (att > 1 and 's' or '')))
                    masters.update(master_discovery_client.discover())
                    if not masters:
                        time.sleep(self.opts['discovery'].get('pause', 5))
                    else:
                        break
                except Exception as err:
                    log.error('SSDP discovery failure: {0}'.format(err))
                    break

            if masters:
                policy = self.opts.get('discovery', {}).get('match', 'any')
                if policy not in ['any', 'all']:
                    log.error('SSDP configuration matcher failure: unknown value "{0}". '
                              'Should be "any" or "all"'.format(policy))
                else:
                    mapping = self.opts['discovery'].get('mapping', {})
                    for addr, mappings in masters.items():
                        for proto_data in mappings:
                            cnt = len([key for key, value in mapping.items()
                                       if proto_data.get('mapping', {}).get(key) == value])
                            if policy == 'any' and bool(cnt) or cnt == len(mapping):
                                self.opts['master'] = proto_data['master']
                                return

    def _return_retry_timer(self):
        '''
        Based on the minion configuration, either return a randomized timer or
        just return the value of the return_retry_timer.
        '''
        msg = 'Minion return retry timer set to {0} seconds'
        # future lint: disable=str-format-in-logging
        if self.opts.get('return_retry_timer_max'):
            try:
                random_retry = randint(self.opts['return_retry_timer'], self.opts['return_retry_timer_max'])
                log.debug(msg.format(random_retry) + ' (randomized)')
                return random_retry
            except ValueError:
                # Catch wiseguys using negative integers here
                log.error(
                    'Invalid value (return_retry_timer: %s or '
                    'return_retry_timer_max: %s). Both must be positive '
                    'integers.',
                    self.opts['return_retry_timer'],
                    self.opts['return_retry_timer_max'],
                )
                log.debug(msg.format(DEFAULT_MINION_OPTS['return_retry_timer']))
                return DEFAULT_MINION_OPTS['return_retry_timer']
        else:
            log.debug(msg.format(self.opts.get('return_retry_timer')))
            return self.opts.get('return_retry_timer')
        # future lint: enable=str-format-in-logging


class SMinion(MinionBase):
    '''
    Create an object that has loaded all of the minion module functions,
    grains, modules, returners etc.  The SMinion allows developers to
    generate all of the salt minion functions and present them with these
    functions for general use.
    '''
    def __init__(self, opts):
        # Late setup of the opts grains, so we can log from the grains module
        import salt.loader
        opts['grains'] = salt.loader.grains(opts)
        super(SMinion, self).__init__(opts)

        # Clean out the proc directory (default /var/cache/salt/minion/proc)
        if (self.opts.get('file_client', 'remote') == 'remote'
                or self.opts.get('use_master_when_local', False)):
            install_zmq()
            io_loop = ZMQDefaultLoop.current()
            io_loop.run_sync(
                lambda: self.eval_master(self.opts, failed=True)
            )
        self.gen_modules(initial_load=True)

        # If configured, cache pillar data on the minion
        if self.opts['file_client'] == 'remote' and self.opts.get('minion_pillar_cache', False):
            import salt.utils.yaml
            pdir = os.path.join(self.opts['cachedir'], 'pillar')
            if not os.path.isdir(pdir):
                os.makedirs(pdir, 0o700)
            ptop = os.path.join(pdir, 'top.sls')
            if self.opts['saltenv'] is not None:
                penv = self.opts['saltenv']
            else:
                penv = 'base'
            cache_top = {penv: {self.opts['id']: ['cache']}}
            with salt.utils.files.fopen(ptop, 'wb') as fp_:
                salt.utils.yaml.safe_dump(cache_top, fp_)
                os.chmod(ptop, 0o600)
            cache_sls = os.path.join(pdir, 'cache.sls')
            with salt.utils.files.fopen(cache_sls, 'wb') as fp_:
                salt.utils.yaml.safe_dump(self.opts['pillar'], fp_)
                os.chmod(cache_sls, 0o600)

    def gen_modules(self, initial_load=False):
        '''
        Tell the minion to reload the execution modules

        CLI Example:

        .. code-block:: bash

            salt '*' sys.reload_modules
        '''
        self.opts['pillar'] = salt.pillar.get_pillar(
            self.opts,
            self.opts['grains'],
            self.opts['id'],
            self.opts['saltenv'],
            pillarenv=self.opts.get('pillarenv'),
        ).compile_pillar()

        self.utils = salt.loader.utils(self.opts)
        self.functions = salt.loader.minion_mods(self.opts, utils=self.utils)
        self.serializers = salt.loader.serializers(self.opts)
        self.returners = salt.loader.returners(self.opts, self.functions)
        self.proxy = salt.loader.proxy(self.opts, self.functions, self.returners, None)
        # TODO: remove
        self.function_errors = {}  # Keep the funcs clean
        self.states = salt.loader.states(self.opts,
                self.functions,
                self.utils,
                self.serializers)
        self.rend = salt.loader.render(self.opts, self.functions)
        self.matcher = Matcher(self.opts, self.functions)
        self.functions['sys.reload_modules'] = self.gen_modules
        self.executors = salt.loader.executors(self.opts)


class MasterMinion(object):
    '''
    Create a fully loaded minion function object for generic use on the
    master. What makes this class different is that the pillar is
    omitted, otherwise everything else is loaded cleanly.
    '''
    def __init__(
            self,
            opts,
            returners=True,
            states=True,
            rend=True,
            matcher=True,
            whitelist=None,
            ignore_config_errors=True):
        self.opts = salt.config.minion_config(
            opts['conf_file'],
            ignore_config_errors=ignore_config_errors,
            role='master'
        )
        self.opts.update(opts)
        self.whitelist = whitelist
        self.opts['grains'] = salt.loader.grains(opts)
        self.opts['pillar'] = {}
        self.mk_returners = returners
        self.mk_states = states
        self.mk_rend = rend
        self.mk_matcher = matcher
        self.gen_modules(initial_load=True)

    def gen_modules(self, initial_load=False):
        '''
        Tell the minion to reload the execution modules

        CLI Example:

        .. code-block:: bash

            salt '*' sys.reload_modules
        '''
        self.utils = salt.loader.utils(self.opts)
        self.functions = salt.loader.minion_mods(
            self.opts,
            utils=self.utils,
            whitelist=self.whitelist,
            initial_load=initial_load)
        self.serializers = salt.loader.serializers(self.opts)
        if self.mk_returners:
            self.returners = salt.loader.returners(self.opts, self.functions)
        if self.mk_states:
            self.states = salt.loader.states(self.opts,
                                             self.functions,
                                             self.utils,
                                             self.serializers)
        if self.mk_rend:
            self.rend = salt.loader.render(self.opts, self.functions)
        if self.mk_matcher:
            self.matcher = Matcher(self.opts, self.functions)
        self.functions['sys.reload_modules'] = self.gen_modules


class MinionManager(MinionBase):
    '''
    Create a multi minion interface, this creates as many minions as are
    defined in the master option and binds each minion object to a respective
    master.
    '''
    def __init__(self, opts):
        super(MinionManager, self).__init__(opts)
        self.auth_wait = self.opts['acceptance_wait_time']
        self.max_auth_wait = self.opts['acceptance_wait_time_max']
        self.minions = []
        self.jid_queue = []

        install_zmq()
        self.io_loop = ZMQDefaultLoop.current()
        self.process_manager = ProcessManager(name='MultiMinionProcessManager')
        self.io_loop.spawn_callback(self.process_manager.run, **{'asynchronous': True})  # Tornado backward compat

    def __del__(self):
        self.destroy()

    def _bind(self):
        # start up the event publisher, so we can see events during startup
        self.event_publisher = salt.utils.event.AsyncEventPublisher(
            self.opts,
            io_loop=self.io_loop,
        )
        self.event = salt.utils.event.get_event('minion', opts=self.opts, io_loop=self.io_loop)
        self.event.subscribe('')
        self.event.set_event_handler(self.handle_event)

    @tornado.gen.coroutine
    def handle_event(self, package):
        yield [minion.handle_event(package) for minion in self.minions]

    def _create_minion_object(self, opts, timeout, safe,
                              io_loop=None, loaded_base_name=None,
                              jid_queue=None):
        '''
        Helper function to return the correct type of object
        '''
        return Minion(opts,
                      timeout,
                      safe,
                      io_loop=io_loop,
                      loaded_base_name=loaded_base_name,
                      jid_queue=jid_queue)

    def _check_minions(self):
        '''
        Check the size of self.minions and raise an error if it's empty
        '''
        if not self.minions:
            err = ('Minion unable to successfully connect to '
                   'a Salt Master.  Exiting.')
            log.error(err)
            raise SaltSystemExit(code=42, msg=err)

    def _spawn_minions(self, timeout=60):
        '''
        Spawn all the coroutines which will sign in to masters
        '''
        masters = self.opts['master']
        if (self.opts['master_type'] in ('failover', 'distributed')) or not isinstance(self.opts['master'], list):
            masters = [masters]

        for master in masters:
            s_opts = copy.deepcopy(self.opts)
            s_opts['master'] = master
            s_opts['multimaster'] = True
            minion = self._create_minion_object(s_opts,
                                                s_opts['auth_timeout'],
                                                False,
                                                io_loop=self.io_loop,
                                                loaded_base_name='salt.loader.{0}'.format(s_opts['master']),
                                                jid_queue=self.jid_queue,
                                               )

            self._connect_minion(minion)
        self.io_loop.call_later(timeout, self._check_minions)

    @tornado.gen.coroutine
    def _connect_minion(self, minion):
        '''
        Create a minion, and asynchronously connect it to a master
        '''
        last = 0  # never have we signed in
        auth_wait = minion.opts['acceptance_wait_time']
        failed = False
        while True:
            try:
                if minion.opts.get('beacons_before_connect', False):
                    minion.setup_beacons(before_connect=True)
                if minion.opts.get('scheduler_before_connect', False):
                    minion.setup_scheduler(before_connect=True)
                yield minion.connect_master(failed=failed)
                minion.tune_in(start=False)
                self.minions.append(minion)
                break
            except SaltClientError as exc:
                failed = True
                log.error(
                    'Error while bringing up minion for multi-master. Is '
                    'master at %s responding?', minion.opts['master']
                )
                last = time.time()
                if auth_wait < self.max_auth_wait:
                    auth_wait += self.auth_wait
                yield tornado.gen.sleep(auth_wait)  # TODO: log?
            except SaltMasterUnresolvableError:
                err = 'Master address: \'{0}\' could not be resolved. Invalid or unresolveable address. ' \
                      'Set \'master\' value in minion config.'.format(minion.opts['master'])
                log.error(err)
                break
            except Exception as e:
                failed = True
                log.critical(
                    'Unexpected error while connecting to %s',
                    minion.opts['master'], exc_info=True
                )

    # Multi Master Tune In
    def tune_in(self):
        '''
        Bind to the masters

        This loop will attempt to create connections to masters it hasn't connected
        to yet, but once the initial connection is made it is up to ZMQ to do the
        reconnect (don't know of an API to get the state here in salt)
        '''
        self._bind()

        # Fire off all the minion coroutines
        self._spawn_minions()

        # serve forever!
        self.io_loop.start()

    @property
    def restart(self):
        for minion in self.minions:
            if minion.restart:
                return True
        return False

    def stop(self, signum):
        for minion in self.minions:
            minion.process_manager.stop_restarting()
            minion.process_manager.send_signal_to_processes(signum)
            # kill any remaining processes
            minion.process_manager.kill_children()
            minion.destroy()

    def destroy(self):
        for minion in self.minions:
            minion.destroy()


class Minion(MinionBase):
    '''
    This class instantiates a minion, runs connections for a minion,
    and loads all of the functions into the minion
    '''
    def __init__(self, opts, timeout=60, safe=True, loaded_base_name=None, io_loop=None, jid_queue=None):  # pylint: disable=W0231
        '''
        Pass in the options dict
        '''
        # this means that the parent class doesn't know *which* master we connect to
        super(Minion, self).__init__(opts)
        self.timeout = timeout
        self.safe = safe

        self._running = None
        self.win_proc = []
        self.loaded_base_name = loaded_base_name
        self.connected = False
        self.restart = False
        # Flag meaning minion has finished initialization including first connect to the master.
        # True means the Minion is fully functional and ready to handle events.
        self.ready = False
        self.jid_queue = [] if jid_queue is None else jid_queue
        self.periodic_callbacks = {}

        if io_loop is None:
            install_zmq()
            self.io_loop = ZMQDefaultLoop.current()
        else:
            self.io_loop = io_loop

        # Warn if ZMQ < 3.2
        if zmq:
            if ZMQ_VERSION_INFO < (3, 2):
                log.warning(
                    'You have a version of ZMQ less than ZMQ 3.2! There are '
                    'known connection keep-alive issues with ZMQ < 3.2 which '
                    'may result in loss of contact with minions. Please '
                    'upgrade your ZMQ!'
                )
        # Late setup of the opts grains, so we can log from the grains
        # module.  If this is a proxy, however, we need to init the proxymodule
        # before we can get the grains.  We do this for proxies in the
        # post_master_init
        if not salt.utils.platform.is_proxy():
            self.opts['grains'] = salt.loader.grains(opts)
        else:
            if self.opts.get('beacons_before_connect', False):
                log.warning(
                    '\'beacons_before_connect\' is not supported '
                    'for proxy minions. Setting to False'
                )
                self.opts['beacons_before_connect'] = False
            if self.opts.get('scheduler_before_connect', False):
                log.warning(
                    '\'scheduler_before_connect\' is not supported '
                    'for proxy minions. Setting to False'
                )
                self.opts['scheduler_before_connect'] = False

        log.info('Creating minion process manager')

        if self.opts['random_startup_delay']:
            sleep_time = random.randint(0, self.opts['random_startup_delay'])
            log.info(
                'Minion sleeping for %s seconds due to configured '
                'startup_delay between 0 and %s seconds',
                sleep_time, self.opts['random_startup_delay']
            )
            time.sleep(sleep_time)

        self.process_manager = ProcessManager(name='MinionProcessManager')
        self.io_loop.spawn_callback(self.process_manager.run, **{'asynchronous': True})
        # We don't have the proxy setup yet, so we can't start engines
        # Engines need to be able to access __proxy__
        if not salt.utils.platform.is_proxy():
            self.io_loop.spawn_callback(salt.engines.start_engines, self.opts,
                                        self.process_manager)

        # Install the SIGINT/SIGTERM handlers if not done so far
        if signal.getsignal(signal.SIGINT) is signal.SIG_DFL:
            # No custom signal handling was added, install our own
            signal.signal(signal.SIGINT, self._handle_signals)

        if signal.getsignal(signal.SIGTERM) is signal.SIG_DFL:
            # No custom signal handling was added, install our own
            signal.signal(signal.SIGTERM, self._handle_signals)

    def _handle_signals(self, signum, sigframe):  # pylint: disable=unused-argument
        self._running = False
        # escalate the signals to the process manager
        self.process_manager.stop_restarting()
        self.process_manager.send_signal_to_processes(signum)
        # kill any remaining processes
        self.process_manager.kill_children()
        time.sleep(1)
        sys.exit(0)

    def sync_connect_master(self, timeout=None, failed=False):
        '''
        Block until we are connected to a master
        '''
        self._sync_connect_master_success = False
        log.debug("sync_connect_master")

        def on_connect_master_future_done(future):
            self._sync_connect_master_success = True
            self.io_loop.stop()

        self._connect_master_future = self.connect_master(failed=failed)
        # finish connecting to master
        self._connect_master_future.add_done_callback(on_connect_master_future_done)
        if timeout:
            self.io_loop.call_later(timeout, self.io_loop.stop)
        try:
            self.io_loop.start()
        except KeyboardInterrupt:
            self.destroy()
        # I made the following 3 line oddity to preserve traceback.
        # Please read PR #23978 before changing, hopefully avoiding regressions.
        # Good luck, we're all counting on you.  Thanks.
        if self._connect_master_future.done():
            future_exception = self._connect_master_future.exception()
            if future_exception:
                # This needs to be re-raised to preserve restart_on_error behavior.
                raise six.reraise(*future_exception)
        if timeout and self._sync_connect_master_success is False:
            raise SaltDaemonNotRunning('Failed to connect to the salt-master')

    @tornado.gen.coroutine
    def connect_master(self, failed=False):
        '''
        Return a future which will complete when you are connected to a master
        '''
        master, self.pub_channel = yield self.eval_master(self.opts, self.timeout, self.safe, failed)
        yield self._post_master_init(master)

    # TODO: better name...
    @tornado.gen.coroutine
    def _post_master_init(self, master):
        '''
        Function to finish init after connecting to a master

        This is primarily loading modules, pillars, etc. (since they need
        to know which master they connected to)

        If this function is changed, please check ProxyMinion._post_master_init
        to see if those changes need to be propagated.

        Minions and ProxyMinions need significantly different post master setups,
        which is why the differences are not factored out into separate helper
        functions.
        '''
        if self.connected:
            self.opts['master'] = master

            # Initialize pillar before loader to make pillar accessible in modules
            self.opts['pillar'] = yield salt.pillar.get_async_pillar(
                self.opts,
                self.opts['grains'],
                self.opts['id'],
                self.opts['saltenv'],
                pillarenv=self.opts.get('pillarenv')
            ).compile_pillar()

        if not self.ready:
            self._setup_core()
        elif self.connected and self.opts['pillar']:
            # The pillar has changed due to the connection to the master.
            # Reload the functions so that they can use the new pillar data.
            self.functions, self.returners, self.function_errors, self.executors = self._load_modules()
            if hasattr(self, 'schedule'):
                self.schedule.functions = self.functions
                self.schedule.returners = self.returners

        if not hasattr(self, 'schedule'):
            self.schedule = salt.utils.schedule.Schedule(
                self.opts,
                self.functions,
                self.returners,
                cleanup=[master_event(type='alive')])

        # add default scheduling jobs to the minions scheduler
        if self.opts['mine_enabled'] and 'mine.update' in self.functions:
            self.schedule.add_job({
                '__mine_interval':
                {
                    'function': 'mine.update',
                    'minutes': self.opts['mine_interval'],
                    'jid_include': True,
                    'maxrunning': 2,
                    'run_on_start': True,
                    'return_job': self.opts.get('mine_return_job', False)
                }
            }, persist=True)
            log.info('Added mine.update to scheduler')
        else:
            self.schedule.delete_job('__mine_interval', persist=True)

        # add master_alive job if enabled
        if (self.opts['transport'] != 'tcp' and
                self.opts['master_alive_interval'] > 0 and
                self.connected):
            self.schedule.add_job({
                master_event(type='alive', master=self.opts['master']):
                {
                    'function': 'status.master',
                    'seconds': self.opts['master_alive_interval'],
                    'jid_include': True,
                    'maxrunning': 1,
                    'return_job': False,
                    'kwargs': {'master': self.opts['master'],
                                'connected': True}
                }
            }, persist=True)
            if self.opts['master_failback'] and \
                    'master_list' in self.opts and \
                    self.opts['master'] != self.opts['master_list'][0]:
                self.schedule.add_job({
                    master_event(type='failback'):
                    {
                        'function': 'status.ping_master',
                        'seconds': self.opts['master_failback_interval'],
                        'jid_include': True,
                        'maxrunning': 1,
                        'return_job': False,
                        'kwargs': {'master': self.opts['master_list'][0]}
                    }
                }, persist=True)
            else:
                self.schedule.delete_job(master_event(type='failback'), persist=True)
        else:
            self.schedule.delete_job(master_event(type='alive', master=self.opts['master']), persist=True)
            self.schedule.delete_job(master_event(type='failback'), persist=True)

    def _prep_mod_opts(self):
        '''
        Returns a copy of the opts with key bits stripped out
        '''
        mod_opts = {}
        for key, val in six.iteritems(self.opts):
            if key == 'logger':
                continue
            mod_opts[key] = val
        return mod_opts

    def _load_modules(self, force_refresh=False, notify=False, grains=None):
        '''
        Return the functions and the returners loaded up from the loader
        module
        '''
        # if this is a *nix system AND modules_max_memory is set, lets enforce
        # a memory limit on module imports
        # this feature ONLY works on *nix like OSs (resource module doesn't work on windows)
        modules_max_memory = False
        if self.opts.get('modules_max_memory', -1) > 0 and HAS_PSUTIL and HAS_RESOURCE:
            log.debug(
                'modules_max_memory set, enforcing a maximum of %s',
                self.opts['modules_max_memory']
            )
            modules_max_memory = True
            old_mem_limit = resource.getrlimit(resource.RLIMIT_AS)
            rss, vms = psutil.Process(os.getpid()).memory_info()[:2]
            mem_limit = rss + vms + self.opts['modules_max_memory']
            resource.setrlimit(resource.RLIMIT_AS, (mem_limit, mem_limit))
        elif self.opts.get('modules_max_memory', -1) > 0:
            if not HAS_PSUTIL:
                log.error('Unable to enforce modules_max_memory because psutil is missing')
            if not HAS_RESOURCE:
                log.error('Unable to enforce modules_max_memory because resource is missing')

        # This might be a proxy minion
        if hasattr(self, 'proxy'):
            proxy = self.proxy
        else:
            proxy = None

        if grains is None:
            self.opts['grains'] = salt.loader.grains(self.opts, force_refresh, proxy=proxy)
        self.utils = salt.loader.utils(self.opts, proxy=proxy)

        if self.opts.get('multimaster', False):
            s_opts = copy.deepcopy(self.opts)
            functions = salt.loader.minion_mods(s_opts, utils=self.utils, proxy=proxy,
                                                loaded_base_name=self.loaded_base_name, notify=notify)
        else:
            functions = salt.loader.minion_mods(self.opts, utils=self.utils, notify=notify, proxy=proxy)
        returners = salt.loader.returners(self.opts, functions, proxy=proxy)
        errors = {}
        if '_errors' in functions:
            errors = functions['_errors']
            functions.pop('_errors')

        # we're done, reset the limits!
        if modules_max_memory is True:
            resource.setrlimit(resource.RLIMIT_AS, old_mem_limit)

        executors = salt.loader.executors(self.opts, functions, proxy=proxy)

        return functions, returners, errors, executors

    def _send_req_sync(self, load, timeout):

        if self.opts['minion_sign_messages']:
            log.trace('Signing event to be published onto the bus.')
            minion_privkey_path = os.path.join(self.opts['pki_dir'], 'minion.pem')
            sig = salt.crypt.sign_message(minion_privkey_path, salt.serializers.msgpack.serialize(load))
            load['sig'] = sig

        channel = salt.transport.Channel.factory(self.opts)
        return channel.send(load, timeout=timeout)

    @tornado.gen.coroutine
    def _send_req_async(self, load, timeout):

        if self.opts['minion_sign_messages']:
            log.trace('Signing event to be published onto the bus.')
            minion_privkey_path = os.path.join(self.opts['pki_dir'], 'minion.pem')
            sig = salt.crypt.sign_message(minion_privkey_path, salt.serializers.msgpack.serialize(load))
            load['sig'] = sig

        channel = salt.transport.client.AsyncReqChannel.factory(self.opts)
        ret = yield channel.send(load, timeout=timeout)
        raise tornado.gen.Return(ret)

    def _fire_master(self, data=None, tag=None, events=None, pretag=None, timeout=60, sync=True, timeout_handler=None):
        '''
        Fire an event on the master, or drop message if unable to send.
        '''
        load = {'id': self.opts['id'],
                'cmd': '_minion_event',
                'pretag': pretag,
                'tok': self.tok}
        if events:
            load['events'] = events
        elif data and tag:
            load['data'] = data
            load['tag'] = tag
        elif not data and tag:
            load['data'] = {}
            load['tag'] = tag
        else:
            return

        if sync:
            try:
                self._send_req_sync(load, timeout)
            except salt.exceptions.SaltReqTimeoutError:
                log.info('fire_master failed: master could not be contacted. Request timed out.')
                return False
            except Exception:
                log.info('fire_master failed: %s', traceback.format_exc())
                return False
        else:
            if timeout_handler is None:
                def handle_timeout(*_):
                    log.info('fire_master failed: master could not be contacted. Request timed out.')
                    return True
                timeout_handler = handle_timeout

            with tornado.stack_context.ExceptionStackContext(timeout_handler):
                self._send_req_async(load, timeout, callback=lambda f: None)  # pylint: disable=unexpected-keyword-arg
        return True

    @tornado.gen.coroutine
    def _handle_decoded_payload(self, data):
        '''
        Override this method if you wish to handle the decoded data
        differently.
        '''
        # Ensure payload is unicode. Disregard failure to decode binary blobs.
        if six.PY2:
            data = salt.utils.data.decode(data, keep=True)
        if 'user' in data:
            log.info(
                'User %s Executing command %s with jid %s',
                data['user'], data['fun'], data['jid']
            )
        else:
            log.info(
                'Executing command %s with jid %s',
                data['fun'], data['jid']
            )
        log.debug('Command details %s', data)

        # Don't duplicate jobs
        log.trace('Started JIDs: %s', self.jid_queue)
        if self.jid_queue is not None:
            if data['jid'] in self.jid_queue:
                return
            else:
                self.jid_queue.append(data['jid'])
                if len(self.jid_queue) > self.opts['minion_jid_queue_hwm']:
                    self.jid_queue.pop(0)

        if isinstance(data['fun'], six.string_types):
            if data['fun'] == 'sys.reload_modules':
                self.functions, self.returners, self.function_errors, self.executors = self._load_modules()
                self.schedule.functions = self.functions
                self.schedule.returners = self.returners

        process_count_max = self.opts.get('process_count_max')
        if process_count_max > 0:
            process_count = len(salt.utils.minion.running(self.opts))
            while process_count >= process_count_max:
                log.warn("Maximum number of processes reached while executing jid {0}, waiting...".format(data['jid']))
                yield tornado.gen.sleep(10)
                process_count = len(salt.utils.minion.running(self.opts))

        # We stash an instance references to allow for the socket
        # communication in Windows. You can't pickle functions, and thus
        # python needs to be able to reconstruct the reference on the other
        # side.
        instance = self
        multiprocessing_enabled = self.opts.get('multiprocessing', True)
        if multiprocessing_enabled:
            if sys.platform.startswith('win'):
                # let python reconstruct the minion on the other side if we're
                # running on windows
                instance = None
            with default_signals(signal.SIGINT, signal.SIGTERM):
                process = SignalHandlingMultiprocessingProcess(
                    target=self._target, args=(instance, self.opts, data, self.connected)
                )
        else:
            process = threading.Thread(
                target=self._target,
                args=(instance, self.opts, data, self.connected),
                name=data['jid']
            )

        if multiprocessing_enabled:
            with default_signals(signal.SIGINT, signal.SIGTERM):
                # Reset current signals before starting the process in
                # order not to inherit the current signal handlers
                process.start()
        else:
            process.start()

        # TODO: remove the windows specific check?
        if multiprocessing_enabled and not salt.utils.platform.is_windows():
            # we only want to join() immediately if we are daemonizing a process
            process.join()
        else:
            self.win_proc.append(process)

    def ctx(self):
        '''
        Return a single context manager for the minion's data
        '''
        if six.PY2:
            return contextlib.nested(
                self.functions.context_dict.clone(),
                self.returners.context_dict.clone(),
                self.executors.context_dict.clone(),
            )
        else:
            exitstack = contextlib.ExitStack()
            exitstack.enter_context(self.functions.context_dict.clone())
            exitstack.enter_context(self.returners.context_dict.clone())
            exitstack.enter_context(self.executors.context_dict.clone())
            return exitstack

    @classmethod
    def _target(cls, minion_instance, opts, data, connected):
        if not minion_instance:
            minion_instance = cls(opts)
            minion_instance.connected = connected
            if not hasattr(minion_instance, 'functions'):
                functions, returners, function_errors, executors = (
                    minion_instance._load_modules(grains=opts['grains'])
                    )
                minion_instance.functions = functions
                minion_instance.returners = returners
                minion_instance.function_errors = function_errors
                minion_instance.executors = executors
            if not hasattr(minion_instance, 'serial'):
                minion_instance.serial = salt.payload.Serial(opts)
            if not hasattr(minion_instance, 'proc_dir'):
                uid = salt.utils.user.get_uid(user=opts.get('user', None))
                minion_instance.proc_dir = (
                    get_proc_dir(opts['cachedir'], uid=uid)
                    )

        with tornado.stack_context.StackContext(minion_instance.ctx):
            if isinstance(data['fun'], tuple) or isinstance(data['fun'], list):
                Minion._thread_multi_return(minion_instance, opts, data)
            else:
                Minion._thread_return(minion_instance, opts, data)

    @classmethod
    def _thread_return(cls, minion_instance, opts, data):
        '''
        This method should be used as a threading target, start the actual
        minion side execution.
        '''
        fn_ = os.path.join(minion_instance.proc_dir, data['jid'])

        if opts['multiprocessing'] and not salt.utils.platform.is_windows():
            # Shutdown the multiprocessing before daemonizing
            salt.log.setup.shutdown_multiprocessing_logging()

            salt.utils.process.daemonize_if(opts)

            # Reconfigure multiprocessing logging after daemonizing
            salt.log.setup.setup_multiprocessing_logging()

        salt.utils.process.appendproctitle('{0}._thread_return {1}'.format(cls.__name__, data['jid']))

        sdata = {'pid': os.getpid()}
        sdata.update(data)
<<<<<<< HEAD
        log.info('Starting a new job with PID %s', sdata['pid'])
        with salt.utils.files.fopen(fn_, 'w+b') as fp_:
=======
        log.info('Starting a new job %s with PID %s', data['jid'], sdata['pid'])
        with salt.utils.fopen(fn_, 'w+b') as fp_:
>>>>>>> 9eb17ea2
            fp_.write(minion_instance.serial.dumps(sdata))
        ret = {'success': False}
        function_name = data['fun']
        if function_name in minion_instance.functions:
            try:
                minion_blackout_violation = False
                if minion_instance.connected and minion_instance.opts['pillar'].get('minion_blackout', False):
                    whitelist = minion_instance.opts['pillar'].get('minion_blackout_whitelist', [])
                    # this minion is blacked out. Only allow saltutil.refresh_pillar and the whitelist
                    if function_name != 'saltutil.refresh_pillar' and function_name not in whitelist:
                        minion_blackout_violation = True
                elif minion_instance.opts['grains'].get('minion_blackout', False):
                    whitelist = minion_instance.opts['grains'].get('minion_blackout_whitelist', [])
                    if function_name != 'saltutil.refresh_pillar' and function_name not in whitelist:
                        minion_blackout_violation = True
                if minion_blackout_violation:
                    raise SaltInvocationError('Minion in blackout mode. Set \'minion_blackout\' '
                                             'to False in pillar or grains to resume operations. Only '
                                             'saltutil.refresh_pillar allowed in blackout mode.')

                func = minion_instance.functions[function_name]
                args, kwargs = load_args_and_kwargs(
                    func,
                    data['arg'],
                    data)
                minion_instance.functions.pack['__context__']['retcode'] = 0

                executors = data.get('module_executors') or opts.get('module_executors', ['direct_call'])
                if isinstance(executors, six.string_types):
                    executors = [executors]
                elif not isinstance(executors, list) or not executors:
                    raise SaltInvocationError("Wrong executors specification: {0}. String or non-empty list expected".
                        format(executors))
                if opts.get('sudo_user', '') and executors[-1] != 'sudo':
                    executors[-1] = 'sudo'  # replace the last one with sudo
                log.trace('Executors list %s', executors)  # pylint: disable=no-member

                for name in executors:
                    fname = '{0}.execute'.format(name)
                    if fname not in minion_instance.executors:
                        raise SaltInvocationError("Executor '{0}' is not available".format(name))
                    return_data = minion_instance.executors[fname](opts, data, func, args, kwargs)
                    if return_data is not None:
                        break

                if isinstance(return_data, types.GeneratorType):
                    ind = 0
                    iret = {}
                    for single in return_data:
                        if isinstance(single, dict) and isinstance(iret, dict):
                            iret.update(single)
                        else:
                            if not iret:
                                iret = []
                            iret.append(single)
                        tag = tagify([data['jid'], 'prog', opts['id'], six.text_type(ind)], 'job')
                        event_data = {'return': single}
                        minion_instance._fire_master(event_data, tag)
                        ind += 1
                    ret['return'] = iret
                else:
                    ret['return'] = return_data
                ret['retcode'] = minion_instance.functions.pack['__context__'].get(
                    'retcode',
                    0
                )
                ret['success'] = True
            except CommandNotFoundError as exc:
                msg = 'Command required for \'{0}\' not found'.format(
                    function_name
                )
                log.debug(msg, exc_info=True)
                ret['return'] = '{0}: {1}'.format(msg, exc)
                ret['out'] = 'nested'
            except CommandExecutionError as exc:
                log.error(
                    'A command in \'%s\' had a problem: %s',
                    function_name, exc,
                    exc_info_on_loglevel=logging.DEBUG
                )
                ret['return'] = 'ERROR: {0}'.format(exc)
                ret['out'] = 'nested'
            except SaltInvocationError as exc:
                log.error(
                    'Problem executing \'%s\': %s',
                    function_name, exc,
                    exc_info_on_loglevel=logging.DEBUG
                )
                ret['return'] = 'ERROR executing \'{0}\': {1}'.format(
                    function_name, exc
                )
                ret['out'] = 'nested'
            except TypeError as exc:
                msg = 'Passed invalid arguments to {0}: {1}\n{2}'.format(
                    function_name, exc, func.__doc__ or ''
                )
                log.warning(msg, exc_info_on_loglevel=logging.DEBUG)
                ret['return'] = msg
                ret['out'] = 'nested'
            except Exception:
                msg = 'The minion function caused an exception'
                log.warning(msg, exc_info_on_loglevel=True)
                salt.utils.error.fire_exception(salt.exceptions.MinionError(msg), opts, job=data)
                ret['return'] = '{0}: {1}'.format(msg, traceback.format_exc())
                ret['out'] = 'nested'
        else:
            docs = minion_instance.functions['sys.doc']('{0}*'.format(function_name))
            if docs:
                docs[function_name] = minion_instance.functions.missing_fun_string(function_name)
                ret['return'] = docs
            else:
                ret['return'] = minion_instance.functions.missing_fun_string(function_name)
                mod_name = function_name.split('.')[0]
                if mod_name in minion_instance.function_errors:
                    ret['return'] += ' Possible reasons: \'{0}\''.format(
                        minion_instance.function_errors[mod_name]
                    )
            ret['success'] = False
            ret['retcode'] = 254
            ret['out'] = 'nested'

        ret['jid'] = data['jid']
        ret['fun'] = data['fun']
        ret['fun_args'] = data['arg']
        if 'master_id' in data:
            ret['master_id'] = data['master_id']
        if 'metadata' in data:
            if isinstance(data['metadata'], dict):
                ret['metadata'] = data['metadata']
            else:
                log.warning('The metadata parameter must be a dictionary. Ignoring.')
        if minion_instance.connected:
            minion_instance._return_pub(
                ret,
                timeout=minion_instance._return_retry_timer()
            )

        # Add default returners from minion config
        # Should have been coverted to comma-delimited string already
        if isinstance(opts.get('return'), six.string_types):
            if data['ret']:
                data['ret'] = ','.join((data['ret'], opts['return']))
            else:
                data['ret'] = opts['return']

        log.debug('minion return: %s', ret)
        # TODO: make a list? Seems odd to split it this late :/
        if data['ret'] and isinstance(data['ret'], six.string_types):
            if 'ret_config' in data:
                ret['ret_config'] = data['ret_config']
            if 'ret_kwargs' in data:
                ret['ret_kwargs'] = data['ret_kwargs']
            ret['id'] = opts['id']
            for returner in set(data['ret'].split(',')):
                try:
                    returner_str = '{0}.returner'.format(returner)
                    if returner_str in minion_instance.returners:
                        minion_instance.returners[returner_str](ret)
                    else:
                        returner_err = minion_instance.returners.missing_fun_string(returner_str)
                        log.error(
                            'Returner %s could not be loaded: %s',
                            returner_str, returner_err
                        )
                except Exception as exc:
                    log.exception(
                        'The return failed for job %s: %s', data['jid'], exc
                    )

    @classmethod
    def _thread_multi_return(cls, minion_instance, opts, data):
        '''
        This method should be used as a threading target, start the actual
        minion side execution.
        '''
        fn_ = os.path.join(minion_instance.proc_dir, data['jid'])

        if opts['multiprocessing'] and not salt.utils.platform.is_windows():
            # Shutdown the multiprocessing before daemonizing
            salt.log.setup.shutdown_multiprocessing_logging()

            salt.utils.process.daemonize_if(opts)

            # Reconfigure multiprocessing logging after daemonizing
            salt.log.setup.setup_multiprocessing_logging()

        salt.utils.process.appendproctitle('{0}._thread_multi_return {1}'.format(cls.__name__, data['jid']))

        sdata = {'pid': os.getpid()}
        sdata.update(data)
        log.info('Starting a new job with PID %s', sdata['pid'])
        with salt.utils.files.fopen(fn_, 'w+b') as fp_:
            fp_.write(minion_instance.serial.dumps(sdata))

        multifunc_ordered = opts.get('multifunc_ordered', False)
        num_funcs = len(data['fun'])
        if multifunc_ordered:
            ret = {
                'return': [None] * num_funcs,
                'retcode': [None] * num_funcs,
                'success': [False] * num_funcs
            }
        else:
            ret = {
                'return': {},
                'retcode': {},
                'success': {}
            }

        for ind in range(0, num_funcs):
            if not multifunc_ordered:
                ret['success'][data['fun'][ind]] = False
            try:
                minion_blackout_violation = False
                if minion_instance.connected and minion_instance.opts['pillar'].get('minion_blackout', False):
                    whitelist = minion_instance.opts['pillar'].get('minion_blackout_whitelist', [])
                    # this minion is blacked out. Only allow saltutil.refresh_pillar and the whitelist
                    if data['fun'][ind] != 'saltutil.refresh_pillar' and data['fun'][ind] not in whitelist:
                        minion_blackout_violation = True
                elif minion_instance.opts['grains'].get('minion_blackout', False):
                    whitelist = minion_instance.opts['grains'].get('minion_blackout_whitelist', [])
                    if data['fun'][ind] != 'saltutil.refresh_pillar' and data['fun'][ind] not in whitelist:
                        minion_blackout_violation = True
                if minion_blackout_violation:
                    raise SaltInvocationError('Minion in blackout mode. Set \'minion_blackout\' '
                                             'to False in pillar or grains to resume operations. Only '
                                             'saltutil.refresh_pillar allowed in blackout mode.')

                func = minion_instance.functions[data['fun'][ind]]

                args, kwargs = load_args_and_kwargs(
                    func,
                    data['arg'][ind],
                    data)
                minion_instance.functions.pack['__context__']['retcode'] = 0
                if multifunc_ordered:
                    ret['return'][ind] = func(*args, **kwargs)
                    ret['retcode'][ind] = minion_instance.functions.pack['__context__'].get(
                        'retcode',
                        0
                    )
                    ret['success'][ind] = True
                else:
                    ret['return'][data['fun'][ind]] = func(*args, **kwargs)
                    ret['retcode'][data['fun'][ind]] = minion_instance.functions.pack['__context__'].get(
                        'retcode',
                        0
                    )
                    ret['success'][data['fun'][ind]] = True
            except Exception as exc:
                trb = traceback.format_exc()
                log.warning('The minion function caused an exception: %s', exc)
                if multifunc_ordered:
                    ret['return'][ind] = trb
                else:
                    ret['return'][data['fun'][ind]] = trb
            ret['jid'] = data['jid']
            ret['fun'] = data['fun']
            ret['fun_args'] = data['arg']
        if 'metadata' in data:
            ret['metadata'] = data['metadata']
        if minion_instance.connected:
            minion_instance._return_pub(
                ret,
                timeout=minion_instance._return_retry_timer()
            )
        if data['ret']:
            if 'ret_config' in data:
                ret['ret_config'] = data['ret_config']
            if 'ret_kwargs' in data:
                ret['ret_kwargs'] = data['ret_kwargs']
            for returner in set(data['ret'].split(',')):
                ret['id'] = opts['id']
                try:
                    minion_instance.returners['{0}.returner'.format(
                        returner
                    )](ret)
                except Exception as exc:
                    log.error(
                        'The return failed for job %s: %s',
                        data['jid'], exc
                    )

    def _return_pub(self, ret, ret_cmd='_return', timeout=60, sync=True):
        '''
        Return the data from the executed command to the master server
        '''
        jid = ret.get('jid', ret.get('__jid__'))
        fun = ret.get('fun', ret.get('__fun__'))
        if self.opts['multiprocessing']:
            fn_ = os.path.join(self.proc_dir, jid)
            if os.path.isfile(fn_):
                try:
                    os.remove(fn_)
                except (OSError, IOError):
                    # The file is gone already
                    pass
        log.info('Returning information for job: %s', jid)
        log.trace('Return data: %s', ret)
        if ret_cmd == '_syndic_return':
            load = {'cmd': ret_cmd,
                    'id': self.opts['uid'],
                    'jid': jid,
                    'fun': fun,
                    'arg': ret.get('arg'),
                    'tgt': ret.get('tgt'),
                    'tgt_type': ret.get('tgt_type'),
                    'load': ret.get('__load__')}
            if '__master_id__' in ret:
                load['master_id'] = ret['__master_id__']
            load['return'] = {}
            for key, value in six.iteritems(ret):
                if key.startswith('__'):
                    continue
                load['return'][key] = value
        else:
            load = {'cmd': ret_cmd,
                    'id': self.opts['id']}
            for key, value in six.iteritems(ret):
                load[key] = value

        if 'out' in ret:
            if isinstance(ret['out'], six.string_types):
                load['out'] = ret['out']
            else:
                log.error(
                    'Invalid outputter %s. This is likely a bug.',
                    ret['out']
                )
        else:
            try:
                oput = self.functions[fun].__outputter__
            except (KeyError, AttributeError, TypeError):
                pass
            else:
                if isinstance(oput, six.string_types):
                    load['out'] = oput
        if self.opts['cache_jobs']:
            # Local job cache has been enabled
            if ret['jid'] == 'req':
                ret['jid'] = salt.utils.jid.gen_jid(self.opts)
            salt.utils.minion.cache_jobs(self.opts, ret['jid'], ret)

        if not self.opts['pub_ret']:
            return ''

        def timeout_handler(*_):
            log.warning(
               'The minion failed to return the job information for job %s. '
               'This is often due to the master being shut down or '
               'overloaded. If the master is running, consider increasing '
               'the worker_threads value.', jid
            )
            return True

        if sync:
            try:
                ret_val = self._send_req_sync(load, timeout=timeout)
            except SaltReqTimeoutError:
                timeout_handler()
                return ''
        else:
            with tornado.stack_context.ExceptionStackContext(timeout_handler):
                ret_val = self._send_req_async(load, timeout=timeout, callback=lambda f: None)  # pylint: disable=unexpected-keyword-arg

        log.trace('ret_val = %s', ret_val)  # pylint: disable=no-member
        return ret_val

    def _return_pub_multi(self, rets, ret_cmd='_return', timeout=60, sync=True):
        '''
        Return the data from the executed command to the master server
        '''
        if not isinstance(rets, list):
            rets = [rets]
        jids = {}
        for ret in rets:
            jid = ret.get('jid', ret.get('__jid__'))
            fun = ret.get('fun', ret.get('__fun__'))
            if self.opts['multiprocessing']:
                fn_ = os.path.join(self.proc_dir, jid)
                if os.path.isfile(fn_):
                    try:
                        os.remove(fn_)
                    except (OSError, IOError):
                        # The file is gone already
                        pass
            log.info('Returning information for job: %s', jid)
            load = jids.setdefault(jid, {})
            if ret_cmd == '_syndic_return':
                if not load:
                    load.update({'id': self.opts['id'],
                                 'jid': jid,
                                 'fun': fun,
                                 'arg': ret.get('arg'),
                                 'tgt': ret.get('tgt'),
                                 'tgt_type': ret.get('tgt_type'),
                                 'load': ret.get('__load__'),
                                 'return': {}})
                if '__master_id__' in ret:
                    load['master_id'] = ret['__master_id__']
                for key, value in six.iteritems(ret):
                    if key.startswith('__'):
                        continue
                    load['return'][key] = value
            else:
                load.update({'id': self.opts['id']})
                for key, value in six.iteritems(ret):
                    load[key] = value

            if 'out' in ret:
                if isinstance(ret['out'], six.string_types):
                    load['out'] = ret['out']
                else:
                    log.error(
                        'Invalid outputter %s. This is likely a bug.',
                        ret['out']
                    )
            else:
                try:
                    oput = self.functions[fun].__outputter__
                except (KeyError, AttributeError, TypeError):
                    pass
                else:
                    if isinstance(oput, six.string_types):
                        load['out'] = oput
            if self.opts['cache_jobs']:
                # Local job cache has been enabled
                salt.utils.minion.cache_jobs(self.opts, load['jid'], ret)

        load = {'cmd': ret_cmd,
                'load': list(six.itervalues(jids))}

        def timeout_handler(*_):
            log.warning(
               'The minion failed to return the job information for job %s. '
               'This is often due to the master being shut down or '
               'overloaded. If the master is running, consider increasing '
               'the worker_threads value.', jid
            )
            return True

        if sync:
            try:
                ret_val = self._send_req_sync(load, timeout=timeout)
            except SaltReqTimeoutError:
                timeout_handler()
                return ''
        else:
            with tornado.stack_context.ExceptionStackContext(timeout_handler):
                ret_val = self._send_req_async(load, timeout=timeout, callback=lambda f: None)  # pylint: disable=unexpected-keyword-arg

        log.trace('ret_val = %s', ret_val)  # pylint: disable=no-member
        return ret_val

    def _state_run(self):
        '''
        Execute a state run based on information set in the minion config file
        '''
        if self.opts['startup_states']:
            if self.opts.get('master_type', 'str') == 'disable' and \
                        self.opts.get('file_client', 'remote') == 'remote':
                log.warning(
                    'Cannot run startup_states when \'master_type\' is set '
                    'to \'disable\' and \'file_client\' is set to '
                    '\'remote\'. Skipping.'
                )
            else:
                data = {'jid': 'req', 'ret': self.opts.get('ext_job_cache', '')}
                if self.opts['startup_states'] == 'sls':
                    data['fun'] = 'state.sls'
                    data['arg'] = [self.opts['sls_list']]
                elif self.opts['startup_states'] == 'top':
                    data['fun'] = 'state.top'
                    data['arg'] = [self.opts['top_file']]
                else:
                    data['fun'] = 'state.highstate'
                    data['arg'] = []
                self._handle_decoded_payload(data)

    def _refresh_grains_watcher(self, refresh_interval_in_minutes):
        '''
        Create a loop that will fire a pillar refresh to inform a master about a change in the grains of this minion
        :param refresh_interval_in_minutes:
        :return: None
        '''
        if '__update_grains' not in self.opts.get('schedule', {}):
            if 'schedule' not in self.opts:
                self.opts['schedule'] = {}
            self.opts['schedule'].update({
                '__update_grains':
                    {
                        'function': 'event.fire',
                        'args': [{}, 'grains_refresh'],
                        'minutes': refresh_interval_in_minutes
                    }
            })

    def _fire_master_minion_start(self):
        # Send an event to the master that the minion is live
        self._fire_master(
            'Minion {0} started at {1}'.format(
            self.opts['id'],
            time.asctime()
            ),
            'minion_start'
        )
        # dup name spaced event
        self._fire_master(
            'Minion {0} started at {1}'.format(
            self.opts['id'],
            time.asctime()
            ),
            tagify([self.opts['id'], 'start'], 'minion'),
        )

    def module_refresh(self, force_refresh=False, notify=False):
        '''
        Refresh the functions and returners.
        '''
        log.debug('Refreshing modules. Notify=%s', notify)
        self.functions, self.returners, _, self.executors = self._load_modules(force_refresh, notify=notify)

        self.schedule.functions = self.functions
        self.schedule.returners = self.returners

    def beacons_refresh(self):
        '''
        Refresh the functions and returners.
        '''
        log.debug('Refreshing beacons.')
        self.beacons = salt.beacons.Beacon(self.opts, self.functions)

    # TODO: only allow one future in flight at a time?
    @tornado.gen.coroutine
    def pillar_refresh(self, force_refresh=False):
        '''
        Refresh the pillar
        '''
        if self.connected:
            log.debug('Refreshing pillar')
            try:
                self.opts['pillar'] = yield salt.pillar.get_async_pillar(
                    self.opts,
                    self.opts['grains'],
                    self.opts['id'],
                    self.opts['saltenv'],
                    pillarenv=self.opts.get('pillarenv'),
                ).compile_pillar()
            except SaltClientError:
                # Do not exit if a pillar refresh fails.
                log.error('Pillar data could not be refreshed. '
                          'One or more masters may be down!')
        self.module_refresh(force_refresh)

    def manage_schedule(self, tag, data):
        '''
        Refresh the functions and returners.
        '''
        func = data.get('func', None)
        name = data.get('name', None)
        schedule = data.get('schedule', None)
        where = data.get('where', None)
        persist = data.get('persist', None)

        if func == 'delete':
            self.schedule.delete_job(name, persist)
        elif func == 'add':
            self.schedule.add_job(schedule, persist)
        elif func == 'modify':
            self.schedule.modify_job(name, schedule, persist)
        elif func == 'enable':
            self.schedule.enable_schedule()
        elif func == 'disable':
            self.schedule.disable_schedule()
        elif func == 'enable_job':
            self.schedule.enable_job(name, persist)
        elif func == 'run_job':
            self.schedule.run_job(name)
        elif func == 'disable_job':
            self.schedule.disable_job(name, persist)
        elif func == 'postpone_job':
            self.schedule.postpone_job(name, data)
        elif func == 'skip_job':
            self.schedule.skip_job(name, data)
        elif func == 'reload':
            self.schedule.reload(schedule)
        elif func == 'list':
            self.schedule.list(where)
        elif func == 'save_schedule':
            self.schedule.save_schedule()
        elif func == 'get_next_fire_time':
            self.schedule.get_next_fire_time(name)

    def manage_beacons(self, tag, data):
        '''
        Manage Beacons
        '''
        func = data.get('func', None)
        name = data.get('name', None)
        beacon_data = data.get('beacon_data', None)
        include_pillar = data.get('include_pillar', None)
        include_opts = data.get('include_opts', None)

        if func == 'add':
            self.beacons.add_beacon(name, beacon_data)
        elif func == 'modify':
            self.beacons.modify_beacon(name, beacon_data)
        elif func == 'delete':
            self.beacons.delete_beacon(name)
        elif func == 'enable':
            self.beacons.enable_beacons()
        elif func == 'disable':
            self.beacons.disable_beacons()
        elif func == 'enable_beacon':
            self.beacons.enable_beacon(name)
        elif func == 'disable_beacon':
            self.beacons.disable_beacon(name)
        elif func == 'list':
            self.beacons.list_beacons(include_opts, include_pillar)
        elif func == 'list_available':
            self.beacons.list_available_beacons()
        elif func == 'validate_beacon':
            self.beacons.validate_beacon(name, beacon_data)

    def environ_setenv(self, tag, data):
        '''
        Set the salt-minion main process environment according to
        the data contained in the minion event data
        '''
        environ = data.get('environ', None)
        if environ is None:
            return False
        false_unsets = data.get('false_unsets', False)
        clear_all = data.get('clear_all', False)
        import salt.modules.environ as mod_environ
        return mod_environ.setenv(environ, false_unsets, clear_all)

    def _pre_tune(self):
        '''
        Set the minion running flag and issue the appropriate warnings if
        the minion cannot be started or is already running
        '''
        if self._running is None:
            self._running = True
        elif self._running is False:
            log.error(
                'This %s was scheduled to stop. Not running %s.tune_in()',
                self.__class__.__name__, self.__class__.__name__
            )
            return
        elif self._running is True:
            log.error(
                'This %s is already running. Not running %s.tune_in()',
                self.__class__.__name__, self.__class__.__name__
            )
            return

        try:
            log.info(
                '%s is starting as user \'%s\'',
                self.__class__.__name__, salt.utils.user.get_user()
            )
        except Exception as err:
            # Only windows is allowed to fail here. See #3189. Log as debug in
            # that case. Else, error.
            log.log(
                salt.utils.platform.is_windows() and logging.DEBUG or logging.ERROR,
                'Failed to get the user who is starting %s',
                self.__class__.__name__,
                exc_info=err
            )

    def _mine_send(self, tag, data):
        '''
        Send mine data to the master
        '''
        channel = salt.transport.Channel.factory(self.opts)
        data['tok'] = self.tok
        try:
            ret = channel.send(data)
            return ret
        except SaltReqTimeoutError:
            log.warning('Unable to send mine data to master.')
            return None

    @tornado.gen.coroutine
    def handle_event(self, package):
        '''
        Handle an event from the epull_sock (all local minion events)
        '''
        if not self.ready:
            raise tornado.gen.Return()
        tag, data = salt.utils.event.SaltEvent.unpack(package)
        log.debug(
            'Minion of \'%s\' is handling event tag \'%s\'',
            self.opts['master'], tag
        )
        if tag.startswith('module_refresh'):
            self.module_refresh(
                force_refresh=data.get('force_refresh', False),
                notify=data.get('notify', False)
            )
        elif tag.startswith('pillar_refresh'):
            yield self.pillar_refresh(
                force_refresh=data.get('force_refresh', False)
            )
        elif tag.startswith('beacons_refresh'):
            self.beacons_refresh()
        elif tag.startswith('manage_schedule'):
            self.manage_schedule(tag, data)
        elif tag.startswith('manage_beacons'):
            self.manage_beacons(tag, data)
        elif tag.startswith('grains_refresh'):
            if (data.get('force_refresh', False) or
                    self.grains_cache != self.opts['grains']):
                self.pillar_refresh(force_refresh=True)
                self.grains_cache = self.opts['grains']
        elif tag.startswith('environ_setenv'):
            self.environ_setenv(tag, data)
        elif tag.startswith('_minion_mine'):
            self._mine_send(tag, data)
        elif tag.startswith('fire_master'):
            if self.connected:
                log.debug('Forwarding master event tag=%s', data['tag'])
                self._fire_master(data['data'], data['tag'], data['events'], data['pretag'])
        elif tag.startswith(master_event(type='disconnected')) or tag.startswith(master_event(type='failback')):
            # if the master disconnect event is for a different master, raise an exception
            if tag.startswith(master_event(type='disconnected')) and data['master'] != self.opts['master']:
                # not mine master, ignore
                return
            if tag.startswith(master_event(type='failback')):
                # if the master failback event is not for the top master, raise an exception
                if data['master'] != self.opts['master_list'][0]:
                    raise SaltException('Bad master \'{0}\' when mine failback is \'{1}\''.format(
                        data['master'], self.opts['master']))
                # if the master failback event is for the current master, raise an exception
                elif data['master'] == self.opts['master'][0]:
                    raise SaltException('Already connected to \'{0}\''.format(data['master']))

            if self.connected:
                # we are not connected anymore
                self.connected = False
                log.info('Connection to master %s lost', self.opts['master'])

                if self.opts['master_type'] != 'failover':
                    # modify the scheduled job to fire on reconnect
                    if self.opts['transport'] != 'tcp':
                        schedule = {
                           'function': 'status.master',
                           'seconds': self.opts['master_alive_interval'],
                           'jid_include': True,
                           'maxrunning': 1,
                           'return_job': False,
                           'kwargs': {'master': self.opts['master'],
                                       'connected': False}
                        }
                        self.schedule.modify_job(name=master_event(type='alive', master=self.opts['master']),
                                                 schedule=schedule)
                else:
                    # delete the scheduled job to don't interfere with the failover process
                    if self.opts['transport'] != 'tcp':
                        self.schedule.delete_job(name=master_event(type='alive'))

                    log.info('Trying to tune in to next master from master-list')

                    if hasattr(self, 'pub_channel'):
                        self.pub_channel.on_recv(None)
                        if hasattr(self.pub_channel, 'auth'):
                            self.pub_channel.auth.invalidate()
                        if hasattr(self.pub_channel, 'close'):
                            self.pub_channel.close()
                        del self.pub_channel

                    # if eval_master finds a new master for us, self.connected
                    # will be True again on successful master authentication
                    try:
                        master, self.pub_channel = yield self.eval_master(
                                                            opts=self.opts,
                                                            failed=True,
                                                            failback=tag.startswith(master_event(type='failback')))
                    except SaltClientError:
                        pass

                    if self.connected:
                        self.opts['master'] = master

                        # re-init the subsystems to work with the new master
                        log.info(
                            'Re-initialising subsystems for new master %s',
                            self.opts['master']
                        )
                        # put the current schedule into the new loaders
                        self.opts['schedule'] = self.schedule.option('schedule')
                        self.functions, self.returners, self.function_errors, self.executors = self._load_modules()
                        # make the schedule to use the new 'functions' loader
                        self.schedule.functions = self.functions
                        self.pub_channel.on_recv(self._handle_payload)
                        self._fire_master_minion_start()
                        log.info('Minion is ready to receive requests!')

                        # update scheduled job to run with the new master addr
                        if self.opts['transport'] != 'tcp':
                            schedule = {
                               'function': 'status.master',
                               'seconds': self.opts['master_alive_interval'],
                               'jid_include': True,
                               'maxrunning': 1,
                               'return_job': False,
                               'kwargs': {'master': self.opts['master'],
                                           'connected': True}
                            }
                            self.schedule.modify_job(name=master_event(type='alive', master=self.opts['master']),
                                                     schedule=schedule)

                            if self.opts['master_failback'] and 'master_list' in self.opts:
                                if self.opts['master'] != self.opts['master_list'][0]:
                                    schedule = {
                                       'function': 'status.ping_master',
                                       'seconds': self.opts['master_failback_interval'],
                                       'jid_include': True,
                                       'maxrunning': 1,
                                       'return_job': False,
                                       'kwargs': {'master': self.opts['master_list'][0]}
                                    }
                                    self.schedule.modify_job(name=master_event(type='failback'),
                                                             schedule=schedule)
                                else:
                                    self.schedule.delete_job(name=master_event(type='failback'), persist=True)
                    else:
                        self.restart = True
                        self.io_loop.stop()

        elif tag.startswith(master_event(type='connected')):
            # handle this event only once. otherwise it will pollute the log
            # also if master type is failover all the reconnection work is done
            # by `disconnected` event handler and this event must never happen,
            # anyway check it to be sure
            if not self.connected and self.opts['master_type'] != 'failover':
                log.info('Connection to master %s re-established', self.opts['master'])
                self.connected = True
                # modify the __master_alive job to only fire,
                # if the connection is lost again
                if self.opts['transport'] != 'tcp':
                    schedule = {
                       'function': 'status.master',
                       'seconds': self.opts['master_alive_interval'],
                       'jid_include': True,
                       'maxrunning': 1,
                       'return_job': False,
                       'kwargs': {'master': self.opts['master'],
                                   'connected': True}
                    }

                    self.schedule.modify_job(name=master_event(type='alive', master=self.opts['master']),
                                             schedule=schedule)
        elif tag.startswith('__schedule_return'):
            # reporting current connection with master
            if data['schedule'].startswith(master_event(type='alive', master='')):
                if data['return']:
                    log.debug(
                        'Connected to master %s',
                        data['schedule'].split(master_event(type='alive', master=''))[1]
                    )
            self._return_pub(data, ret_cmd='_return', sync=False)
        elif tag.startswith('_salt_error'):
            if self.connected:
                log.debug('Forwarding salt error event tag=%s', tag)
                self._fire_master(data, tag)
        elif tag.startswith('salt/auth/creds'):
            key = tuple(data['key'])
            log.debug(
                'Updating auth data for %s: %s -> %s',
                key, salt.crypt.AsyncAuth.creds_map.get(key), data['creds']
            )
            salt.crypt.AsyncAuth.creds_map[tuple(data['key'])] = data['creds']

    def _fallback_cleanups(self):
        '''
        Fallback cleanup routines, attempting to fix leaked processes, threads, etc.
        '''
        # Add an extra fallback in case a forked process leaks through
        multiprocessing.active_children()

        # Cleanup Windows threads
        if not salt.utils.platform.is_windows():
            return
        for thread in self.win_proc:
            if not thread.is_alive():
                thread.join()
                try:
                    self.win_proc.remove(thread)
                    del thread
                except (ValueError, NameError):
                    pass

    def _setup_core(self):
        '''
        Set up the core minion attributes.
        This is safe to call multiple times.
        '''
        if not self.ready:
            # First call. Initialize.
            self.functions, self.returners, self.function_errors, self.executors = self._load_modules()
            self.serial = salt.payload.Serial(self.opts)
            self.mod_opts = self._prep_mod_opts()
            self.matcher = Matcher(self.opts, self.functions)
            self.beacons = salt.beacons.Beacon(self.opts, self.functions)
            uid = salt.utils.user.get_uid(user=self.opts.get('user', None))
            self.proc_dir = get_proc_dir(self.opts['cachedir'], uid=uid)
            self.grains_cache = self.opts['grains']
            self.ready = True

    def setup_beacons(self, before_connect=False):
        '''
        Set up the beacons.
        This is safe to call multiple times.
        '''
        self._setup_core()

        loop_interval = self.opts['loop_interval']
        new_periodic_callbacks = {}

        if 'beacons' not in self.periodic_callbacks:
            self.beacons = salt.beacons.Beacon(self.opts, self.functions)

            def handle_beacons():
                # Process Beacons
                beacons = None
                try:
                    beacons = self.process_beacons(self.functions)
                except Exception:
                    log.critical('The beacon errored: ', exc_info=True)
                if beacons and self.connected:
                    self._fire_master(events=beacons)

            new_periodic_callbacks['beacons'] = tornado.ioloop.PeriodicCallback(
                    handle_beacons, loop_interval * 1000)
            if before_connect:
                # Make sure there is a chance for one iteration to occur before connect
                handle_beacons()

        if 'cleanup' not in self.periodic_callbacks:
            new_periodic_callbacks['cleanup'] = tornado.ioloop.PeriodicCallback(
                    self._fallback_cleanups, loop_interval * 1000)

        # start all the other callbacks
        for periodic_cb in six.itervalues(new_periodic_callbacks):
            periodic_cb.start()

        self.periodic_callbacks.update(new_periodic_callbacks)

    def setup_scheduler(self, before_connect=False):
        '''
        Set up the scheduler.
        This is safe to call multiple times.
        '''
        self._setup_core()

        loop_interval = self.opts['loop_interval']
        new_periodic_callbacks = {}

        if 'schedule' not in self.periodic_callbacks:
            if 'schedule' not in self.opts:
                self.opts['schedule'] = {}
            if not hasattr(self, 'schedule'):
                self.schedule = salt.utils.schedule.Schedule(
                    self.opts,
                    self.functions,
                    self.returners,
                    utils=self.utils,
                    cleanup=[master_event(type='alive')])

            try:
                if self.opts['grains_refresh_every']:  # If exists and is not zero. In minutes, not seconds!
                    if self.opts['grains_refresh_every'] > 1:
                        log.debug(
                            'Enabling the grains refresher. Will run every {0} minutes.'.format(
                                self.opts['grains_refresh_every'])
                        )
                    else:  # Clean up minute vs. minutes in log message
                        log.debug(
                            'Enabling the grains refresher. Will run every {0} minute.'.format(
                                self.opts['grains_refresh_every'])
                        )
                    self._refresh_grains_watcher(
                        abs(self.opts['grains_refresh_every'])
                    )
            except Exception as exc:
                log.error(
                    'Exception occurred in attempt to initialize grain refresh routine during minion tune-in: {0}'.format(
                        exc)
                )

            # TODO: actually listen to the return and change period
            def handle_schedule():
                self.process_schedule(self, loop_interval)
            new_periodic_callbacks['schedule'] = tornado.ioloop.PeriodicCallback(handle_schedule, 1000)

            if before_connect:
                # Make sure there is a chance for one iteration to occur before connect
                handle_schedule()

        if 'cleanup' not in self.periodic_callbacks:
            new_periodic_callbacks['cleanup'] = tornado.ioloop.PeriodicCallback(
                    self._fallback_cleanups, loop_interval * 1000)

        # start all the other callbacks
        for periodic_cb in six.itervalues(new_periodic_callbacks):
            periodic_cb.start()

        self.periodic_callbacks.update(new_periodic_callbacks)

    # Main Minion Tune In
    def tune_in(self, start=True):
        '''
        Lock onto the publisher. This is the main event loop for the minion
        :rtype : None
        '''
        self._pre_tune()

        log.debug('Minion \'%s\' trying to tune in', self.opts['id'])

        if start:
            if self.opts.get('beacons_before_connect', False):
                self.setup_beacons(before_connect=True)
            if self.opts.get('scheduler_before_connect', False):
                self.setup_scheduler(before_connect=True)
            self.sync_connect_master()
        if self.connected:
            self._fire_master_minion_start()
            log.info('Minion is ready to receive requests!')

        # Make sure to gracefully handle SIGUSR1
        enable_sigusr1_handler()

        # Make sure to gracefully handle CTRL_LOGOFF_EVENT
        if HAS_WIN_FUNCTIONS:
            salt.utils.win_functions.enable_ctrl_logoff_handler()

        # On first startup execute a state run if configured to do so
        self._state_run()

        self.setup_beacons()
        self.setup_scheduler()

        # schedule the stuff that runs every interval
        ping_interval = self.opts.get('ping_interval', 0) * 60
        if ping_interval > 0 and self.connected:
            def ping_master():
                try:
                    def ping_timeout_handler(*_):
                        if not self.opts.get('auth_safemode', True):
                            log.error('** Master Ping failed. Attempting to restart minion**')
                            delay = self.opts.get('random_reauth_delay', 5)
                            log.info('delaying random_reauth_delay %ss', delay)
                            try:
                                self.functions['service.restart'](service_name())
                            except KeyError:
                                # Probably no init system (running in docker?)
                                log.warning(
                                    'ping_interval reached without response '
                                    'from the master, but service.restart '
                                    'could not be run to restart the minion '
                                    'daemon. ping_interval requires that the '
                                    'minion is running under an init system.'
                                )

                    self._fire_master('ping', 'minion_ping', sync=False, timeout_handler=ping_timeout_handler)
                except Exception:
                    log.warning('Attempt to ping master failed.', exc_on_loglevel=logging.DEBUG)
            self.periodic_callbacks['ping'] = tornado.ioloop.PeriodicCallback(ping_master, ping_interval * 1000)
            self.periodic_callbacks['ping'].start()

        # add handler to subscriber
        if hasattr(self, 'pub_channel') and self.pub_channel is not None:
            self.pub_channel.on_recv(self._handle_payload)
        elif self.opts.get('master_type') != 'disable':
            log.error('No connection to master found. Scheduled jobs will not run.')

        if start:
            try:
                self.io_loop.start()
                if self.restart:
                    self.destroy()
            except (KeyboardInterrupt, RuntimeError):  # A RuntimeError can be re-raised by Tornado on shutdown
                self.destroy()

    def _handle_payload(self, payload):
        if payload is not None and payload['enc'] == 'aes':
            if self._target_load(payload['load']):
                self._handle_decoded_payload(payload['load'])
            elif self.opts['zmq_filtering']:
                # In the filtering enabled case, we'd like to know when minion sees something it shouldnt
                log.trace(
                    'Broadcast message received not for this minion, Load: %s',
                    payload['load']
                )
        # If it's not AES, and thus has not been verified, we do nothing.
        # In the future, we could add support for some clearfuncs, but
        # the minion currently has no need.

    def _target_load(self, load):
        # Verify that the publication is valid
        if 'tgt' not in load or 'jid' not in load or 'fun' not in load \
           or 'arg' not in load:
            return False
        # Verify that the publication applies to this minion

        # It's important to note that the master does some pre-processing
        # to determine which minions to send a request to. So for example,
        # a "salt -G 'grain_key:grain_val' test.ping" will invoke some
        # pre-processing on the master and this minion should not see the
        # publication if the master does not determine that it should.

        if 'tgt_type' in load:
            match_func = getattr(self.matcher,
                                 '{0}_match'.format(load['tgt_type']), None)
            if match_func is None:
                return False
            if load['tgt_type'] in ('grain', 'grain_pcre', 'pillar'):
                delimiter = load.get('delimiter', DEFAULT_TARGET_DELIM)
                if not match_func(load['tgt'], delimiter=delimiter):
                    return False
            elif not match_func(load['tgt']):
                return False
        else:
            if not self.matcher.glob_match(load['tgt']):
                return False

        return True

    def destroy(self):
        '''
        Tear down the minion
        '''
        self._running = False
        if hasattr(self, 'schedule'):
            del self.schedule
        if hasattr(self, 'pub_channel') and self.pub_channel is not None:
            self.pub_channel.on_recv(None)
            if hasattr(self.pub_channel, 'close'):
                self.pub_channel.close()
            del self.pub_channel
        if hasattr(self, 'periodic_callbacks'):
            for cb in six.itervalues(self.periodic_callbacks):
                cb.stop()

    def __del__(self):
        self.destroy()


class Syndic(Minion):
    '''
    Make a Syndic minion, this minion will use the minion keys on the
    master to authenticate with a higher level master.
    '''
    def __init__(self, opts, **kwargs):
        self._syndic_interface = opts.get('interface')
        self._syndic = True
        # force auth_safemode True because Syndic don't support autorestart
        opts['auth_safemode'] = True
        opts['loop_interval'] = 1
        super(Syndic, self).__init__(opts, **kwargs)
        self.mminion = salt.minion.MasterMinion(opts)
        self.jid_forward_cache = set()
        self.jids = {}
        self.raw_events = []
        self.pub_future = None

    def _handle_decoded_payload(self, data):
        '''
        Override this method if you wish to handle the decoded data
        differently.
        '''
        # TODO: even do this??
        data['to'] = int(data.get('to', self.opts['timeout'])) - 1
        # Only forward the command if it didn't originate from ourselves
        if data.get('master_id', 0) != self.opts.get('master_id', 1):
            self.syndic_cmd(data)

    def syndic_cmd(self, data):
        '''
        Take the now clear load and forward it on to the client cmd
        '''
        # Set up default tgt_type
        if 'tgt_type' not in data:
            data['tgt_type'] = 'glob'
        kwargs = {}

        # optionally add a few fields to the publish data
        for field in ('master_id',  # which master the job came from
                      'user',  # which user ran the job
                      ):
            if field in data:
                kwargs[field] = data[field]

        def timeout_handler(*args):
            log.warning('Unable to forward pub data: %s', args[1])
            return True

        with tornado.stack_context.ExceptionStackContext(timeout_handler):
            self.local.pub_async(data['tgt'],
                                 data['fun'],
                                 data['arg'],
                                 data['tgt_type'],
                                 data['ret'],
                                 data['jid'],
                                 data['to'],
                                 io_loop=self.io_loop,
                                 callback=lambda _: None,
                                 **kwargs)

    def fire_master_syndic_start(self):
        # Send an event to the master that the minion is live
        self._fire_master(
            'Syndic {0} started at {1}'.format(
                self.opts['id'],
                time.asctime()
            ),
            'syndic_start',
            sync=False,
        )
        self._fire_master(
            'Syndic {0} started at {1}'.format(
                self.opts['id'],
                time.asctime()
            ),
            tagify([self.opts['id'], 'start'], 'syndic'),
            sync=False,
        )

    # TODO: clean up docs
    def tune_in_no_block(self):
        '''
        Executes the tune_in sequence but omits extra logging and the
        management of the event bus assuming that these are handled outside
        the tune_in sequence
        '''
        # Instantiate the local client
        self.local = salt.client.get_local_client(
                self.opts['_minion_conf_file'], io_loop=self.io_loop)

        # add handler to subscriber
        self.pub_channel.on_recv(self._process_cmd_socket)

    def _process_cmd_socket(self, payload):
        if payload is not None and payload['enc'] == 'aes':
            log.trace('Handling payload')
            self._handle_decoded_payload(payload['load'])
        # If it's not AES, and thus has not been verified, we do nothing.
        # In the future, we could add support for some clearfuncs, but
        # the syndic currently has no need.

    @tornado.gen.coroutine
    def reconnect(self):
        if hasattr(self, 'pub_channel'):
            self.pub_channel.on_recv(None)
            if hasattr(self.pub_channel, 'close'):
                self.pub_channel.close()
            del self.pub_channel

        # if eval_master finds a new master for us, self.connected
        # will be True again on successful master authentication
        master, self.pub_channel = yield self.eval_master(opts=self.opts)

        if self.connected:
            self.opts['master'] = master
            self.pub_channel.on_recv(self._process_cmd_socket)
            log.info('Minion is ready to receive requests!')

        raise tornado.gen.Return(self)

    def destroy(self):
        '''
        Tear down the syndic minion
        '''
        # We borrowed the local clients poller so give it back before
        # it's destroyed. Reset the local poller reference.
        super(Syndic, self).destroy()
        if hasattr(self, 'local'):
            del self.local

        if hasattr(self, 'forward_events'):
            self.forward_events.stop()


# TODO: need a way of knowing if the syndic connection is busted
class SyndicManager(MinionBase):
    '''
    Make a MultiMaster syndic minion, this minion will handle relaying jobs and returns from
    all minions connected to it to the list of masters it is connected to.

    Modes (controlled by `syndic_mode`:
        sync: This mode will synchronize all events and publishes from higher level masters
        cluster: This mode will only sync job publishes and returns

    Note: jobs will be returned best-effort to the requesting master. This also means
    (since we are using zmq) that if a job was fired and the master disconnects
    between the publish and return, that the return will end up in a zmq buffer
    in this Syndic headed to that original master.

    In addition, since these classes all seem to use a mix of blocking and non-blocking
    calls (with varying timeouts along the way) this daemon does not handle failure well,
    it will (under most circumstances) stall the daemon for ~15s trying to forward events
    to the down master
    '''
    # time to connect to upstream master
    SYNDIC_CONNECT_TIMEOUT = 5
    SYNDIC_EVENT_TIMEOUT = 5

    def __init__(self, opts, io_loop=None):
        opts['loop_interval'] = 1
        super(SyndicManager, self).__init__(opts)
        self.mminion = salt.minion.MasterMinion(opts)
        # sync (old behavior), cluster (only returns and publishes)
        self.syndic_mode = self.opts.get('syndic_mode', 'sync')
        self.syndic_failover = self.opts.get('syndic_failover', 'random')

        self.auth_wait = self.opts['acceptance_wait_time']
        self.max_auth_wait = self.opts['acceptance_wait_time_max']

        self._has_master = threading.Event()
        self.jid_forward_cache = set()

        if io_loop is None:
            install_zmq()
            self.io_loop = ZMQDefaultLoop.current()
        else:
            self.io_loop = io_loop

        # List of events
        self.raw_events = []
        # Dict of rets: {master_id: {event_tag: job_ret, ...}, ...}
        self.job_rets = {}
        # List of delayed job_rets which was unable to send for some reason and will be resend to
        # any available master
        self.delayed = []
        # Active pub futures: {master_id: (future, [job_ret, ...]), ...}
        self.pub_futures = {}

    def _spawn_syndics(self):
        '''
        Spawn all the coroutines which will sign in the syndics
        '''
        self._syndics = OrderedDict()  # mapping of opts['master'] -> syndic
        masters = self.opts['master']
        if not isinstance(masters, list):
            masters = [masters]
        for master in masters:
            s_opts = copy.copy(self.opts)
            s_opts['master'] = master
            self._syndics[master] = self._connect_syndic(s_opts)

    @tornado.gen.coroutine
    def _connect_syndic(self, opts):
        '''
        Create a syndic, and asynchronously connect it to a master
        '''
        last = 0  # never have we signed in
        auth_wait = opts['acceptance_wait_time']
        failed = False
        while True:
            log.debug(
                'Syndic attempting to connect to %s',
                opts['master']
            )
            try:
                syndic = Syndic(opts,
                                timeout=self.SYNDIC_CONNECT_TIMEOUT,
                                safe=False,
                                io_loop=self.io_loop,
                                )
                yield syndic.connect_master(failed=failed)
                # set up the syndic to handle publishes (specifically not event forwarding)
                syndic.tune_in_no_block()

                # Send an event to the master that the minion is live
                syndic.fire_master_syndic_start()

                log.info(
                    'Syndic successfully connected to %s',
                    opts['master']
                )
                break
            except SaltClientError as exc:
                failed = True
                log.error(
                    'Error while bringing up syndic for multi-syndic. Is the '
                    'master at %s responding?', opts['master']
                )
                last = time.time()
                if auth_wait < self.max_auth_wait:
                    auth_wait += self.auth_wait
                yield tornado.gen.sleep(auth_wait)  # TODO: log?
            except (KeyboardInterrupt, SystemExit):
                raise
            except Exception:
                failed = True
                log.critical(
                    'Unexpected error while connecting to %s',
                    opts['master'], exc_info=True
                )

        raise tornado.gen.Return(syndic)

    def _mark_master_dead(self, master):
        '''
        Mark a master as dead. This will start the sign-in routine
        '''
        # if its connected, mark it dead
        if self._syndics[master].done():
            syndic = self._syndics[master].result()  # pylint: disable=no-member
            self._syndics[master] = syndic.reconnect()
        else:
            # TODO: debug?
            log.info(
                'Attempting to mark %s as dead, although it is already '
                'marked dead', master
            )

    def _call_syndic(self, func, args=(), kwargs=None, master_id=None):
        '''
        Wrapper to call a given func on a syndic, best effort to get the one you asked for
        '''
        if kwargs is None:
            kwargs = {}
        successful = False
        # Call for each master
        for master, syndic_future in self.iter_master_options(master_id):
            if not syndic_future.done() or syndic_future.exception():
                log.error(
                    'Unable to call %s on %s, that syndic is not connected',
                    func, master
                )
                continue

            try:
                getattr(syndic_future.result(), func)(*args, **kwargs)
                successful = True
            except SaltClientError:
                log.error(
                    'Unable to call %s on %s, trying another...',
                    func, master
                )
                self._mark_master_dead(master)
        if not successful:
            log.critical('Unable to call %s on any masters!', func)

    def _return_pub_syndic(self, values, master_id=None):
        '''
        Wrapper to call the '_return_pub_multi' a syndic, best effort to get the one you asked for
        '''
        func = '_return_pub_multi'
        for master, syndic_future in self.iter_master_options(master_id):
            if not syndic_future.done() or syndic_future.exception():
                log.error(
                    'Unable to call %s on %s, that syndic is not connected',
                    func, master
                )
                continue

            future, data = self.pub_futures.get(master, (None, None))
            if future is not None:
                if not future.done():
                    if master == master_id:
                        # Targeted master previous send not done yet, call again later
                        return False
                    else:
                        # Fallback master is busy, try the next one
                        continue
                elif future.exception():
                    # Previous execution on this master returned an error
                    log.error(
                        'Unable to call %s on %s, trying another...',
                        func, master
                    )
                    self._mark_master_dead(master)
                    del self.pub_futures[master]
                    # Add not sent data to the delayed list and try the next master
                    self.delayed.extend(data)
                    continue
            future = getattr(syndic_future.result(), func)(values,
                                                           '_syndic_return',
                                                           timeout=self._return_retry_timer(),
                                                           sync=False)
            self.pub_futures[master] = (future, values)
            return True
        # Loop done and didn't exit: wasn't sent, try again later
        return False

    def iter_master_options(self, master_id=None):
        '''
        Iterate (in order) over your options for master
        '''
        masters = list(self._syndics.keys())
        if self.opts['syndic_failover'] == 'random':
            shuffle(masters)
        if master_id not in self._syndics:
            master_id = masters.pop(0)
        else:
            masters.remove(master_id)

        while True:
            yield master_id, self._syndics[master_id]
            if len(masters) == 0:
                break
            master_id = masters.pop(0)

    def _reset_event_aggregation(self):
        self.job_rets = {}
        self.raw_events = []

    def reconnect_event_bus(self, something):
        future = self.local.event.set_event_handler(self._process_event)
        self.io_loop.add_future(future, self.reconnect_event_bus)

    # Syndic Tune In
    def tune_in(self):
        '''
        Lock onto the publisher. This is the main event loop for the syndic
        '''
        self._spawn_syndics()
        # Instantiate the local client
        self.local = salt.client.get_local_client(
            self.opts['_minion_conf_file'], io_loop=self.io_loop)
        self.local.event.subscribe('')

        log.debug('SyndicManager \'%s\' trying to tune in', self.opts['id'])

        # register the event sub to the poller
        self.job_rets = {}
        self.raw_events = []
        self._reset_event_aggregation()
        future = self.local.event.set_event_handler(self._process_event)
        self.io_loop.add_future(future, self.reconnect_event_bus)

        # forward events every syndic_event_forward_timeout
        self.forward_events = tornado.ioloop.PeriodicCallback(self._forward_events,
                                                              self.opts['syndic_event_forward_timeout'] * 1000,
                                                              )
        self.forward_events.start()

        # Make sure to gracefully handle SIGUSR1
        enable_sigusr1_handler()

        self.io_loop.start()

    def _process_event(self, raw):
        # TODO: cleanup: Move down into event class
        mtag, data = self.local.event.unpack(raw, self.local.event.serial)
        log.trace('Got event %s', mtag)  # pylint: disable=no-member

        tag_parts = mtag.split('/')
        if len(tag_parts) >= 4 and tag_parts[1] == 'job' and \
            salt.utils.jid.is_jid(tag_parts[2]) and tag_parts[3] == 'ret' and \
            'return' in data:
            if 'jid' not in data:
                # Not a job return
                return
            if self.syndic_mode == 'cluster' and data.get('master_id', 0) == self.opts.get('master_id', 1):
                log.debug('Return received with matching master_id, not forwarding')
                return

            master = data.get('master_id')
            jdict = self.job_rets.setdefault(master, {}).setdefault(mtag, {})
            if not jdict:
                jdict['__fun__'] = data.get('fun')
                jdict['__jid__'] = data['jid']
                jdict['__load__'] = {}
                fstr = '{0}.get_load'.format(self.opts['master_job_cache'])
                # Only need to forward each load once. Don't hit the disk
                # for every minion return!
                if data['jid'] not in self.jid_forward_cache:
                    jdict['__load__'].update(
                        self.mminion.returners[fstr](data['jid'])
                        )
                    self.jid_forward_cache.add(data['jid'])
                    if len(self.jid_forward_cache) > self.opts['syndic_jid_forward_cache_hwm']:
                        # Pop the oldest jid from the cache
                        tmp = sorted(list(self.jid_forward_cache))
                        tmp.pop(0)
                        self.jid_forward_cache = set(tmp)
            if master is not None:
                # __'s to make sure it doesn't print out on the master cli
                jdict['__master_id__'] = master
            ret = {}
            for key in 'return', 'retcode', 'success':
                if key in data:
                    ret[key] = data[key]
            jdict[data['id']] = ret
        else:
            # TODO: config to forward these? If so we'll have to keep track of who
            # has seen them
            # if we are the top level masters-- don't forward all the minion events
            if self.syndic_mode == 'sync':
                # Add generic event aggregation here
                if 'retcode' not in data:
                    self.raw_events.append({'data': data, 'tag': mtag})

    def _forward_events(self):
        log.trace('Forwarding events')  # pylint: disable=no-member
        if self.raw_events:
            events = self.raw_events
            self.raw_events = []
            self._call_syndic('_fire_master',
                              kwargs={'events': events,
                                      'pretag': tagify(self.opts['id'], base='syndic'),
                                      'timeout': self._return_retry_timer(),
                                      'sync': False,
                                      },
                              )
        if self.delayed:
            res = self._return_pub_syndic(self.delayed)
            if res:
                self.delayed = []
        for master in list(six.iterkeys(self.job_rets)):
            values = list(six.itervalues(self.job_rets[master]))
            res = self._return_pub_syndic(values, master_id=master)
            if res:
                del self.job_rets[master]


class Matcher(object):
    '''
    Use to return the value for matching calls from the master
    '''
    def __init__(self, opts, functions=None):
        self.opts = opts
        self.functions = functions

    def confirm_top(self, match, data, nodegroups=None):
        '''
        Takes the data passed to a top file environment and determines if the
        data matches this minion
        '''
        matcher = 'compound'
        if not data:
            log.error('Received bad data when setting the match from the top '
                      'file')
            return False
        for item in data:
            if isinstance(item, dict):
                if 'match' in item:
                    matcher = item['match']
        if hasattr(self, matcher + '_match'):
            funcname = '{0}_match'.format(matcher)
            if matcher == 'nodegroup':
                return getattr(self, funcname)(match, nodegroups)
            return getattr(self, funcname)(match)
        else:
            log.error('Attempting to match with unknown matcher: %s', matcher)
            return False

    def glob_match(self, tgt):
        '''
        Returns true if the passed glob matches the id
        '''
        if not isinstance(tgt, six.string_types):
            return False

        return fnmatch.fnmatch(self.opts['id'], tgt)

    def pcre_match(self, tgt):
        '''
        Returns true if the passed pcre regex matches
        '''
        return bool(re.match(tgt, self.opts['id']))

    def list_match(self, tgt):
        '''
        Determines if this host is on the list
        '''
        if isinstance(tgt, six.string_types):
            tgt = tgt.split(',')
        return bool(self.opts['id'] in tgt)

    def grain_match(self, tgt, delimiter=DEFAULT_TARGET_DELIM):
        '''
        Reads in the grains glob match
        '''
        log.debug('grains target: %s', tgt)
        if delimiter not in tgt:
            log.error('Got insufficient arguments for grains match '
                      'statement from master')
            return False
        return salt.utils.data.subdict_match(
            self.opts['grains'], tgt, delimiter=delimiter
        )

    def grain_pcre_match(self, tgt, delimiter=DEFAULT_TARGET_DELIM):
        '''
        Matches a grain based on regex
        '''
        log.debug('grains pcre target: %s', tgt)
        if delimiter not in tgt:
            log.error('Got insufficient arguments for grains pcre match '
                      'statement from master')
            return False
        return salt.utils.data.subdict_match(
            self.opts['grains'], tgt, delimiter=delimiter, regex_match=True)

    def data_match(self, tgt):
        '''
        Match based on the local data store on the minion
        '''
        if self.functions is None:
            utils = salt.loader.utils(self.opts)
            self.functions = salt.loader.minion_mods(self.opts, utils=utils)
        comps = tgt.split(':')
        if len(comps) < 2:
            return False
        val = self.functions['data.getval'](comps[0])
        if val is None:
            # The value is not defined
            return False
        if isinstance(val, list):
            # We are matching a single component to a single list member
            for member in val:
                if fnmatch.fnmatch(six.text_type(member).lower(), comps[1].lower()):
                    return True
            return False
        if isinstance(val, dict):
            if comps[1] in val:
                return True
            return False
        return bool(fnmatch.fnmatch(
            val,
            comps[1],
        ))

    def pillar_match(self, tgt, delimiter=DEFAULT_TARGET_DELIM):
        '''
        Reads in the pillar glob match
        '''
        log.debug('pillar target: %s', tgt)
        if delimiter not in tgt:
            log.error('Got insufficient arguments for pillar match '
                      'statement from master')
            return False
        return salt.utils.data.subdict_match(
            self.opts['pillar'], tgt, delimiter=delimiter
        )

    def pillar_pcre_match(self, tgt, delimiter=DEFAULT_TARGET_DELIM):
        '''
        Reads in the pillar pcre match
        '''
        log.debug('pillar PCRE target: %s', tgt)
        if delimiter not in tgt:
            log.error('Got insufficient arguments for pillar PCRE match '
                      'statement from master')
            return False
        return salt.utils.data.subdict_match(
            self.opts['pillar'], tgt, delimiter=delimiter, regex_match=True
        )

    def pillar_exact_match(self, tgt, delimiter=':'):
        '''
        Reads in the pillar match, no globbing, no PCRE
        '''
        log.debug('pillar target: %s', tgt)
        if delimiter not in tgt:
            log.error('Got insufficient arguments for pillar match '
                      'statement from master')
            return False
        return salt.utils.data.subdict_match(self.opts['pillar'],
                                        tgt,
                                        delimiter=delimiter,
                                        exact_match=True)

    def ipcidr_match(self, tgt):
        '''
        Matches based on IP address or CIDR notation
        '''
        try:
            # Target is an address?
            tgt = ipaddress.ip_address(tgt)
        except Exception:
            try:
                # Target is a network?
                tgt = ipaddress.ip_network(tgt)
            except Exception:
                log.error('Invalid IP/CIDR target: %s', tgt)
                return []
        proto = 'ipv{0}'.format(tgt.version)

        grains = self.opts['grains']

        if proto not in grains:
            match = False
        elif isinstance(tgt, (ipaddress.IPv4Address, ipaddress.IPv6Address)):
            match = six.text_type(tgt) in grains[proto]
        else:
            match = salt.utils.network.in_subnet(tgt, grains[proto])

        return match

    def range_match(self, tgt):
        '''
        Matches based on range cluster
        '''
        if HAS_RANGE:
            range_ = seco.range.Range(self.opts['range_server'])
            try:
                return self.opts['grains']['fqdn'] in range_.expand(tgt)
            except seco.range.RangeException as exc:
                log.debug('Range exception in compound match: %s', exc)
                return False
        return False

    def compound_match(self, tgt):
        '''
        Runs the compound target check
        '''
        if not isinstance(tgt, six.string_types) and not isinstance(tgt, (list, tuple)):
            log.error('Compound target received that is neither string, list nor tuple')
            return False
        log.debug('compound_match: %s ? %s', self.opts['id'], tgt)
        ref = {'G': 'grain',
               'P': 'grain_pcre',
               'I': 'pillar',
               'J': 'pillar_pcre',
               'L': 'list',
               'N': None,      # Nodegroups should already be expanded
               'S': 'ipcidr',
               'E': 'pcre'}
        if HAS_RANGE:
            ref['R'] = 'range'

        results = []
        opers = ['and', 'or', 'not', '(', ')']

        if isinstance(tgt, six.string_types):
            words = tgt.split()
        else:
            words = tgt

        for word in words:
            target_info = salt.utils.minions.parse_target(word)

            # Easy check first
            if word in opers:
                if results:
                    if results[-1] == '(' and word in ('and', 'or'):
                        log.error('Invalid beginning operator after "(": %s', word)
                        return False
                    if word == 'not':
                        if not results[-1] in ('and', 'or', '('):
                            results.append('and')
                    results.append(word)
                else:
                    # seq start with binary oper, fail
                    if word not in ['(', 'not']:
                        log.error('Invalid beginning operator: %s', word)
                        return False
                    results.append(word)

            elif target_info and target_info['engine']:
                if 'N' == target_info['engine']:
                    # Nodegroups should already be expanded/resolved to other engines
                    log.error(
                        'Detected nodegroup expansion failure of "%s"', word)
                    return False
                engine = ref.get(target_info['engine'])
                if not engine:
                    # If an unknown engine is called at any time, fail out
                    log.error(
                        'Unrecognized target engine "%s" for target '
                        'expression "%s"', target_info['engine'], word
                    )
                    return False

                engine_args = [target_info['pattern']]
                engine_kwargs = {}
                if target_info['delimiter']:
                    engine_kwargs['delimiter'] = target_info['delimiter']

                results.append(
                    six.text_type(getattr(self, '{0}_match'.format(engine))(*engine_args, **engine_kwargs))
                )

            else:
                # The match is not explicitly defined, evaluate it as a glob
                results.append(six.text_type(self.glob_match(word)))

        results = ' '.join(results)
        log.debug('compound_match %s ? "%s" => "%s"', self.opts['id'], tgt, results)
        try:
            return eval(results)  # pylint: disable=W0123
        except Exception:
            log.error(
                'Invalid compound target: %s for results: %s', tgt, results)
            return False
        return False

    def nodegroup_match(self, tgt, nodegroups):
        '''
        This is a compatibility matcher and is NOT called when using
        nodegroups for remote execution, but is called when the nodegroups
        matcher is used in states
        '''
        if tgt in nodegroups:
            return self.compound_match(
                salt.utils.minions.nodegroup_comp(tgt, nodegroups)
            )
        return False


class ProxyMinionManager(MinionManager):
    '''
    Create the multi-minion interface but for proxy minions
    '''
    def _create_minion_object(self, opts, timeout, safe,
                              io_loop=None, loaded_base_name=None,
                              jid_queue=None):
        '''
        Helper function to return the correct type of object
        '''
        return ProxyMinion(opts,
                           timeout,
                           safe,
                           io_loop=io_loop,
                           loaded_base_name=loaded_base_name,
                           jid_queue=jid_queue)


class ProxyMinion(Minion):
    '''
    This class instantiates a 'proxy' minion--a minion that does not manipulate
    the host it runs on, but instead manipulates a device that cannot run a minion.
    '''

    # TODO: better name...
    @tornado.gen.coroutine
    def _post_master_init(self, master):
        '''
        Function to finish init after connecting to a master

        This is primarily loading modules, pillars, etc. (since they need
        to know which master they connected to)

        If this function is changed, please check Minion._post_master_init
        to see if those changes need to be propagated.

        ProxyMinions need a significantly different post master setup,
        which is why the differences are not factored out into separate helper
        functions.
        '''
        log.debug("subclassed _post_master_init")

        if self.connected:
            self.opts['master'] = master

            self.opts['pillar'] = yield salt.pillar.get_async_pillar(
                self.opts,
                self.opts['grains'],
                self.opts['id'],
                saltenv=self.opts['saltenv'],
                pillarenv=self.opts.get('pillarenv'),
            ).compile_pillar()

        if 'proxy' not in self.opts['pillar'] and 'proxy' not in self.opts:
            errmsg = 'No proxy key found in pillar or opts for id ' + self.opts['id'] + '. ' + \
                     'Check your pillar/opts configuration and contents.  Salt-proxy aborted.'
            log.error(errmsg)
            self._running = False
            raise SaltSystemExit(code=-1, msg=errmsg)

        if 'proxy' not in self.opts:
            self.opts['proxy'] = self.opts['pillar']['proxy']

        if self.opts.get('proxy_merge_pillar_in_opts'):
            # Override proxy opts with pillar data when the user required.
            self.opts = salt.utils.dictupdate.merge(self.opts,
                                                    self.opts['pillar'],
                                                    strategy=self.opts.get('proxy_merge_pillar_in_opts_strategy'),
                                                    merge_lists=self.opts.get('proxy_deep_merge_pillar_in_opts', False))
        elif self.opts.get('proxy_mines_pillar'):
            # Even when not required, some details such as mine configuration
            # should be merged anyway whenever possible.
            if 'mine_interval' in self.opts['pillar']:
                self.opts['mine_interval'] = self.opts['pillar']['mine_interval']
            if 'mine_functions' in self.opts['pillar']:
                general_proxy_mines = self.opts.get('mine_functions', [])
                specific_proxy_mines = self.opts['pillar']['mine_functions']
                try:
                    self.opts['mine_functions'] = general_proxy_mines + specific_proxy_mines
                except TypeError as terr:
                    log.error('Unable to merge mine functions from the pillar in the opts, for proxy {}'.format(
                        self.opts['id']))

        fq_proxyname = self.opts['proxy']['proxytype']

        # Need to load the modules so they get all the dunder variables
        self.functions, self.returners, self.function_errors, self.executors = self._load_modules()

        # we can then sync any proxymodules down from the master
        # we do a sync_all here in case proxy code was installed by
        # SPM or was manually placed in /srv/salt/_modules etc.
        self.functions['saltutil.sync_all'](saltenv=self.opts['saltenv'])

        # Pull in the utils
        self.utils = salt.loader.utils(self.opts)

        # Then load the proxy module
        self.proxy = salt.loader.proxy(self.opts, utils=self.utils)

        # And re-load the modules so the __proxy__ variable gets injected
        self.functions, self.returners, self.function_errors, self.executors = self._load_modules()
        self.functions.pack['__proxy__'] = self.proxy
        self.proxy.pack['__salt__'] = self.functions
        self.proxy.pack['__ret__'] = self.returners
        self.proxy.pack['__pillar__'] = self.opts['pillar']

        # Reload utils as well (chicken and egg, __utils__ needs __proxy__ and __proxy__ needs __utils__
        self.utils = salt.loader.utils(self.opts, proxy=self.proxy)
        self.proxy.pack['__utils__'] = self.utils

        # Reload all modules so all dunder variables are injected
        self.proxy.reload_modules()

        # Start engines here instead of in the Minion superclass __init__
        # This is because we need to inject the __proxy__ variable but
        # it is not setup until now.
        self.io_loop.spawn_callback(salt.engines.start_engines, self.opts,
                                    self.process_manager, proxy=self.proxy)

        if ('{0}.init'.format(fq_proxyname) not in self.proxy
                or '{0}.shutdown'.format(fq_proxyname) not in self.proxy):
            errmsg = 'Proxymodule {0} is missing an init() or a shutdown() or both. '.format(fq_proxyname) + \
                     'Check your proxymodule.  Salt-proxy aborted.'
            log.error(errmsg)
            self._running = False
            raise SaltSystemExit(code=-1, msg=errmsg)

        proxy_init_fn = self.proxy[fq_proxyname + '.init']
        proxy_init_fn(self.opts)

        self.opts['grains'] = salt.loader.grains(self.opts, proxy=self.proxy)

        self.serial = salt.payload.Serial(self.opts)
        self.mod_opts = self._prep_mod_opts()
        self.matcher = Matcher(self.opts, self.functions)
        self.beacons = salt.beacons.Beacon(self.opts, self.functions)
        uid = salt.utils.user.get_uid(user=self.opts.get('user', None))
        self.proc_dir = get_proc_dir(self.opts['cachedir'], uid=uid)

        if self.connected and self.opts['pillar']:
            # The pillar has changed due to the connection to the master.
            # Reload the functions so that they can use the new pillar data.
            self.functions, self.returners, self.function_errors, self.executors = self._load_modules()
            if hasattr(self, 'schedule'):
                self.schedule.functions = self.functions
                self.schedule.returners = self.returners

        if not hasattr(self, 'schedule'):
            self.schedule = salt.utils.schedule.Schedule(
                self.opts,
                self.functions,
                self.returners,
                cleanup=[master_event(type='alive')],
                proxy=self.proxy)

        # add default scheduling jobs to the minions scheduler
        if self.opts['mine_enabled'] and 'mine.update' in self.functions:
            self.schedule.add_job({
                '__mine_interval':
                    {
                        'function': 'mine.update',
                        'minutes': self.opts['mine_interval'],
                        'jid_include': True,
                        'maxrunning': 2,
                        'run_on_start': True,
                        'return_job': self.opts.get('mine_return_job', False)
                    }
            }, persist=True)
            log.info('Added mine.update to scheduler')
        else:
            self.schedule.delete_job('__mine_interval', persist=True)

        # add master_alive job if enabled
        if (self.opts['transport'] != 'tcp' and
                self.opts['master_alive_interval'] > 0):
            self.schedule.add_job({
                master_event(type='alive', master=self.opts['master']):
                    {
                        'function': 'status.master',
                        'seconds': self.opts['master_alive_interval'],
                        'jid_include': True,
                        'maxrunning': 1,
                        'return_job': False,
                        'kwargs': {'master': self.opts['master'],
                                    'connected': True}
                    }
            }, persist=True)
            if self.opts['master_failback'] and \
                    'master_list' in self.opts and \
                    self.opts['master'] != self.opts['master_list'][0]:
                self.schedule.add_job({
                    master_event(type='failback'):
                    {
                        'function': 'status.ping_master',
                        'seconds': self.opts['master_failback_interval'],
                        'jid_include': True,
                        'maxrunning': 1,
                        'return_job': False,
                        'kwargs': {'master': self.opts['master_list'][0]}
                    }
                }, persist=True)
            else:
                self.schedule.delete_job(master_event(type='failback'), persist=True)
        else:
            self.schedule.delete_job(master_event(type='alive', master=self.opts['master']), persist=True)
            self.schedule.delete_job(master_event(type='failback'), persist=True)

        # proxy keepalive
        proxy_alive_fn = fq_proxyname+'.alive'
        if (proxy_alive_fn in self.proxy
            and 'status.proxy_reconnect' in self.functions
            and self.opts.get('proxy_keep_alive', True)):
            # if `proxy_keep_alive` is either not specified, either set to False does not retry reconnecting
            self.schedule.add_job({
                '__proxy_keepalive':
                {
                    'function': 'status.proxy_reconnect',
                    'minutes': self.opts.get('proxy_keep_alive_interval', 1),  # by default, check once per minute
                    'jid_include': True,
                    'maxrunning': 1,
                    'return_job': False,
                    'kwargs': {
                        'proxy_name': fq_proxyname
                    }
                }
            }, persist=True)
            self.schedule.enable_schedule()
        else:
            self.schedule.delete_job('__proxy_keepalive', persist=True)

        #  Sync the grains here so the proxy can communicate them to the master
        self.functions['saltutil.sync_grains'](saltenv='base')
        self.grains_cache = self.opts['grains']
        self.ready = True

    @classmethod
    def _target(cls, minion_instance, opts, data, connected):
        if not minion_instance:
            minion_instance = cls(opts)
            minion_instance.connected = connected
            if not hasattr(minion_instance, 'functions'):
                # Need to load the modules so they get all the dunder variables
                functions, returners, function_errors, executors = (
                    minion_instance._load_modules(grains=opts['grains'])
                    )
                minion_instance.functions = functions
                minion_instance.returners = returners
                minion_instance.function_errors = function_errors
                minion_instance.executors = executors

                # Pull in the utils
                minion_instance.utils = salt.loader.utils(minion_instance.opts)

                # Then load the proxy module
                minion_instance.proxy = salt.loader.proxy(minion_instance.opts, utils=minion_instance.utils)

                # And re-load the modules so the __proxy__ variable gets injected
                functions, returners, function_errors, executors = (
                    minion_instance._load_modules(grains=opts['grains'])
                    )
                minion_instance.functions = functions
                minion_instance.returners = returners
                minion_instance.function_errors = function_errors
                minion_instance.executors = executors

                minion_instance.functions.pack['__proxy__'] = minion_instance.proxy
                minion_instance.proxy.pack['__salt__'] = minion_instance.functions
                minion_instance.proxy.pack['__ret__'] = minion_instance.returners
                minion_instance.proxy.pack['__pillar__'] = minion_instance.opts['pillar']

                # Reload utils as well (chicken and egg, __utils__ needs __proxy__ and __proxy__ needs __utils__
                minion_instance.utils = salt.loader.utils(minion_instance.opts, proxy=minion_instance.proxy)
                minion_instance.proxy.pack['__utils__'] = minion_instance.utils

                # Reload all modules so all dunder variables are injected
                minion_instance.proxy.reload_modules()

                fq_proxyname = opts['proxy']['proxytype']
                proxy_init_fn = minion_instance.proxy[fq_proxyname + '.init']
                proxy_init_fn(opts)
            if not hasattr(minion_instance, 'serial'):
                minion_instance.serial = salt.payload.Serial(opts)
            if not hasattr(minion_instance, 'proc_dir'):
                uid = salt.utils.user.get_uid(user=opts.get('user', None))
                minion_instance.proc_dir = (
                    get_proc_dir(opts['cachedir'], uid=uid)
                    )

        with tornado.stack_context.StackContext(minion_instance.ctx):
            if isinstance(data['fun'], tuple) or isinstance(data['fun'], list):
                Minion._thread_multi_return(minion_instance, opts, data)
            else:
                Minion._thread_return(minion_instance, opts, data)<|MERGE_RESOLUTION|>--- conflicted
+++ resolved
@@ -1589,13 +1589,8 @@
 
         sdata = {'pid': os.getpid()}
         sdata.update(data)
-<<<<<<< HEAD
-        log.info('Starting a new job with PID %s', sdata['pid'])
+        log.info('Starting a new job %s with PID %s', data['jid'], sdata['pid'])
         with salt.utils.files.fopen(fn_, 'w+b') as fp_:
-=======
-        log.info('Starting a new job %s with PID %s', data['jid'], sdata['pid'])
-        with salt.utils.fopen(fn_, 'w+b') as fp_:
->>>>>>> 9eb17ea2
             fp_.write(minion_instance.serial.dumps(sdata))
         ret = {'success': False}
         function_name = data['fun']
