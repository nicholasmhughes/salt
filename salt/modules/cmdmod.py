# -*- coding: utf-8 -*-
'''
A module for shelling out.

Keep in mind that this module is insecure, in that it can give whomever has
access to the master root execution access to all salt minions.
'''
from __future__ import absolute_import, print_function, unicode_literals

# Import python libs
import functools
import glob
import logging
import os
import shutil
import subprocess
import sys
import time
import traceback
import fnmatch
import base64
import re
import tempfile

# Import salt libs
import salt.utils.args
import salt.utils.data
import salt.utils.files
import salt.utils.json
import salt.utils.path
import salt.utils.platform
import salt.utils.powershell
import salt.utils.stringutils
import salt.utils.templates
import salt.utils.timed_subprocess
import salt.utils.user
import salt.utils.versions
import salt.utils.vt
import salt.grains.extra
from salt.ext import six
from salt.exceptions import CommandExecutionError, TimedProcTimeoutError, \
    SaltInvocationError
from salt.log import LOG_LEVELS
from salt.ext.six.moves import range, zip
<<<<<<< HEAD
from salt.ext.six.moves import shlex_quote as _cmd_quote
=======
from salt.utils.locales import sdecode
>>>>>>> 0cbe93cd

# Only available on POSIX systems, nonfatal on windows
try:
    import pwd
except ImportError:
    pass

if salt.utils.platform.is_windows():
    from salt.utils.win_runas import runas as win_runas
    from salt.utils.win_functions import escape_argument as _cmd_quote
    HAS_WIN_RUNAS = True
else:
    from salt.ext.six.moves import shlex_quote as _cmd_quote
    HAS_WIN_RUNAS = False

__proxyenabled__ = ['*']
# Define the module's virtual name
__virtualname__ = 'cmd'

# Set up logging
log = logging.getLogger(__name__)

DEFAULT_SHELL = salt.grains.extra.shell()['shell']


def __virtual__():
    '''
    Overwriting the cmd python module makes debugging modules
    with pdb a bit harder so lets do it this way instead.
    '''
    return __virtualname__


def _check_cb(cb_):
    '''
    If the callback is None or is not callable, return a lambda that returns
    the value passed.
    '''
    if cb_ is not None:
        if hasattr(cb_, '__call__'):
            return cb_
        else:
            log.error('log_callback is not callable, ignoring')
    return lambda x: x


def _python_shell_default(python_shell, __pub_jid):
    '''
    Set python_shell default based on remote execution and __opts__['cmd_safe']
    '''
    try:
        # Default to python_shell=True when run directly from remote execution
        # system. Cross-module calls won't have a jid.
        if __pub_jid and python_shell is None:
            return True
        elif __opts__.get('cmd_safe', True) is False and python_shell is None:
            # Override-switch for python_shell
            return True
    except NameError:
        pass
    return python_shell


def _chroot_pids(chroot):
    pids = []
    for root in glob.glob('/proc/[0-9]*/root'):
        try:
            link = os.path.realpath(root)
            if link.startswith(chroot):
                pids.append(int(os.path.basename(
                    os.path.dirname(root)
                )))
        except OSError:
            pass
    return pids


def _render_cmd(cmd, cwd, template, saltenv='base', pillarenv=None, pillar_override=None):
    '''
    If template is a valid template engine, process the cmd and cwd through
    that engine.
    '''
    if not template:
        return (cmd, cwd)

    # render the path as a template using path_template_engine as the engine
    if template not in salt.utils.templates.TEMPLATE_REGISTRY:
        raise CommandExecutionError(
            'Attempted to render file paths with unavailable engine '
            '{0}'.format(template)
        )

    kwargs = {}
    kwargs['salt'] = __salt__
    if pillarenv is not None or pillar_override is not None:
        pillarenv = pillarenv or __opts__['pillarenv']
        kwargs['pillar'] = _gather_pillar(pillarenv, pillar_override)
    else:
        kwargs['pillar'] = __pillar__
    kwargs['grains'] = __grains__
    kwargs['opts'] = __opts__
    kwargs['saltenv'] = saltenv

    def _render(contents):
        # write out path to temp file
        tmp_path_fn = salt.utils.files.mkstemp()
        with salt.utils.files.fopen(tmp_path_fn, 'w+') as fp_:
            fp_.write(salt.utils.stringutils.to_str(contents))
        data = salt.utils.templates.TEMPLATE_REGISTRY[template](
            tmp_path_fn,
            to_str=True,
            **kwargs
        )
        salt.utils.files.safe_rm(tmp_path_fn)
        if not data['result']:
            # Failed to render the template
            raise CommandExecutionError(
                'Failed to execute cmd with error: {0}'.format(
                    data['data']
                )
            )
        else:
            return data['data']

    cmd = _render(cmd)
    cwd = _render(cwd)
    return (cmd, cwd)


def _check_loglevel(level='info'):
    '''
    Retrieve the level code for use in logging.Logger.log().
    '''
    try:
        level = level.lower()
        if level == 'quiet':
            return None
        else:
            return LOG_LEVELS[level]
    except (AttributeError, KeyError):
        log.error(
            'Invalid output_loglevel \'%s\'. Valid levels are: %s. Falling '
            'back to \'info\'.',
            level, ', '.join(sorted(LOG_LEVELS, reverse=True))
        )
        return LOG_LEVELS['info']


def _parse_env(env):
    if not env:
        env = {}
    if isinstance(env, list):
        env = salt.utils.data.repack_dictlist(env)
    if not isinstance(env, dict):
        env = {}
    return env


def _gather_pillar(pillarenv, pillar_override):
    '''
    Whenever a state run starts, gather the pillar data fresh
    '''
    pillar = salt.pillar.get_pillar(
        __opts__,
        __grains__,
        __opts__['id'],
        __opts__['saltenv'],
        pillar_override=pillar_override,
        pillarenv=pillarenv
    )
    ret = pillar.compile_pillar()
    if pillar_override and isinstance(pillar_override, dict):
        ret.update(pillar_override)
    return ret


def _check_avail(cmd):
    '''
    Check to see if the given command can be run
    '''
    if isinstance(cmd, list):
        cmd = ' '.join([six.text_type(x) if not isinstance(x, six.string_types) else x
                        for x in cmd])
    bret = True
    wret = False
    if __salt__['config.get']('cmd_blacklist_glob'):
        blist = __salt__['config.get']('cmd_blacklist_glob', [])
        for comp in blist:
            if fnmatch.fnmatch(cmd, comp):
                # BAD! you are blacklisted
                bret = False
    if __salt__['config.get']('cmd_whitelist_glob', []):
        blist = __salt__['config.get']('cmd_whitelist_glob', [])
        for comp in blist:
            if fnmatch.fnmatch(cmd, comp):
                # GOOD! You are whitelisted
                wret = True
                break
    else:
        # If no whitelist set then alls good!
        wret = True
    return bret and wret


def _run(cmd,
         cwd=None,
         stdin=None,
         stdout=subprocess.PIPE,
         stderr=subprocess.PIPE,
         output_loglevel='debug',
         log_callback=None,
         runas=None,
         shell=DEFAULT_SHELL,
         python_shell=False,
         env=None,
         clean_env=False,
         prepend_path=None,
         rstrip=True,
         template=None,
         umask=None,
         timeout=None,
         with_communicate=True,
         reset_system_locale=True,
         ignore_retcode=False,
         saltenv='base',
         pillarenv=None,
         pillar_override=None,
         use_vt=False,
         password=None,
         bg=False,
         encoded_cmd=False,
         **kwargs):
    '''
    Do the DRY thing and only call subprocess.Popen() once
    '''
    if 'pillar' in kwargs and not pillar_override:
        pillar_override = kwargs['pillar']
    if _is_valid_shell(shell) is False:
        log.warning(
            'Attempt to run a shell command with what may be an invalid shell! '
            'Check to ensure that the shell <{0}> is valid for this user.'
            .format(shell))

    log_callback = _check_cb(log_callback)

    if runas is None and '__context__' in globals():
        runas = __context__.get('runas')

    if password is None and '__context__' in globals():
        password = __context__.get('runas_password')

    # Set the default working directory to the home directory of the user
    # salt-minion is running as. Defaults to home directory of user under which
    # the minion is running.
    if not cwd:
        cwd = os.path.expanduser('~{0}'.format('' if not runas else runas))

        # make sure we can access the cwd
        # when run from sudo or another environment where the euid is
        # changed ~ will expand to the home of the original uid and
        # the euid might not have access to it. See issue #1844
        if not os.access(cwd, os.R_OK):
            cwd = '/'
            if salt.utils.platform.is_windows():
                cwd = os.path.abspath(os.sep)
    else:
        # Handle edge cases where numeric/other input is entered, and would be
        # yaml-ified into non-string types
        cwd = six.text_type(cwd)

    if not salt.utils.platform.is_windows():
        if not os.path.isfile(shell) or not os.access(shell, os.X_OK):
            msg = 'The shell {0} is not available'.format(shell)
            raise CommandExecutionError(msg)
    if salt.utils.platform.is_windows() and use_vt:  # Memozation so not much overhead
        raise CommandExecutionError('VT not available on windows')

    if shell.lower().strip() == 'powershell':
        # Strip whitespace
        if isinstance(cmd, six.string_types):
            cmd = cmd.strip()

        # If we were called by script(), then fakeout the Windows
        # shell to run a Powershell script.
        # Else just run a Powershell command.
        stack = traceback.extract_stack(limit=2)

        # extract_stack() returns a list of tuples.
        # The last item in the list [-1] is the current method.
        # The third item[2] in each tuple is the name of that method.
        if stack[-2][2] == 'script':
            cmd = 'Powershell -NonInteractive -NoProfile -ExecutionPolicy Bypass -File ' + cmd
        elif encoded_cmd:
            cmd = 'Powershell -NonInteractive -EncodedCommand {0}'.format(cmd)
        else:
            cmd = 'Powershell -NonInteractive -NoProfile "{0}"'.format(cmd.replace('"', '\\"'))

    # munge the cmd and cwd through the template
    (cmd, cwd) = _render_cmd(cmd, cwd, template, saltenv, pillarenv, pillar_override)

    ret = {}

    # If the pub jid is here then this is a remote ex or salt call command and needs to be
    # checked if blacklisted
    if '__pub_jid' in kwargs:
        if not _check_avail(cmd):
            msg = 'This shell command is not permitted: "{0}"'.format(cmd)
            raise CommandExecutionError(msg)

    env = _parse_env(env)

    for bad_env_key in (x for x, y in six.iteritems(env) if y is None):
        log.error('Environment variable \'{0}\' passed without a value. '
                  'Setting value to an empty string'.format(bad_env_key))
        env[bad_env_key] = ''

    def _get_stripped(cmd):
        # Return stripped command string copies to improve logging.
        if isinstance(cmd, list):
            return [x.strip() if isinstance(x, six.string_types) else x for x in cmd]
        elif isinstance(cmd, six.string_types):
            return cmd.strip()
        else:
            return cmd

    if _check_loglevel(output_loglevel) is not None:
        # Always log the shell commands at INFO unless quiet logging is
        # requested. The command output is what will be controlled by the
        # 'loglevel' parameter.
        msg = (
            'Executing command {0}{1}{0} {2}in directory \'{3}\'{4}'.format(
                '\'' if not isinstance(cmd, list) else '',
                _get_stripped(cmd),
                'as user \'{0}\' '.format(runas) if runas else '',
                cwd,
                '. Executing command in the background, no output will be '
                'logged.' if bg else ''
            )
        )
        log.info(log_callback(msg))

    if runas and salt.utils.platform.is_windows():
        if not password:
            msg = 'password is a required argument for runas on Windows'
            raise CommandExecutionError(msg)

        if not HAS_WIN_RUNAS:
            msg = 'missing salt/utils/win_runas.py'
            raise CommandExecutionError(msg)

        if isinstance(cmd, (list, tuple)):
            cmd = ' '.join(cmd)

        return win_runas(cmd, runas, password, cwd)

    if runas:
        # Save the original command before munging it
        try:
            pwd.getpwnam(runas)
        except KeyError:
            raise CommandExecutionError(
                'User \'{0}\' is not available'.format(runas)
            )
        try:
            # Getting the environment for the runas user
            # There must be a better way to do this.
            py_code = (
                'import sys, os, itertools; '
                'sys.stdout.write(\"\\0\".join(itertools.chain(*os.environ.items())))'
            )
            if __grains__['os'] in ['MacOS', 'Darwin']:
                env_cmd = ('sudo', '-i', '-u', runas, '--',
                           sys.executable)
            elif __grains__['os'] in ['FreeBSD']:
                env_cmd = ('su', '-', runas, '-c',
                           "{0} -c {1}".format(shell, sys.executable))
            elif __grains__['os_family'] in ['Solaris']:
                env_cmd = ('su', '-', runas, '-c', sys.executable)
            elif __grains__['os_family'] in ['AIX']:
                env_cmd = ('su', runas, '-c', sys.executable)
            else:
                env_cmd = ('su', '-s', shell, '-', runas, '-c', sys.executable)
            env_bytes = salt.utils.stringutils.to_bytes(subprocess.Popen(
                env_cmd,
                stdin=subprocess.PIPE,
                stdout=subprocess.PIPE
            ).communicate(salt.utils.stringutils.to_bytes(py_code))[0])
            if six.PY2:
                import itertools
                env_runas = dict(itertools.izip(*[iter(env_bytes.split(b'\0'))]*2))
            elif six.PY3:
                env_runas = dict(list(zip(*[iter(env_bytes.split(b'\0'))]*2)))

            env_runas = dict(
                (salt.utils.stringutils.to_str(k),
                 salt.utils.stringutils.to_str(v))
                for k, v in six.iteritems(env_runas)
            )
            env_runas.update(env)
            env = env_runas
        except ValueError:
            raise CommandExecutionError(
                'Environment could not be retrieved for User \'{0}\''.format(
                    runas
                )
            )

    if reset_system_locale is True:
        if not salt.utils.platform.is_windows():
            # Default to C!
            # Salt only knows how to parse English words
            # Don't override if the user has passed LC_ALL
            env.setdefault('LC_CTYPE', 'C')
            env.setdefault('LC_NUMERIC', 'C')
            env.setdefault('LC_TIME', 'C')
            env.setdefault('LC_COLLATE', 'C')
            env.setdefault('LC_MONETARY', 'C')
            env.setdefault('LC_MESSAGES', 'C')
            env.setdefault('LC_PAPER', 'C')
            env.setdefault('LC_NAME', 'C')
            env.setdefault('LC_ADDRESS', 'C')
            env.setdefault('LC_TELEPHONE', 'C')
            env.setdefault('LC_MEASUREMENT', 'C')
            env.setdefault('LC_IDENTIFICATION', 'C')
        else:
            # On Windows set the codepage to US English.
            if python_shell:
                cmd = 'chcp 437 > nul & ' + cmd

    if clean_env:
        run_env = env

    else:
        run_env = os.environ.copy()
        run_env.update(env)

    if prepend_path:
        run_env['PATH'] = ':'.join((prepend_path, run_env['PATH']))

    if python_shell is None:
        python_shell = False

    kwargs = {'cwd': cwd,
              'shell': python_shell,
              'env': run_env if six.PY3 else salt.utils.data.encode(run_env),
              'stdin': six.text_type(stdin) if stdin is not None else stdin,
              'stdout': stdout,
              'stderr': stderr,
              'with_communicate': with_communicate,
              'timeout': timeout,
              'bg': bg,
              }

    if umask is not None:
        _umask = six.text_type(umask).lstrip('0')

        if _umask == '':
            msg = 'Zero umask is not allowed.'
            raise CommandExecutionError(msg)

        try:
            _umask = int(_umask, 8)
        except ValueError:
            msg = 'Invalid umask: \'{0}\''.format(umask)
            raise CommandExecutionError(msg)
    else:
        _umask = None

    if runas or umask:
        kwargs['preexec_fn'] = functools.partial(
            salt.utils.user.chugid_and_umask,
            runas,
            _umask)

    if not salt.utils.platform.is_windows():
        # close_fds is not supported on Windows platforms if you redirect
        # stdin/stdout/stderr
        if kwargs['shell'] is True:
            kwargs['executable'] = shell
        kwargs['close_fds'] = True

    if not os.path.isabs(cwd) or not os.path.isdir(cwd):
        raise CommandExecutionError(
            'Specified cwd \'{0}\' either not absolute or does not exist'
            .format(cwd)
        )

    if python_shell is not True \
            and not salt.utils.platform.is_windows() \
            and not isinstance(cmd, list):
        cmd = salt.utils.args.shlex_split(cmd)

    if not use_vt:
        # This is where the magic happens
        try:
            proc = salt.utils.timed_subprocess.TimedProc(cmd, **kwargs)
        except (OSError, IOError) as exc:
            msg = (
                'Unable to run command \'{0}\' with the context \'{1}\', '
                'reason: '.format(
                    cmd if _check_loglevel(output_loglevel) is not None
                        else 'REDACTED',
                    kwargs
                )
            )
            try:
                if exc.filename is None:
                    msg += 'command not found'
                else:
                    msg += '{0}: {1}'.format(exc, exc.filename)
            except AttributeError:
                # Both IOError and OSError have the filename attribute, so this
                # is a precaution in case the exception classes in the previous
                # try/except are changed.
                msg += 'unknown'
            raise CommandExecutionError(msg)

        try:
            proc.run()
        except TimedProcTimeoutError as exc:
            ret['stdout'] = six.text_type(exc)
            ret['stderr'] = ''
            ret['retcode'] = None
            ret['pid'] = proc.process.pid
            # ok return code for timeouts?
            ret['retcode'] = 1
            return ret

        try:
            out = proc.stdout.decode(__salt_system_encoding__)
        except AttributeError:
            out = ''
        except UnicodeDecodeError:
            log.error('UnicodeDecodeError while decoding output of cmd {0}'.format(cmd))
            out = proc.stdout.decode(__salt_system_encoding__, 'replace')

        try:
            err = proc.stderr.decode(__salt_system_encoding__)
        except AttributeError:
            err = ''
        except UnicodeDecodeError:
            log.error('UnicodeDecodeError while decoding error of cmd {0}'.format(cmd))
            err = proc.stderr.decode(__salt_system_encoding__, 'replace')

        if rstrip:
            if out is not None:
                out = out.rstrip()
            if err is not None:
                err = err.rstrip()
        ret['pid'] = proc.process.pid
        ret['retcode'] = proc.process.returncode
        ret['stdout'] = out
        ret['stderr'] = err
    else:
        to = ''
        if timeout:
            to = ' (timeout: {0}s)'.format(timeout)
        if _check_loglevel(output_loglevel) is not None:
            msg = 'Running {0} in VT{1}'.format(cmd, to)
            log.debug(log_callback(msg))
        stdout, stderr = '', ''
        now = time.time()
        if timeout:
            will_timeout = now + timeout
        else:
            will_timeout = -1
        try:
            proc = salt.utils.vt.Terminal(cmd,
                               shell=True,
                               log_stdout=True,
                               log_stderr=True,
                               cwd=cwd,
                               preexec_fn=kwargs.get('preexec_fn', None),
                               env=run_env,
                               log_stdin_level=output_loglevel,
                               log_stdout_level=output_loglevel,
                               log_stderr_level=output_loglevel,
                               stream_stdout=True,
                               stream_stderr=True)
            ret['pid'] = proc.pid
            while proc.has_unread_data:
                try:
                    try:
                        time.sleep(0.5)
                        try:
                            cstdout, cstderr = proc.recv()
                        except IOError:
                            cstdout, cstderr = '', ''
                        if cstdout:
                            stdout += cstdout
                        else:
                            cstdout = ''
                        if cstderr:
                            stderr += cstderr
                        else:
                            cstderr = ''
                        if timeout and (time.time() > will_timeout):
                            ret['stderr'] = (
                                'SALT: Timeout after {0}s\n{1}').format(
                                    timeout, stderr)
                            ret['retcode'] = None
                            break
                    except KeyboardInterrupt:
                        ret['stderr'] = 'SALT: User break\n{0}'.format(stderr)
                        ret['retcode'] = 1
                        break
                except salt.utils.vt.TerminalException as exc:
                    log.error(
                        'VT: {0}'.format(exc),
                        exc_info_on_loglevel=logging.DEBUG)
                    ret = {'retcode': 1, 'pid': '2'}
                    break
                # only set stdout on success as we already mangled in other
                # cases
                ret['stdout'] = stdout
                if not proc.isalive():
                    # Process terminated, i.e., not canceled by the user or by
                    # the timeout
                    ret['stderr'] = stderr
                    ret['retcode'] = proc.exitstatus
                ret['pid'] = proc.pid
        finally:
            proc.close(terminate=True, kill=True)
    try:
        if ignore_retcode:
            __context__['retcode'] = 0
        else:
            __context__['retcode'] = ret['retcode']
    except NameError:
        # Ignore the context error during grain generation
        pass
    return ret


def _run_quiet(cmd,
               cwd=None,
               stdin=None,
               runas=None,
               shell=DEFAULT_SHELL,
               python_shell=False,
               env=None,
               template=None,
               umask=None,
               timeout=None,
               reset_system_locale=True,
               saltenv='base',
               pillarenv=None,
               pillar_override=None):
    '''
    Helper for running commands quietly for minion startup
    '''
    return _run(cmd,
                runas=runas,
                cwd=cwd,
                stdin=stdin,
                stderr=subprocess.STDOUT,
                output_loglevel='quiet',
                log_callback=None,
                shell=shell,
                python_shell=python_shell,
                env=env,
                template=template,
                umask=umask,
                timeout=timeout,
                reset_system_locale=reset_system_locale,
                saltenv=saltenv,
                pillarenv=pillarenv,
                pillar_override=pillar_override)['stdout']


def _run_all_quiet(cmd,
                   cwd=None,
                   stdin=None,
                   runas=None,
                   shell=DEFAULT_SHELL,
                   python_shell=False,
                   env=None,
                   template=None,
                   umask=None,
                   timeout=None,
                   reset_system_locale=True,
                   saltenv='base',
                   pillarenv=None,
                   pillar_override=None,
                   output_loglevel=None):

    '''
    Helper for running commands quietly for minion startup.
    Returns a dict of return data.

    output_loglevel argument is ignored.  This is here for when we alias
    cmd.run_all directly to _run_all_quiet in certain chicken-and-egg
    situations where modules need to work both before and after
    the __salt__ dictionary is populated (cf dracr.py)
    '''
    return _run(cmd,
                runas=runas,
                cwd=cwd,
                stdin=stdin,
                shell=shell,
                python_shell=python_shell,
                env=env,
                output_loglevel='quiet',
                log_callback=None,
                template=template,
                umask=umask,
                timeout=timeout,
                reset_system_locale=reset_system_locale,
                saltenv=saltenv,
                pillarenv=pillarenv,
                pillar_override=pillar_override)


def run(cmd,
        cwd=None,
        stdin=None,
        runas=None,
        shell=DEFAULT_SHELL,
        python_shell=None,
        env=None,
        clean_env=False,
        template=None,
        rstrip=True,
        umask=None,
        output_loglevel='debug',
        log_callback=None,
        hide_output=False,
        timeout=None,
        reset_system_locale=True,
        ignore_retcode=False,
        saltenv='base',
        use_vt=False,
        bg=False,
        password=None,
        encoded_cmd=False,
        raise_err=False,
        prepend_path=None,
        **kwargs):
    r'''
    Execute the passed command and return the output as a string

    Note that ``env`` represents the environment variables for the command, and
    should be formatted as a dict, or a YAML string which resolves to a dict.

    :param str cmd: The command to run. ex: ``ls -lart /home``

    :param str cwd: The current working directory to execute the command in.
      Defaults to the home directory of the user specified by ``runas``.

    :param str stdin: A string of standard input can be specified for the
      command to be run using the ``stdin`` parameter. This can be useful in cases
      where sensitive information must be read from standard input.

    :param str runas: User to run command as. If running on a Windows minion you
      must also pass a password. The target user account must be in the
      Administrators group.

    :param str password: Windows only. Required when specifying ``runas``. This
      parameter will be ignored on non-Windows platforms.

      .. versionadded:: 2016.3.0

    :param str shell: Shell to execute under. Defaults to the system default
      shell.

    :param bool python_shell: If ``False``, let python handle the positional
      arguments. Set to ``True`` to use shell features, such as pipes or
      redirection.

    :param bool bg: If ``True``, run command in background and do not await or
      deliver it's results

      .. versionadded:: 2016.3.0

    :param list env: A list of environment variables to be set prior to
      execution.

        Example:

        .. code-block:: yaml

            salt://scripts/foo.sh:
              cmd.script:
                - env:
                  - BATCH: 'yes'

        .. warning::

            The above illustrates a common PyYAML pitfall, that **yes**,
            **no**, **on**, **off**, **true**, and **false** are all loaded as
            boolean ``True`` and ``False`` values, and must be enclosed in
            quotes to be used as strings. More info on this (and other) PyYAML
            idiosyncrasies can be found :ref:`here <yaml-idiosyncrasies>`.

        Variables as values are not evaluated. So $PATH in the following
        example is a literal '$PATH':

        .. code-block:: yaml

            salt://scripts/bar.sh:
              cmd.script:
                - env: "PATH=/some/path:$PATH"

        One can still use the existing $PATH by using a bit of Jinja:

        .. code-block:: jinja

            {% set current_path = salt['environ.get']('PATH', '/bin:/usr/bin') %}

            mycommand:
              cmd.run:
                - name: ls -l /
                - env:
                  - PATH: {{ [current_path, '/my/special/bin']|join(':') }}

    :param bool clean_env: Attempt to clean out all other shell environment
      variables and set only those provided in the 'env' argument to this
      function.

    :param str prepend_path: $PATH segment to prepend (trailing ':' not necessary)
      to $PATH

      .. versionadded:: Oxygen

    :param str template: If this setting is applied then the named templating
      engine will be used to render the downloaded file. Currently jinja, mako,
      and wempy are supported

    :param bool rstrip: Strip all whitespace off the end of output before it is
      returned.

    :param str umask: The umask (in octal) to use when running the command.

    :param str output_loglevel: Control the loglevel at which the output from
    the command is logged to the minion log.

    .. note::
        The command being run will still be logged at the ``debug``
        loglevel regardless, unless ``quiet`` is used for this value.

    :param bool hide_output: If ``True``, suppress stdout and stderr in the
    return data.

    .. note::
        This is separate from ``output_loglevel``, which only handles how
        Salt logs to the minion log.

    .. versionadded:: Oxygen

    :param int timeout: A timeout in seconds for the executed process to return.

    :param bool use_vt: Use VT utils (saltstack) to stream the command output
      more interactively to the console and the logs. This is experimental.

    :param bool encoded_cmd: Specify if the supplied command is encoded.
      Only applies to shell 'powershell'.

    :param bool raise_err: If ``True`` and the command has a nonzero exit code,
    a CommandExecutionError exception will be raised.

    .. warning::
        This function does not process commands through a shell
        unless the python_shell flag is set to True. This means that any
        shell-specific functionality such as 'echo' or the use of pipes,
        redirection or &&, should either be migrated to cmd.shell or
        have the python_shell=True flag set here.

        The use of python_shell=True means that the shell will accept _any_ input
        including potentially malicious commands such as 'good_command;rm -rf /'.
        Be absolutely certain that you have sanitized your input prior to using
        python_shell=True

    CLI Example:

    .. code-block:: bash

        salt '*' cmd.run "ls -l | awk '/foo/{print \\$2}'"

    The template arg can be set to 'jinja' or another supported template
    engine to render the command arguments before execution.
    For example:

    .. code-block:: bash

        salt '*' cmd.run template=jinja "ls -l /tmp/{{grains.id}} | awk '/foo/{print \\$2}'"

    Specify an alternate shell with the shell parameter:

    .. code-block:: bash

        salt '*' cmd.run "Get-ChildItem C:\\ " shell='powershell'

    A string of standard input can be specified for the command to be run using
    the ``stdin`` parameter. This can be useful in cases where sensitive
    information must be read from standard input.:

    .. code-block:: bash

        salt '*' cmd.run "grep f" stdin='one\\ntwo\\nthree\\nfour\\nfive\\n'

    If an equal sign (``=``) appears in an argument to a Salt command it is
    interpreted as a keyword argument in the format ``key=val``. That
    processing can be bypassed in order to pass an equal sign through to the
    remote shell command by manually specifying the kwarg:

    .. code-block:: bash

        salt '*' cmd.run cmd='sed -e s/=/:/g'
    '''
    python_shell = _python_shell_default(python_shell,
                                         kwargs.get('__pub_jid', ''))
    ret = _run(cmd,
               runas=runas,
               shell=shell,
               python_shell=python_shell,
               cwd=cwd,
               stdin=stdin,
               stderr=subprocess.STDOUT,
               env=env,
               clean_env=clean_env,
               prepend_path=prepend_path,
               template=template,
               rstrip=rstrip,
               umask=umask,
               output_loglevel=output_loglevel,
               log_callback=log_callback,
               timeout=timeout,
               reset_system_locale=reset_system_locale,
               ignore_retcode=ignore_retcode,
               saltenv=saltenv,
               use_vt=use_vt,
               bg=bg,
               password=password,
               encoded_cmd=encoded_cmd,
               **kwargs)

    log_callback = _check_cb(log_callback)

    lvl = _check_loglevel(output_loglevel)
    if lvl is not None:
        if not ignore_retcode and ret['retcode'] != 0:
            if lvl < LOG_LEVELS['error']:
                lvl = LOG_LEVELS['error']
            msg = (
                'Command \'{0}\' failed with return code: {1}'.format(
                    cmd,
                    ret['retcode']
                )
            )
            log.error(log_callback(msg))
            if raise_err:
                raise CommandExecutionError(
                    log_callback(ret['stdout'] if not hide_output else '')
                )
        log.log(lvl, 'output: %s', log_callback(ret['stdout']))
    return ret['stdout'] if not hide_output else ''


def shell(cmd,
        cwd=None,
        stdin=None,
        runas=None,
        shell=DEFAULT_SHELL,
        env=None,
        clean_env=False,
        template=None,
        rstrip=True,
        umask=None,
        output_loglevel='debug',
        log_callback=None,
        hide_output=False,
        timeout=None,
        reset_system_locale=True,
        ignore_retcode=False,
        saltenv='base',
        use_vt=False,
        bg=False,
        password=None,
        prepend_path=None,
        **kwargs):
    '''
    Execute the passed command and return the output as a string.

    .. versionadded:: 2015.5.0

    :param str cmd: The command to run. ex: 'ls -lart /home'

    :param str cwd: The current working directory to execute the command in.
      Defaults to the home directory of the user specified by ``runas``.

    :param str stdin: A string of standard input can be specified for the
      command to be run using the ``stdin`` parameter. This can be useful in cases
      where sensitive information must be read from standard input.

    :param str runas: User to run command as. If running on a Windows minion you
      must also pass a password. The target user account must be in the
      Administrators group.

    :param str password: Windows only. Required when specifying ``runas``. This
      parameter will be ignored on non-Windows platforms.

      .. versionadded:: 2016.3.0

    :param int shell: Shell to execute under. Defaults to the system default
      shell.

    :param bool bg: If True, run command in background and do not await or
      deliver its results

    :param list env: A list of environment variables to be set prior to
      execution.

        Example:

        .. code-block:: yaml

            salt://scripts/foo.sh:
              cmd.script:
                - env:
                  - BATCH: 'yes'

        .. warning::

            The above illustrates a common PyYAML pitfall, that **yes**,
            **no**, **on**, **off**, **true**, and **false** are all loaded as
            boolean ``True`` and ``False`` values, and must be enclosed in
            quotes to be used as strings. More info on this (and other) PyYAML
            idiosyncrasies can be found :ref:`here <yaml-idiosyncrasies>`.

        Variables as values are not evaluated. So $PATH in the following
        example is a literal '$PATH':

        .. code-block:: yaml

            salt://scripts/bar.sh:
              cmd.script:
                - env: "PATH=/some/path:$PATH"

        One can still use the existing $PATH by using a bit of Jinja:

        .. code-block:: jinja

            {% set current_path = salt['environ.get']('PATH', '/bin:/usr/bin') %}

            mycommand:
              cmd.run:
                - name: ls -l /
                - env:
                  - PATH: {{ [current_path, '/my/special/bin']|join(':') }}

    :param bool clean_env: Attempt to clean out all other shell environment
      variables and set only those provided in the 'env' argument to this
      function.

    :param str prepend_path: $PATH segment to prepend (trailing ':' not necessary)
      to $PATH

      .. versionadded:: Oxygen

    :param str template: If this setting is applied then the named templating
      engine will be used to render the downloaded file. Currently jinja, mako,
      and wempy are supported

    :param bool rstrip: Strip all whitespace off the end of output before it is
      returned.

    :param str umask: The umask (in octal) to use when running the command.

    :param str output_loglevel: Control the loglevel at which the output from
    the command is logged to the minion log.

    .. note::
        The command being run will still be logged at the ``debug``
        loglevel regardless, unless ``quiet`` is used for this value.

    :param bool hide_output: If ``True``, suppress stdout and stderr in the
    return data.

    .. note::
        This is separate from ``output_loglevel``, which only handles how
        Salt logs to the minion log.

    .. versionadded:: Oxygen

    :param int timeout: A timeout in seconds for the executed process to return.

    :param bool use_vt: Use VT utils (saltstack) to stream the command output
      more interactively to the console and the logs. This is experimental.

    .. warning::

        This passes the cmd argument directly to the shell
        without any further processing! Be absolutely sure that you
        have properly sanitized the command passed to this function
        and do not use untrusted inputs.

    .. note::

        ``env`` represents the environment variables for the command, and
        should be formatted as a dict, or a YAML string which resolves to a dict.

    CLI Example:

    .. code-block:: bash

        salt '*' cmd.shell "ls -l | awk '/foo/{print \\$2}'"

    The template arg can be set to 'jinja' or another supported template
    engine to render the command arguments before execution.
    For example:

    .. code-block:: bash

        salt '*' cmd.shell template=jinja "ls -l /tmp/{{grains.id}} | awk '/foo/{print \\$2}'"

    Specify an alternate shell with the shell parameter:

    .. code-block:: bash

        salt '*' cmd.shell "Get-ChildItem C:\\ " shell='powershell'

    A string of standard input can be specified for the command to be run using
    the ``stdin`` parameter. This can be useful in cases where sensitive
    information must be read from standard input.:

    .. code-block:: bash

        salt '*' cmd.shell "grep f" stdin='one\\ntwo\\nthree\\nfour\\nfive\\n'

    If an equal sign (``=``) appears in an argument to a Salt command it is
    interpreted as a keyword argument in the format ``key=val``. That
    processing can be bypassed in order to pass an equal sign through to the
    remote shell command by manually specifying the kwarg:

    .. code-block:: bash

        salt '*' cmd.shell cmd='sed -e s/=/:/g'
    '''
    if 'python_shell' in kwargs:
        python_shell = kwargs.pop('python_shell')
    else:
        python_shell = True
    return run(cmd,
               cwd=cwd,
               stdin=stdin,
               runas=runas,
               shell=shell,
               env=env,
               clean_env=clean_env,
               prepend_path=prepend_path,
               template=template,
               rstrip=rstrip,
               umask=umask,
               output_loglevel=output_loglevel,
               log_callback=log_callback,
               hide_output=hide_output,
               timeout=timeout,
               reset_system_locale=reset_system_locale,
               ignore_retcode=ignore_retcode,
               saltenv=saltenv,
               use_vt=use_vt,
               python_shell=python_shell,
               bg=bg,
               password=password,
               **kwargs)


def run_stdout(cmd,
               cwd=None,
               stdin=None,
               runas=None,
               shell=DEFAULT_SHELL,
               python_shell=None,
               env=None,
               clean_env=False,
               template=None,
               rstrip=True,
               umask=None,
               output_loglevel='debug',
               log_callback=None,
               hide_output=False,
               timeout=None,
               reset_system_locale=True,
               ignore_retcode=False,
               saltenv='base',
               use_vt=False,
               password=None,
               prepend_path=None,
               **kwargs):
    '''
    Execute a command, and only return the standard out

    :param str cmd: The command to run. ex: 'ls -lart /home'

    :param str cwd: The current working directory to execute the command in.
      Defaults to the home directory of the user specified by ``runas``.

    :param str stdin: A string of standard input can be specified for the
      command to be run using the ``stdin`` parameter. This can be useful in cases
      where sensitive information must be read from standard input.:

    :param str runas: User to run command as. If running on a Windows minion you
      must also pass a password. The target user account must be in the
      Administrators group.

    :param str password: Windows only. Required when specifying ``runas``. This
      parameter will be ignored on non-Windows platforms.

      .. versionadded:: 2016.3.0

    :param str shell: Shell to execute under. Defaults to the system default shell.

    :param bool python_shell: If False, let python handle the positional
      arguments. Set to True to use shell features, such as pipes or redirection

    :param list env: A list of environment variables to be set prior to
      execution.

        Example:

        .. code-block:: yaml

            salt://scripts/foo.sh:
              cmd.script:
                - env:
                  - BATCH: 'yes'

        .. warning::

            The above illustrates a common PyYAML pitfall, that **yes**,
            **no**, **on**, **off**, **true**, and **false** are all loaded as
            boolean ``True`` and ``False`` values, and must be enclosed in
            quotes to be used as strings. More info on this (and other) PyYAML
            idiosyncrasies can be found :ref:`here <yaml-idiosyncrasies>`.

        Variables as values are not evaluated. So $PATH in the following
        example is a literal '$PATH':

        .. code-block:: yaml

            salt://scripts/bar.sh:
              cmd.script:
                - env: "PATH=/some/path:$PATH"

        One can still use the existing $PATH by using a bit of Jinja:

        .. code-block:: jinja

            {% set current_path = salt['environ.get']('PATH', '/bin:/usr/bin') %}

            mycommand:
              cmd.run:
                - name: ls -l /
                - env:
                  - PATH: {{ [current_path, '/my/special/bin']|join(':') }}

    :param bool clean_env: Attempt to clean out all other shell environment
      variables and set only those provided in the 'env' argument to this
      function.

    :param str prepend_path: $PATH segment to prepend (trailing ':' not necessary)
      to $PATH

      .. versionadded:: Oxygen

    :param str template: If this setting is applied then the named templating
      engine will be used to render the downloaded file. Currently jinja, mako,
      and wempy are supported

    :param bool rstrip: Strip all whitespace off the end of output before it is
      returned.

    :param str umask: The umask (in octal) to use when running the command.

    :param str output_loglevel: Control the loglevel at which the output from
    the command is logged to the minion log.

    .. note::
        The command being run will still be logged at the ``debug``
        loglevel regardless, unless ``quiet`` is used for this value.

    :param bool hide_output: If ``True``, suppress stdout and stderr in the
    return data.

    .. note::
        This is separate from ``output_loglevel``, which only handles how
        Salt logs to the minion log.

    .. versionadded:: Oxygen

    :param int timeout: A timeout in seconds for the executed process to return.

    :param bool use_vt: Use VT utils (saltstack) to stream the command output
      more interactively to the console and the logs. This is experimental.

    .. note::
      ``env`` represents the environment variables for the command, and
      should be formatted as a dict, or a YAML string which resolves to a dict.

    CLI Example:

    .. code-block:: bash

        salt '*' cmd.run_stdout "ls -l | awk '/foo/{print \\$2}'"

    The template arg can be set to 'jinja' or another supported template
    engine to render the command arguments before execution.
    For example:

    .. code-block:: bash

        salt '*' cmd.run_stdout template=jinja "ls -l /tmp/{{grains.id}} | awk '/foo/{print \\$2}'"

    A string of standard input can be specified for the command to be run using
    the ``stdin`` parameter. This can be useful in cases where sensitive
    information must be read from standard input.:

    .. code-block:: bash

        salt '*' cmd.run_stdout "grep f" stdin='one\\ntwo\\nthree\\nfour\\nfive\\n'
    '''
    python_shell = _python_shell_default(python_shell,
                                         kwargs.get('__pub_jid', ''))
    ret = _run(cmd,
               runas=runas,
               cwd=cwd,
               stdin=stdin,
               shell=shell,
               python_shell=python_shell,
               env=env,
               clean_env=clean_env,
               prepend_path=prepend_path,
               template=template,
               rstrip=rstrip,
               umask=umask,
               output_loglevel=output_loglevel,
               log_callback=log_callback,
               timeout=timeout,
               reset_system_locale=reset_system_locale,
               ignore_retcode=ignore_retcode,
               saltenv=saltenv,
               use_vt=use_vt,
               password=password,
               **kwargs)

    log_callback = _check_cb(log_callback)

    lvl = _check_loglevel(output_loglevel)
    if lvl is not None:
        if not ignore_retcode and ret['retcode'] != 0:
            if lvl < LOG_LEVELS['error']:
                lvl = LOG_LEVELS['error']
            msg = (
                'Command \'{0}\' failed with return code: {1}'.format(
                    cmd,
                    ret['retcode']
                )
            )
            log.error(log_callback(msg))
        if ret['stdout']:
            log.log(lvl, 'stdout: {0}'.format(log_callback(ret['stdout'])))
        if ret['stderr']:
            log.log(lvl, 'stderr: {0}'.format(log_callback(ret['stderr'])))
        if ret['retcode']:
            log.log(lvl, 'retcode: {0}'.format(ret['retcode']))
    return ret['stdout'] if not hide_output else ''


def run_stderr(cmd,
               cwd=None,
               stdin=None,
               runas=None,
               shell=DEFAULT_SHELL,
               python_shell=None,
               env=None,
               clean_env=False,
               template=None,
               rstrip=True,
               umask=None,
               output_loglevel='debug',
               log_callback=None,
               hide_output=False,
               timeout=None,
               reset_system_locale=True,
               ignore_retcode=False,
               saltenv='base',
               use_vt=False,
               password=None,
               prepend_path=None,
               **kwargs):
    '''
    Execute a command and only return the standard error

    :param str cmd: The command to run. ex: 'ls -lart /home'

    :param str cwd: The current working directory to execute the command in.
      Defaults to the home directory of the user specified by ``runas``.

    :param str stdin: A string of standard input can be specified for the
      command to be run using the ``stdin`` parameter. This can be useful in cases
      where sensitive information must be read from standard input.:

    :param str runas: User to run command as. If running on a Windows minion you
      must also pass a password. The target user account must be in the
      Administrators group.

    :param str password: Windows only. Required when specifying ``runas``. This
      parameter will be ignored on non-Windows platforms.

      .. versionadded:: 2016.3.0

    :param str shell: Shell to execute under. Defaults to the system default
      shell.

    :param bool python_shell: If False, let python handle the positional
      arguments. Set to True to use shell features, such as pipes or redirection

    :param list env: A list of environment variables to be set prior to
      execution.

        Example:

        .. code-block:: yaml

            salt://scripts/foo.sh:
              cmd.script:
                - env:
                  - BATCH: 'yes'

        .. warning::

            The above illustrates a common PyYAML pitfall, that **yes**,
            **no**, **on**, **off**, **true**, and **false** are all loaded as
            boolean ``True`` and ``False`` values, and must be enclosed in
            quotes to be used as strings. More info on this (and other) PyYAML
            idiosyncrasies can be found :ref:`here <yaml-idiosyncrasies>`.

        Variables as values are not evaluated. So $PATH in the following
        example is a literal '$PATH':

        .. code-block:: yaml

            salt://scripts/bar.sh:
              cmd.script:
                - env: "PATH=/some/path:$PATH"

        One can still use the existing $PATH by using a bit of Jinja:

        .. code-block:: jinja

            {% set current_path = salt['environ.get']('PATH', '/bin:/usr/bin') %}

            mycommand:
              cmd.run:
                - name: ls -l /
                - env:
                  - PATH: {{ [current_path, '/my/special/bin']|join(':') }}

    :param bool clean_env: Attempt to clean out all other shell environment
      variables and set only those provided in the 'env' argument to this
      function.

    :param str prepend_path: $PATH segment to prepend (trailing ':' not necessary)
      to $PATH

      .. versionadded:: Oxygen

    :param str template: If this setting is applied then the named templating
      engine will be used to render the downloaded file. Currently jinja, mako,
      and wempy are supported

    :param bool rstrip: Strip all whitespace off the end of output before it is
      returned.

    :param str umask: The umask (in octal) to use when running the command.

    :param str output_loglevel: Control the loglevel at which the output from
    the command is logged to the minion log.

    .. note::
        The command being run will still be logged at the ``debug``
        loglevel regardless, unless ``quiet`` is used for this value.

    :param bool hide_output: If ``True``, suppress stdout and stderr in the
    return data.

    .. note::
        This is separate from ``output_loglevel``, which only handles how
        Salt logs to the minion log.

    .. versionadded:: Oxygen

    :param int timeout: A timeout in seconds for the executed process to return.

    :param bool use_vt: Use VT utils (saltstack) to stream the command output
      more interactively to the console and the logs. This is experimental.

    .. note::
      ``env`` represents the environment variables for the command, and
      should be formatted as a dict, or a YAML string which resolves to a dict.

    CLI Example:

    .. code-block:: bash

        salt '*' cmd.run_stderr "ls -l | awk '/foo/{print \\$2}'"

    The template arg can be set to 'jinja' or another supported template
    engine to render the command arguments before execution.
    For example:

    .. code-block:: bash

        salt '*' cmd.run_stderr template=jinja "ls -l /tmp/{{grains.id}} | awk '/foo/{print \\$2}'"

    A string of standard input can be specified for the command to be run using
    the ``stdin`` parameter. This can be useful in cases where sensitive
    information must be read from standard input.:

    .. code-block:: bash

        salt '*' cmd.run_stderr "grep f" stdin='one\\ntwo\\nthree\\nfour\\nfive\\n'
    '''
    python_shell = _python_shell_default(python_shell,
                                         kwargs.get('__pub_jid', ''))
    ret = _run(cmd,
               runas=runas,
               cwd=cwd,
               stdin=stdin,
               shell=shell,
               python_shell=python_shell,
               env=env,
               clean_env=clean_env,
               prepend_path=prepend_path,
               template=template,
               rstrip=rstrip,
               umask=umask,
               output_loglevel=output_loglevel,
               log_callback=log_callback,
               timeout=timeout,
               reset_system_locale=reset_system_locale,
               ignore_retcode=ignore_retcode,
               use_vt=use_vt,
               saltenv=saltenv,
               password=password,
               **kwargs)

    log_callback = _check_cb(log_callback)

    lvl = _check_loglevel(output_loglevel)
    if lvl is not None:
        if not ignore_retcode and ret['retcode'] != 0:
            if lvl < LOG_LEVELS['error']:
                lvl = LOG_LEVELS['error']
            msg = (
                'Command \'{0}\' failed with return code: {1}'.format(
                    cmd,
                    ret['retcode']
                )
            )
            log.error(log_callback(msg))
        if ret['stdout']:
            log.log(lvl, 'stdout: {0}'.format(log_callback(ret['stdout'])))
        if ret['stderr']:
            log.log(lvl, 'stderr: {0}'.format(log_callback(ret['stderr'])))
        if ret['retcode']:
            log.log(lvl, 'retcode: {0}'.format(ret['retcode']))
    return ret['stderr'] if not hide_output else ''


def run_all(cmd,
            cwd=None,
            stdin=None,
            runas=None,
            shell=DEFAULT_SHELL,
            python_shell=None,
            env=None,
            clean_env=False,
            template=None,
            rstrip=True,
            umask=None,
            output_loglevel='debug',
            log_callback=None,
            hide_output=False,
            timeout=None,
            reset_system_locale=True,
            ignore_retcode=False,
            saltenv='base',
            use_vt=False,
            redirect_stderr=False,
            password=None,
            encoded_cmd=False,
            prepend_path=None,
            **kwargs):
    '''
    Execute the passed command and return a dict of return data

    :param str cmd: The command to run. ex: 'ls -lart /home'

    :param str cwd: The current working directory to execute the command in.
      Defaults to the home directory of the user specified by ``runas``.

    :param str stdin: A string of standard input can be specified for the
      command to be run using the ``stdin`` parameter. This can be useful in cases
      where sensitive information must be read from standard input.:

    :param str runas: User to run command as. If running on a Windows minion you
      must also pass a password. The target user account must be in the
      Administrators group.

    :param str password: Windows only. Required when specifying ``runas``. This
      parameter will be ignored on non-Windows platforms.

      .. versionadded:: 2016.3.0

    :param str shell: Shell to execute under. Defaults to the system default
      shell.

    :param bool python_shell: If False, let python handle the positional
      arguments. Set to True to use shell features, such as pipes or redirection

    :param list env: A list of environment variables to be set prior to
      execution.

        Example:

        .. code-block:: yaml

            salt://scripts/foo.sh:
              cmd.script:
                - env:
                  - BATCH: 'yes'

        .. warning::

            The above illustrates a common PyYAML pitfall, that **yes**,
            **no**, **on**, **off**, **true**, and **false** are all loaded as
            boolean ``True`` and ``False`` values, and must be enclosed in
            quotes to be used as strings. More info on this (and other) PyYAML
            idiosyncrasies can be found :ref:`here <yaml-idiosyncrasies>`.

        Variables as values are not evaluated. So $PATH in the following
        example is a literal '$PATH':

        .. code-block:: yaml

            salt://scripts/bar.sh:
              cmd.script:
                - env: "PATH=/some/path:$PATH"

        One can still use the existing $PATH by using a bit of Jinja:

        .. code-block:: jinja

            {% set current_path = salt['environ.get']('PATH', '/bin:/usr/bin') %}

            mycommand:
              cmd.run:
                - name: ls -l /
                - env:
                  - PATH: {{ [current_path, '/my/special/bin']|join(':') }}

    :param bool clean_env: Attempt to clean out all other shell environment
      variables and set only those provided in the 'env' argument to this
      function.

    :param str prepend_path: $PATH segment to prepend (trailing ':' not necessary)
      to $PATH

      .. versionadded:: Oxygen

    :param str template: If this setting is applied then the named templating
      engine will be used to render the downloaded file. Currently jinja, mako,
      and wempy are supported

    :param bool rstrip: Strip all whitespace off the end of output before it is
      returned.

    :param str umask: The umask (in octal) to use when running the command.

    :param str output_loglevel: Control the loglevel at which the output from
    the command is logged to the minion log.

    .. note::
        The command being run will still be logged at the ``debug``
        loglevel regardless, unless ``quiet`` is used for this value.

    :param bool hide_output: If ``True``, suppress stdout and stderr in the
    return data.

    .. note::
        This is separate from ``output_loglevel``, which only handles how
        Salt logs to the minion log.

    .. versionadded:: Oxygen

    :param int timeout: A timeout in seconds for the executed process to return.

    :param bool use_vt: Use VT utils (saltstack) to stream the command output
      more interactively to the console and the logs. This is experimental.

    .. note::
      ``env`` represents the environment variables for the command, and
      should be formatted as a dict, or a YAML string which resolves to a dict.

    :param bool encoded_cmd: Specify if the supplied command is encoded.
      Only applies to shell 'powershell'.

      .. versionadded:: Oxygen

    :param bool redirect_stderr: If set to ``True``, then stderr will be
      redirected to stdout. This is helpful for cases where obtaining both the
      retcode and output is desired, but it is not desired to have the output
      separated into both stdout and stderr.

        .. versionadded:: 2015.8.2

    :param str password: Windows only. Required when specifying ``runas``. This
      parameter will be ignored on non-Windows platforms.

      .. versionadded:: 2016.3.0

    :param bool bg: If ``True``, run command in background and do not await or
      deliver it's results

      .. versionadded:: 2016.3.6

    CLI Example:

    .. code-block:: bash

        salt '*' cmd.run_all "ls -l | awk '/foo/{print \\$2}'"

    The template arg can be set to 'jinja' or another supported template
    engine to render the command arguments before execution.
    For example:

    .. code-block:: bash

        salt '*' cmd.run_all template=jinja "ls -l /tmp/{{grains.id}} | awk '/foo/{print \\$2}'"

    A string of standard input can be specified for the command to be run using
    the ``stdin`` parameter. This can be useful in cases where sensitive
    information must be read from standard input.:

    .. code-block:: bash

        salt '*' cmd.run_all "grep f" stdin='one\\ntwo\\nthree\\nfour\\nfive\\n'
    '''
    python_shell = _python_shell_default(python_shell,
                                         kwargs.get('__pub_jid', ''))
    stderr = subprocess.STDOUT if redirect_stderr else subprocess.PIPE
    ret = _run(cmd,
               runas=runas,
               cwd=cwd,
               stdin=stdin,
               stderr=stderr,
               shell=shell,
               python_shell=python_shell,
               env=env,
               clean_env=clean_env,
               prepend_path=prepend_path,
               template=template,
               rstrip=rstrip,
               umask=umask,
               output_loglevel=output_loglevel,
               log_callback=log_callback,
               timeout=timeout,
               reset_system_locale=reset_system_locale,
               ignore_retcode=ignore_retcode,
               saltenv=saltenv,
               use_vt=use_vt,
               password=password,
               encoded_cmd=encoded_cmd,
               **kwargs)

    log_callback = _check_cb(log_callback)

    lvl = _check_loglevel(output_loglevel)
    if lvl is not None:
        if not ignore_retcode and ret['retcode'] != 0:
            if lvl < LOG_LEVELS['error']:
                lvl = LOG_LEVELS['error']
            msg = (
                'Command \'{0}\' failed with return code: {1}'.format(
                    cmd,
                    ret['retcode']
                )
            )
            log.error(log_callback(msg))
        if ret['stdout']:
            log.log(lvl, 'stdout: {0}'.format(log_callback(ret['stdout'])))
        if ret['stderr']:
            log.log(lvl, 'stderr: {0}'.format(log_callback(ret['stderr'])))
        if ret['retcode']:
            log.log(lvl, 'retcode: {0}'.format(ret['retcode']))

    if hide_output:
        ret['stdout'] = ret['stderr'] = ''
    return ret


def retcode(cmd,
            cwd=None,
            stdin=None,
            runas=None,
            shell=DEFAULT_SHELL,
            python_shell=None,
            env=None,
            clean_env=False,
            template=None,
            umask=None,
            output_loglevel='debug',
            log_callback=None,
            timeout=None,
            reset_system_locale=True,
            ignore_retcode=False,
            saltenv='base',
            use_vt=False,
            password=None,
            **kwargs):
    '''
    Execute a shell command and return the command's return code.

    :param str cmd: The command to run. ex: 'ls -lart /home'

    :param str cwd: The current working directory to execute the command in.
      Defaults to the home directory of the user specified by ``runas``.

    :param str stdin: A string of standard input can be specified for the
      command to be run using the ``stdin`` parameter. This can be useful in cases
      where sensitive information must be read from standard input.:

    :param str runas: User to run command as. If running on a Windows minion you
      must also pass a password. The target user account must be in the
      Administrators group.

    :param str password: Windows only. Required when specifying ``runas``. This
      parameter will be ignored on non-Windows platforms.

      .. versionadded:: 2016.3.0

    :param str shell: Shell to execute under. Defaults to the system default
      shell.

    :param bool python_shell: If False, let python handle the positional
      arguments. Set to True to use shell features, such as pipes or redirection

    :param list env: A list of environment variables to be set prior to
      execution.

        Example:

        .. code-block:: yaml

            salt://scripts/foo.sh:
              cmd.script:
                - env:
                  - BATCH: 'yes'

        .. warning::

            The above illustrates a common PyYAML pitfall, that **yes**,
            **no**, **on**, **off**, **true**, and **false** are all loaded as
            boolean ``True`` and ``False`` values, and must be enclosed in
            quotes to be used as strings. More info on this (and other) PyYAML
            idiosyncrasies can be found :ref:`here <yaml-idiosyncrasies>`.

        Variables as values are not evaluated. So $PATH in the following
        example is a literal '$PATH':

        .. code-block:: yaml

            salt://scripts/bar.sh:
              cmd.script:
                - env: "PATH=/some/path:$PATH"

        One can still use the existing $PATH by using a bit of Jinja:

        .. code-block:: jinja

            {% set current_path = salt['environ.get']('PATH', '/bin:/usr/bin') %}

            mycommand:
              cmd.run:
                - name: ls -l /
                - env:
                  - PATH: {{ [current_path, '/my/special/bin']|join(':') }}

    :param bool clean_env: Attempt to clean out all other shell environment
      variables and set only those provided in the 'env' argument to this
      function.

    :param str template: If this setting is applied then the named templating
      engine will be used to render the downloaded file. Currently jinja, mako,
      and wempy are supported

    :param bool rstrip: Strip all whitespace off the end of output before it is
      returned.

    :param str umask: The umask (in octal) to use when running the command.

    :param str output_loglevel: Control the loglevel at which the output from
      the command is logged. Note that the command being run will still be logged
      (loglevel: DEBUG) regardless, unless ``quiet`` is used for this value.

    :param int timeout: A timeout in seconds for the executed process to return.

    :param bool use_vt: Use VT utils (saltstack) to stream the command output
      more interactively to the console and the logs. This is experimental.

    .. note::
      ``env`` represents the environment variables for the command, and
      should be formatted as a dict, or a YAML string which resolves to a dict.

    :rtype: int
    :rtype: None
    :returns: Return Code as an int or None if there was an exception.

    CLI Example:

    .. code-block:: bash

        salt '*' cmd.retcode "file /bin/bash"

    The template arg can be set to 'jinja' or another supported template
    engine to render the command arguments before execution.
    For example:

    .. code-block:: bash

        salt '*' cmd.retcode template=jinja "file {{grains.pythonpath[0]}}/python"

    A string of standard input can be specified for the command to be run using
    the ``stdin`` parameter. This can be useful in cases where sensitive
    information must be read from standard input.:

    .. code-block:: bash

        salt '*' cmd.retcode "grep f" stdin='one\\ntwo\\nthree\\nfour\\nfive\\n'
    '''
    ret = _run(cmd,
               runas=runas,
               cwd=cwd,
               stdin=stdin,
               stderr=subprocess.STDOUT,
               shell=shell,
               python_shell=python_shell,
               env=env,
               clean_env=clean_env,
               template=template,
               umask=umask,
               output_loglevel=output_loglevel,
               log_callback=log_callback,
               timeout=timeout,
               reset_system_locale=reset_system_locale,
               ignore_retcode=ignore_retcode,
               saltenv=saltenv,
               use_vt=use_vt,
               password=password,
               **kwargs)

    log_callback = _check_cb(log_callback)

    lvl = _check_loglevel(output_loglevel)
    if lvl is not None:
        if not ignore_retcode and ret['retcode'] != 0:
            if lvl < LOG_LEVELS['error']:
                lvl = LOG_LEVELS['error']
            msg = (
                'Command \'{0}\' failed with return code: {1}'.format(
                    cmd,
                    ret['retcode']
                )
            )
            log.error(log_callback(msg))
        log.log(lvl, 'output: {0}'.format(log_callback(ret['stdout'])))
    return ret['retcode']


def _retcode_quiet(cmd,
                   cwd=None,
                   stdin=None,
                   runas=None,
                   shell=DEFAULT_SHELL,
                   python_shell=False,
                   env=None,
                   clean_env=False,
                   template=None,
                   umask=None,
                   output_loglevel='quiet',
                   log_callback=None,
                   timeout=None,
                   reset_system_locale=True,
                   ignore_retcode=False,
                   saltenv='base',
                   use_vt=False,
                   password=None,
                   **kwargs):
    '''
    Helper for running commands quietly for minion startup.
    Returns same as retcode
    '''
    return retcode(cmd,
                   cwd=cwd,
                   stdin=stdin,
                   runas=runas,
                   shell=shell,
                   python_shell=python_shell,
                   env=env,
                   clean_env=clean_env,
                   template=template,
                   umask=umask,
                   output_loglevel=output_loglevel,
                   log_callback=log_callback,
                   timeout=timeout,
                   reset_system_locale=reset_system_locale,
                   ignore_retcode=ignore_retcode,
                   saltenv=saltenv,
                   use_vt=use_vt,
                   password=password,
                   **kwargs)


def script(source,
           args=None,
           cwd=None,
           stdin=None,
           runas=None,
           shell=DEFAULT_SHELL,
           python_shell=None,
           env=None,
           template=None,
           umask=None,
           output_loglevel='debug',
           log_callback=None,
           hide_output=False,
           timeout=None,
           reset_system_locale=True,
           saltenv='base',
           use_vt=False,
           bg=False,
           password=None,
           **kwargs):
    '''
    Download a script from a remote location and execute the script locally.
    The script can be located on the salt master file server or on an HTTP/FTP
    server.

    The script will be executed directly, so it can be written in any available
    programming language.

    :param str source: The location of the script to download. If the file is
      located on the master in the directory named spam, and is called eggs, the
      source string is salt://spam/eggs

    :param str args: String of command line args to pass to the script.  Only
      used if no args are specified as part of the `name` argument. To pass a
      string containing spaces in YAML, you will need to doubly-quote it:
      "arg1 'arg two' arg3"

    :param str cwd: The current working directory to execute the command in.
      Defaults to the home directory of the user specified by ``runas``.

    :param str stdin: A string of standard input can be specified for the
      command to be run using the ``stdin`` parameter. This can be useful in cases
      where sensitive information must be read from standard input.:

    :param str runas: User to run script as. If running on a Windows minion you
      must also pass a password. The target user account must be in the
      Administrators group.

    :param str password: Windows only. Required when specifying ``runas``. This
      parameter will be ignored on non-Windows platforms.

      .. versionadded:: 2016.3.0

    :param str shell: Shell to execute under. Defaults to the system default
      shell.

    :param bool python_shell: If False, let python handle the positional
      arguments. Set to True to use shell features, such as pipes or redirection

    :param bool bg: If True, run script in background and do not await or deliver it's results

    :param list env: A list of environment variables to be set prior to
      execution.

        Example:

        .. code-block:: yaml

            salt://scripts/foo.sh:
              cmd.script:
                - env:
                  - BATCH: 'yes'

        .. warning::

            The above illustrates a common PyYAML pitfall, that **yes**,
            **no**, **on**, **off**, **true**, and **false** are all loaded as
            boolean ``True`` and ``False`` values, and must be enclosed in
            quotes to be used as strings. More info on this (and other) PyYAML
            idiosyncrasies can be found :ref:`here <yaml-idiosyncrasies>`.

        Variables as values are not evaluated. So $PATH in the following
        example is a literal '$PATH':

        .. code-block:: yaml

            salt://scripts/bar.sh:
              cmd.script:
                - env: "PATH=/some/path:$PATH"

        One can still use the existing $PATH by using a bit of Jinja:

        .. code-block:: jinja

            {% set current_path = salt['environ.get']('PATH', '/bin:/usr/bin') %}

            mycommand:
              cmd.run:
                - name: ls -l /
                - env:
                  - PATH: {{ [current_path, '/my/special/bin']|join(':') }}

    :param str template: If this setting is applied then the named templating
      engine will be used to render the downloaded file. Currently jinja, mako,
      and wempy are supported

    :param str umask: The umask (in octal) to use when running the command.

    :param str output_loglevel: Control the loglevel at which the output from
    the command is logged to the minion log.

    .. note::
        The command being run will still be logged at the ``debug``
        loglevel regardless, unless ``quiet`` is used for this value.

    :param bool hide_output: If ``True``, suppress stdout and stderr in the
    return data.

    .. note::
        This is separate from ``output_loglevel``, which only handles how
        Salt logs to the minion log.

    .. versionadded:: Oxygen

    :param int timeout: If the command has not terminated after timeout seconds,
      send the subprocess sigterm, and if sigterm is ignored, follow up with
      sigkill

    :param bool use_vt: Use VT utils (saltstack) to stream the command output
      more interactively to the console and the logs. This is experimental.

    CLI Example:

    .. code-block:: bash

        salt '*' cmd.script salt://scripts/runme.sh
        salt '*' cmd.script salt://scripts/runme.sh 'arg1 arg2 "arg 3"'
        salt '*' cmd.script salt://scripts/windows_task.ps1 args=' -Input c:\\tmp\\infile.txt' shell='powershell'


    .. code-block:: bash

        salt '*' cmd.script salt://scripts/runme.sh stdin='one\\ntwo\\nthree\\nfour\\nfive\\n'
    '''
    python_shell = _python_shell_default(python_shell,
                                         kwargs.get('__pub_jid', ''))

    def _cleanup_tempfile(path):
        try:
            __salt__['file.remove'](path)
        except (SaltInvocationError, CommandExecutionError) as exc:
            log.error(
                'cmd.script: Unable to clean tempfile \'{0}\': {1}'.format(
                    path,
                    exc
                )
            )

    if '__env__' in kwargs:
        # "env" is not supported; Use "saltenv".
        kwargs.pop('__env__')

    if salt.utils.platform.is_windows() and runas and cwd is None:
        cwd = tempfile.mkdtemp(dir=__opts__['cachedir'])
        __salt__['win_dacl.add_ace'](
            cwd, 'File', runas, 'READ&EXECUTE', 'ALLOW',
            'FOLDER&SUBFOLDERS&FILES')

    path = salt.utils.files.mkstemp(dir=cwd, suffix=os.path.splitext(source)[1])

    if template:
        if 'pillarenv' in kwargs or 'pillar' in kwargs:
            pillarenv = kwargs.get('pillarenv', __opts__.get('pillarenv'))
            kwargs['pillar'] = _gather_pillar(pillarenv, kwargs.get('pillar'))
        fn_ = __salt__['cp.get_template'](source,
                                          path,
                                          template,
                                          saltenv,
                                          **kwargs)
        if not fn_:
            if salt.utils.platform.is_windows() and runas:
                _cleanup_tempfile(cwd)
            else:
                _cleanup_tempfile(path)
            return {'pid': 0,
                    'retcode': 1,
                    'stdout': '',
                    'stderr': '',
                    'cache_error': True}
    else:
        fn_ = __salt__['cp.cache_file'](source, saltenv)
        if not fn_:
            if salt.utils.platform.is_windows() and runas:
                _cleanup_tempfile(cwd)
            else:
                _cleanup_tempfile(path)
            return {'pid': 0,
                    'retcode': 1,
                    'stdout': '',
                    'stderr': '',
                    'cache_error': True}
        shutil.copyfile(fn_, path)
    if not salt.utils.platform.is_windows():
        os.chmod(path, 320)
        os.chown(path, __salt__['file.user_to_uid'](runas), -1)

    path = _cmd_quote(path)

    ret = _run(path + ' ' + six.text_type(args) if args else path,
               cwd=cwd,
               stdin=stdin,
               output_loglevel=output_loglevel,
               log_callback=log_callback,
               runas=runas,
               shell=shell,
               python_shell=python_shell,
               env=env,
               umask=umask,
               timeout=timeout,
               reset_system_locale=reset_system_locale,
               saltenv=saltenv,
               use_vt=use_vt,
               bg=bg,
               password=password,
               **kwargs)
    if salt.utils.platform.is_windows() and runas:
        _cleanup_tempfile(cwd)
    else:
        _cleanup_tempfile(path)

    if hide_output:
        ret['stdout'] = ret['stderr'] = ''
    return ret


def script_retcode(source,
                   args=None,
                   cwd=None,
                   stdin=None,
                   runas=None,
                   shell=DEFAULT_SHELL,
                   python_shell=None,
                   env=None,
                   template='jinja',
                   umask=None,
                   timeout=None,
                   reset_system_locale=True,
                   saltenv='base',
                   output_loglevel='debug',
                   log_callback=None,
                   use_vt=False,
                   password=None,
                   **kwargs):
    '''
    Download a script from a remote location and execute the script locally.
    The script can be located on the salt master file server or on an HTTP/FTP
    server.

    The script will be executed directly, so it can be written in any available
    programming language.

    The script can also be formatted as a template, the default is jinja.

    Only evaluate the script return code and do not block for terminal output

    :param str source: The location of the script to download. If the file is
      located on the master in the directory named spam, and is called eggs, the
      source string is salt://spam/eggs

    :param str args: String of command line args to pass to the script. Only
      used if no args are specified as part of the `name` argument. To pass a
      string containing spaces in YAML, you will need to doubly-quote it:  "arg1
      'arg two' arg3"

    :param str cwd: The current working directory to execute the command in.
      Defaults to the home directory of the user specified by ``runas``.

    :param str stdin: A string of standard input can be specified for the
      command to be run using the ``stdin`` parameter. This can be useful in cases
      where sensitive information must be read from standard input.:

    :param str runas: User to run script as. If running on a Windows minion you
      must also pass a password. The target user account must be in the
      Administrators group.

    :param str password: Windows only. Required when specifying ``runas``. This
      parameter will be ignored on non-Windows platforms.

      .. versionadded:: 2016.3.0

    :param str shell: Shell to execute under. Defaults to the system default
      shell.

    :param bool python_shell: If False, let python handle the positional
      arguments. Set to True to use shell features, such as pipes or redirection

    :param list env: A list of environment variables to be set prior to
      execution.

        Example:

        .. code-block:: yaml

            salt://scripts/foo.sh:
              cmd.script:
                - env:
                  - BATCH: 'yes'

        .. warning::

            The above illustrates a common PyYAML pitfall, that **yes**,
            **no**, **on**, **off**, **true**, and **false** are all loaded as
            boolean ``True`` and ``False`` values, and must be enclosed in
            quotes to be used as strings. More info on this (and other) PyYAML
            idiosyncrasies can be found :ref:`here <yaml-idiosyncrasies>`.

        Variables as values are not evaluated. So $PATH in the following
        example is a literal '$PATH':

        .. code-block:: yaml

            salt://scripts/bar.sh:
              cmd.script:
                - env: "PATH=/some/path:$PATH"

        One can still use the existing $PATH by using a bit of Jinja:

        .. code-block:: jinja

            {% set current_path = salt['environ.get']('PATH', '/bin:/usr/bin') %}

            mycommand:
              cmd.run:
                - name: ls -l /
                - env:
                  - PATH: {{ [current_path, '/my/special/bin']|join(':') }}

    :param str template: If this setting is applied then the named templating
      engine will be used to render the downloaded file. Currently jinja, mako,
      and wempy are supported

    :param str umask: The umask (in octal) to use when running the command.

    :param str output_loglevel: Control the loglevel at which the output from
    the command is logged to the minion log.

    .. note::
        The command being run will still be logged at the ``debug``
        loglevel regardless, unless ``quiet`` is used for this value.

    :param bool quiet: The command will be executed quietly, meaning no log
      entries of the actual command or its return data. This is deprecated as of
      the **2014.1.0** release, and is being replaced with ``output_loglevel:
      quiet``.

    :param int timeout: If the command has not terminated after timeout seconds,
      send the subprocess sigterm, and if sigterm is ignored, follow up with
      sigkill

    :param bool use_vt: Use VT utils (saltstack) to stream the command output
      more interactively to the console and the logs. This is experimental.

    CLI Example:

    .. code-block:: bash

        salt '*' cmd.script_retcode salt://scripts/runme.sh
        salt '*' cmd.script_retcode salt://scripts/runme.sh 'arg1 arg2 "arg 3"'
        salt '*' cmd.script_retcode salt://scripts/windows_task.ps1 args=' -Input c:\\tmp\\infile.txt' shell='powershell'

    A string of standard input can be specified for the command to be run using
    the ``stdin`` parameter. This can be useful in cases where sensitive
    information must be read from standard input.:

    .. code-block:: bash

        salt '*' cmd.script_retcode salt://scripts/runme.sh stdin='one\\ntwo\\nthree\\nfour\\nfive\\n'
    '''
    if '__env__' in kwargs:
        # "env" is not supported; Use "saltenv".
        kwargs.pop('__env__')

    return script(source=source,
                  args=args,
                  cwd=cwd,
                  stdin=stdin,
                  runas=runas,
                  shell=shell,
                  python_shell=python_shell,
                  env=env,
                  template=template,
                  umask=umask,
                  timeout=timeout,
                  reset_system_locale=reset_system_locale,
                  saltenv=saltenv,
                  output_loglevel=output_loglevel,
                  log_callback=log_callback,
                  use_vt=use_vt,
                  password=password,
                  **kwargs)['retcode']


def which(cmd):
    '''
    Returns the path of an executable available on the minion, None otherwise

    CLI Example:

    .. code-block:: bash

        salt '*' cmd.which cat
    '''
    return salt.utils.path.which(cmd)


def which_bin(cmds):
    '''
    Returns the first command found in a list of commands

    CLI Example:

    .. code-block:: bash

        salt '*' cmd.which_bin '[pip2, pip, pip-python]'
    '''
    return salt.utils.path.which_bin(cmds)


def has_exec(cmd):
    '''
    Returns true if the executable is available on the minion, false otherwise

    CLI Example:

    .. code-block:: bash

        salt '*' cmd.has_exec cat
    '''
    return which(cmd) is not None


def exec_code(lang, code, cwd=None, args=None, **kwargs):
    '''
    Pass in two strings, the first naming the executable language, aka -
    python2, python3, ruby, perl, lua, etc. the second string containing
    the code you wish to execute. The stdout will be returned.

    All parameters from :mod:`cmd.run_all <salt.modules.cmdmod.run_all>` except python_shell can be used.

    CLI Example:

    .. code-block:: bash

        salt '*' cmd.exec_code ruby 'puts "cheese"'
        salt '*' cmd.exec_code ruby 'puts "cheese"' args='["arg1", "arg2"]' env='{"FOO": "bar"}'
    '''
    return exec_code_all(lang, code, cwd, args, **kwargs)['stdout']


def exec_code_all(lang, code, cwd=None, args=None, **kwargs):
    '''
    Pass in two strings, the first naming the executable language, aka -
    python2, python3, ruby, perl, lua, etc. the second string containing
    the code you wish to execute. All cmd artifacts (stdout, stderr, retcode, pid)
    will be returned.

    All parameters from :mod:`cmd.run_all <salt.modules.cmdmod.run_all>` except python_shell can be used.

    CLI Example:

    .. code-block:: bash

        salt '*' cmd.exec_code_all ruby 'puts "cheese"'
        salt '*' cmd.exec_code_all ruby 'puts "cheese"' args='["arg1", "arg2"]' env='{"FOO": "bar"}'
    '''
    powershell = lang.lower().startswith("powershell")

    if powershell:
        codefile = salt.utils.files.mkstemp(suffix=".ps1")
    else:
        codefile = salt.utils.files.mkstemp()

    with salt.utils.files.fopen(codefile, 'w+t', binary=False) as fp_:
        fp_.write(salt.utils.stringutils.to_str(code))

    if powershell:
        cmd = [lang, "-File", codefile]
    else:
        cmd = [lang, codefile]

    if isinstance(args, six.string_types):
        cmd.append(args)
    elif isinstance(args, list):
        cmd += args

    ret = run_all(cmd, cwd=cwd, python_shell=False, **kwargs)
    os.remove(codefile)
    return ret


def tty(device, echo=''):
    '''
    Echo a string to a specific tty

    CLI Example:

    .. code-block:: bash

        salt '*' cmd.tty tty0 'This is a test'
        salt '*' cmd.tty pts3 'This is a test'
    '''
    if device.startswith('tty'):
        teletype = '/dev/{0}'.format(device)
    elif device.startswith('pts'):
        teletype = '/dev/{0}'.format(device.replace('pts', 'pts/'))
    else:
        return {'Error': 'The specified device is not a valid TTY'}
    try:
        with salt.utils.files.fopen(teletype, 'wb') as tty_device:
            tty_device.write(salt.utils.stringutils.to_bytes(echo))
        return {
            'Success': 'Message was successfully echoed to {0}'.format(teletype)
        }
    except IOError:
        return {
            'Error': 'Echoing to {0} returned error'.format(teletype)
        }


def run_chroot(root,
               cmd,
               cwd=None,
               stdin=None,
               runas=None,
               shell=DEFAULT_SHELL,
               python_shell=True,
               env=None,
               clean_env=False,
               template=None,
               rstrip=True,
               umask=None,
               output_loglevel='quiet',
               log_callback=None,
               hide_output=False,
               timeout=None,
               reset_system_locale=True,
               ignore_retcode=False,
               saltenv='base',
               use_vt=False,
               bg=False,
               **kwargs):
    '''
    .. versionadded:: 2014.7.0

    This function runs :mod:`cmd.run_all <salt.modules.cmdmod.run_all>` wrapped
    within a chroot, with dev and proc mounted in the chroot

    root
        Path to the root of the jail to use.

    cmd
        The command to run. ex: 'ls -lart /home'

    cwd
        The current working directory to execute the command in. defaults to
        /root

    stdin
        A string of standard input can be specified for the command to be run using
        the ``stdin`` parameter. This can be useful in cases where sensitive
        information must be read from standard input.:

    runas
        User to run script as.

    shell
        Shell to execute under. Defaults to the system default shell.

    python_shell
        If False, let python handle the positional arguments. Set to True
        to use shell features, such as pipes or redirection

    env
        A list of environment variables to be set prior to execution.
        Example:

        .. code-block:: yaml

            salt://scripts/foo.sh:
              cmd.script:
                - env:
                  - BATCH: 'yes'

        .. warning::

            The above illustrates a common PyYAML pitfall, that **yes**,
            **no**, **on**, **off**, **true**, and **false** are all loaded as
            boolean ``True`` and ``False`` values, and must be enclosed in
            quotes to be used as strings. More info on this (and other) PyYAML
            idiosyncrasies can be found :ref:`here <yaml-idiosyncrasies>`.

        Variables as values are not evaluated. So $PATH in the following
        example is a literal '$PATH':

        .. code-block:: yaml

            salt://scripts/bar.sh:
              cmd.script:
                - env: "PATH=/some/path:$PATH"

        One can still use the existing $PATH by using a bit of Jinja:

        .. code-block:: jinja

            {% set current_path = salt['environ.get']('PATH', '/bin:/usr/bin') %}

            mycommand:
              cmd.run:
                - name: ls -l /
                - env:
                  - PATH: {{ [current_path, '/my/special/bin']|join(':') }}

    clean_env:
        Attempt to clean out all other shell environment variables and set
        only those provided in the 'env' argument to this function.

    template
        If this setting is applied then the named templating engine will be
        used to render the downloaded file. Currently jinja, mako, and wempy
        are supported

    rstrip
        Strip all whitespace off the end of output before it is returned.

    umask
         The umask (in octal) to use when running the command.

    output_loglevel : quiet
        Control the loglevel at which the output from the command is logged to
        the minion log.

        .. note::
            The command being run will still be logged at the ``debug``
            loglevel regardless, unless ``quiet`` is used for this value.

    hide_output : False
        If ``True``, suppress stdout and stderr in the return data.

        .. note::
            This is separate from ``output_loglevel``, which only handles how
            Salt logs to the minion log.

        .. versionadded:: Oxygen

    timeout
        A timeout in seconds for the executed process to return.

    use_vt
        Use VT utils (saltstack) to stream the command output more
        interactively to the console and the logs.
        This is experimental.


    CLI Example:

    .. code-block:: bash

        salt '*' cmd.run_chroot /var/lib/lxc/container_name/rootfs 'sh /tmp/bootstrap.sh'
    '''
    __salt__['mount.mount'](
        os.path.join(root, 'dev'),
        'udev',
        fstype='devtmpfs')
    __salt__['mount.mount'](
        os.path.join(root, 'proc'),
        'proc',
        fstype='proc')

    # Execute chroot routine
    sh_ = '/bin/sh'
    if os.path.isfile(os.path.join(root, 'bin/bash')):
        sh_ = '/bin/bash'

    if isinstance(cmd, (list, tuple)):
        cmd = ' '.join([six.text_type(i) for i in cmd])
    cmd = 'chroot {0} {1} -c {2}'.format(root, sh_, _cmd_quote(cmd))

    run_func = __context__.pop('cmd.run_chroot.func', run_all)

    ret = run_func(cmd,
                   runas=runas,
                   cwd=cwd,
                   stdin=stdin,
                   shell=shell,
                   python_shell=python_shell,
                   env=env,
                   clean_env=clean_env,
                   template=template,
                   rstrip=rstrip,
                   umask=umask,
                   output_loglevel=output_loglevel,
                   log_callback=log_callback,
                   timeout=timeout,
                   reset_system_locale=reset_system_locale,
                   ignore_retcode=ignore_retcode,
                   saltenv=saltenv,
                   pillarenv=kwargs.get('pillarenv'),
                   pillar=kwargs.get('pillar'),
                   use_vt=use_vt,
                   bg=bg)

    # Kill processes running in the chroot
    for i in range(6):
        pids = _chroot_pids(root)
        if not pids:
            break
        for pid in pids:
            # use sig 15 (TERM) for first 3 attempts, then 9 (KILL)
            sig = 15 if i < 3 else 9
            os.kill(pid, sig)

    if _chroot_pids(root):
        log.error('Processes running in chroot could not be killed, '
                  'filesystem will remain mounted')

    __salt__['mount.umount'](os.path.join(root, 'proc'))
    __salt__['mount.umount'](os.path.join(root, 'dev'))
    if hide_output:
        ret['stdout'] = ret['stderr'] = ''
    return ret


def _is_valid_shell(shell):
    '''
    Attempts to search for valid shells on a system and
    see if a given shell is in the list
    '''
    if salt.utils.platform.is_windows():
        return True  # Don't even try this for Windows
    shells = '/etc/shells'
    available_shells = []
    if os.path.exists(shells):
        try:
            with salt.utils.files.fopen(shells, 'r') as shell_fp:
                lines = [salt.utils.stringutils.to_unicode(x)
                         for x in shell_fp.read().splitlines()]
            for line in lines:
                if line.startswith('#'):
                    continue
                else:
                    available_shells.append(line)
        except OSError:
            return True
    else:
        # No known method of determining available shells
        return None
    if shell in available_shells:
        return True
    else:
        return False


def shells():
    '''
    Lists the valid shells on this system via the /etc/shells file

    .. versionadded:: 2015.5.0

    CLI Example::

        salt '*' cmd.shells
    '''
    shells_fn = '/etc/shells'
    ret = []
    if os.path.exists(shells_fn):
        try:
            with salt.utils.files.fopen(shells_fn, 'r') as shell_fp:
                lines = [salt.utils.stringutils.to_unicode(x)
                         for x in shell_fp.read().splitlines()]
            for line in lines:
                line = line.strip()
                if line.startswith('#'):
                    continue
                elif not line:
                    continue
                else:
                    ret.append(line)
        except OSError:
            log.error("File '{0}' was not found".format(shells_fn))
    return ret


def shell_info(shell, list_modules=False):
    '''
    .. versionadded:: 2016.11.0

    Provides information about a shell or script languages which often use
    ``#!``. The values returned are dependent on the shell or scripting
    languages all return the ``installed``, ``path``, ``version``,
    ``version_raw``

    Args:
        shell (str): Name of the shell. Support shells/script languages include
        bash, cmd, perl, php, powershell, python, ruby and zsh

        list_modules (bool): True to list modules available to the shell.
        Currently only lists powershell modules.

    Returns:
        dict: A dictionary of information about the shell

    .. code-block:: python

        {'version': '<2 or 3 numeric components dot-separated>',
         'version_raw': '<full version string>',
         'path': '<full path to binary>',
         'installed': <True, False or None>,
         '<attribute>': '<attribute value>'}

    .. note::
        - ``installed`` is always returned, if ``None`` or ``False`` also
          returns error and may also return ``stdout`` for diagnostics.
        - ``version`` is for use in determine if a shell/script language has a
          particular feature set, not for package management.
        - The shell must be within the executable search path.

    CLI Example:

    .. code-block:: bash

        salt '*' cmd.shell_info bash
        salt '*' cmd.shell_info powershell

    :codeauthor: Damon Atkins <https://github.com/damon-atkins>
    '''
    regex_shells = {
        'bash': [r'version (\d\S*)', 'bash', '--version'],
        'bash-test-error': [r'versioZ ([-\w.]+)', 'bash', '--version'],  # used to test an error result
        'bash-test-env': [r'(HOME=.*)', 'bash', '-c', 'declare'],  # used to test an error result
        'zsh': [r'^zsh (\d\S*)', 'zsh', '--version'],
        'tcsh': [r'^tcsh (\d\S*)', 'tcsh', '--version'],
        'cmd': [r'Version ([\d.]+)', 'cmd.exe', '/C', 'ver'],
        'powershell': [r'PSVersion\s+(\d\S*)', 'powershell', '-NonInteractive', '$PSVersionTable'],
        'perl': [r'^(\d\S*)', 'perl', '-e', 'printf "%vd\n", $^V;'],
        'python': [r'^Python (\d\S*)', 'python', '-V'],
        'ruby': [r'^ruby (\d\S*)', 'ruby', '-v'],
        'php': [r'^PHP (\d\S*)', 'php', '-v']
    }
    # Ensure ret['installed'] always as a value of True, False or None (not sure)
    ret = {'installed': False}
    if salt.utils.platform.is_windows() and shell == 'powershell':
        pw_keys = __salt__['reg.list_keys'](
            'HKEY_LOCAL_MACHINE',
            'Software\\Microsoft\\PowerShell')
        pw_keys.sort(key=int)
        if len(pw_keys) == 0:
            return {
                'error': 'Unable to locate \'powershell\' Reason: Cannot be '
                         'found in registry.',
                'installed': False,
            }
        for reg_ver in pw_keys:
            install_data = __salt__['reg.read_value'](
                'HKEY_LOCAL_MACHINE',
                'Software\\Microsoft\\PowerShell\\{0}'.format(reg_ver),
                'Install')
            if install_data.get('vtype') == 'REG_DWORD' and \
                    install_data.get('vdata') == 1:
                details = __salt__['reg.list_values'](
                    'HKEY_LOCAL_MACHINE',
                    'Software\\Microsoft\\PowerShell\\{0}\\'
                    'PowerShellEngine'.format(reg_ver))

                # reset data, want the newest version details only as powershell
                # is backwards compatible
                ret = {}

                # if all goes well this will become True
                ret['installed'] = None
                ret['path'] = which('powershell.exe')
                for attribute in details:
                    if attribute['vname'].lower() == '(default)':
                        continue
                    elif attribute['vname'].lower() == 'powershellversion':
                        ret['psversion'] = attribute['vdata']
                        ret['version_raw'] = attribute['vdata']
                    elif attribute['vname'].lower() == 'runtimeversion':
                        ret['crlversion'] = attribute['vdata']
                        if ret['crlversion'][0].lower() == 'v':
                            ret['crlversion'] = ret['crlversion'][1::]
                    elif attribute['vname'].lower() == 'pscompatibleversion':
                        # reg attribute does not end in s, the powershell
                        # attribute does
                        ret['pscompatibleversions'] = \
                            attribute['vdata'].replace(' ', '').split(',')
                    else:
                        # keys are lower case as python is case sensitive the
                        # registry is not
                        ret[attribute['vname'].lower()] = attribute['vdata']
    else:
        if shell not in regex_shells:
            return {
                'error': 'Salt does not know how to get the version number for '
                         '{0}'.format(shell),
                'installed': None
            }
        shell_data = regex_shells[shell]
        pattern = shell_data.pop(0)
        # We need to make sure HOME set, so shells work correctly
        # salt-call will general have home set, the salt-minion service may not
        # We need to assume ports of unix shells to windows will look after
        # themselves in setting HOME as they do it in many different ways
        newenv = os.environ
        if ('HOME' not in newenv) and (not salt.utils.platform.is_windows()):
            newenv['HOME'] = os.path.expanduser('~')
            log.debug('HOME environment set to {0}'.format(newenv['HOME']))
        try:
            proc = salt.utils.timed_subprocess.TimedProc(
                shell_data,
                stdin=None,
                stdout=subprocess.PIPE,
                stderr=subprocess.STDOUT,
                timeout=10,
                env=newenv
                )
        except (OSError, IOError) as exc:
            return {
                'error': 'Unable to run command \'{0}\' Reason: {1}'.format(' '.join(shell_data), exc),
                'installed': False,
            }
        try:
            proc.run()
        except TimedProcTimeoutError as exc:
            return {
                'error': 'Unable to run command \'{0}\' Reason: Timed out.'.format(' '.join(shell_data)),
                'installed': False,
            }

        ret['path'] = which(shell_data[0])
        pattern_result = re.search(pattern, proc.stdout, flags=re.IGNORECASE)
        # only set version if we find it, so code later on can deal with it
        if pattern_result:
            ret['version_raw'] = pattern_result.group(1)

    if 'version_raw' in ret:
        version_results = re.match(r'(\d[\d.]*)', ret['version_raw'])
        if version_results:
            ret['installed'] = True
            ver_list = version_results.group(1).split('.')[:3]
            if len(ver_list) == 1:
                ver_list.append('0')
            ret['version'] = '.'.join(ver_list[:3])
    else:
        ret['installed'] = None  # Have an unexpected result

    # Get a list of the PowerShell modules which are potentially available
    # to be imported
    if shell == 'powershell' and ret['installed'] and list_modules:
        ret['modules'] = salt.utils.powershell.get_modules()

    if 'version' not in ret:
        ret['error'] = 'The version regex pattern for shell {0}, could not ' \
                       'find the version string'.format(shell)
        ret['stdout'] = proc.stdout  # include stdout so they can see the issue
        log.error(ret['error'])

    return ret


def powershell(cmd,
        cwd=None,
        stdin=None,
        runas=None,
        shell=DEFAULT_SHELL,
        env=None,
        clean_env=False,
        template=None,
        rstrip=True,
        umask=None,
        output_loglevel='debug',
        hide_output=False,
        timeout=None,
        reset_system_locale=True,
        ignore_retcode=False,
        saltenv='base',
        use_vt=False,
        password=None,
        depth=None,
        encode_cmd=False,
        **kwargs):
    '''
    Execute the passed PowerShell command and return the output as a dictionary.

    Other ``cmd.*`` functions (besides ``cmd.powershell_all``)
    return the raw text output of the command. This
    function appends ``| ConvertTo-JSON`` to the command and then parses the
    JSON into a Python dictionary. If you want the raw textual result of your
    PowerShell command you should use ``cmd.run`` with the ``shell=powershell``
    option.

    For example:

    .. code-block:: bash

        salt '*' cmd.run '$PSVersionTable.CLRVersion' shell=powershell
        salt '*' cmd.run 'Get-NetTCPConnection' shell=powershell

    .. versionadded:: 2016.3.0

    .. warning::

        This passes the cmd argument directly to PowerShell
        without any further processing! Be absolutely sure that you
        have properly sanitized the command passed to this function
        and do not use untrusted inputs.

    Note that ``env`` represents the environment variables for the command, and
    should be formatted as a dict, or a YAML string which resolves to a dict.

    In addition to the normal ``cmd.run`` parameters, this command offers the
    ``depth`` parameter to change the Windows default depth for the
    ``ConvertTo-JSON`` powershell command. The Windows default is 2. If you need
    more depth, set that here.

    .. note::
        For some commands, setting the depth to a value greater than 4 greatly
        increases the time it takes for the command to return and in many cases
        returns useless data.

    :param str cmd: The powershell command to run.

    :param str cwd: The current working directory to execute the command in.
      Defaults to the home directory of the user specified by ``runas``.

    :param str stdin: A string of standard input can be specified for the
      command to be run using the ``stdin`` parameter. This can be useful in cases
      where sensitive information must be read from standard input.:

    :param str runas: User to run command as. If running on a Windows minion you
      must also pass a password. The target user account must be in the
      Administrators group.

    :param str password: Windows only. Required when specifying ``runas``. This
      parameter will be ignored on non-Windows platforms.

      .. versionadded:: 2016.3.0

    :param str shell: Shell to execute under. Defaults to the system default
      shell.

    :param bool python_shell: If False, let python handle the positional
      arguments. Set to True to use shell features, such as pipes or redirection

    :param list env: A list of environment variables to be set prior to
      execution.

        Example:

        .. code-block:: yaml

            salt://scripts/foo.sh:
              cmd.script:
                - env:
                  - BATCH: 'yes'

        .. warning::

            The above illustrates a common PyYAML pitfall, that **yes**,
            **no**, **on**, **off**, **true**, and **false** are all loaded as
            boolean ``True`` and ``False`` values, and must be enclosed in
            quotes to be used as strings. More info on this (and other) PyYAML
            idiosyncrasies can be found :ref:`here <yaml-idiosyncrasies>`.

        Variables as values are not evaluated. So $PATH in the following
        example is a literal '$PATH':

        .. code-block:: yaml

            salt://scripts/bar.sh:
              cmd.script:
                - env: "PATH=/some/path:$PATH"

        One can still use the existing $PATH by using a bit of Jinja:

        .. code-block:: jinja

            {% set current_path = salt['environ.get']('PATH', '/bin:/usr/bin') %}

            mycommand:
              cmd.run:
                - name: ls -l /
                - env:
                  - PATH: {{ [current_path, '/my/special/bin']|join(':') }}

    :param bool clean_env: Attempt to clean out all other shell environment
      variables and set only those provided in the 'env' argument to this
      function.

    :param str template: If this setting is applied then the named templating
      engine will be used to render the downloaded file. Currently jinja, mako,
      and wempy are supported

    :param bool rstrip: Strip all whitespace off the end of output before it is
      returned.

    :param str umask: The umask (in octal) to use when running the command.

    :param str output_loglevel: Control the loglevel at which the output from
    the command is logged to the minion log.

    .. note::
        The command being run will still be logged at the ``debug``
        loglevel regardless, unless ``quiet`` is used for this value.

    :param bool hide_output: If ``True``, suppress stdout and stderr in the
    return data.

    .. note::
        This is separate from ``output_loglevel``, which only handles how
        Salt logs to the minion log.

    .. versionadded:: Oxygen

    :param int timeout: A timeout in seconds for the executed process to return.

    :param bool use_vt: Use VT utils (saltstack) to stream the command output
      more interactively to the console and the logs. This is experimental.

    :param bool reset_system_locale: Resets the system locale

    :param bool ignore_retcode: Ignore the return code

    :param str saltenv: The salt environment to use. Default is 'base'

    :param int depth: The number of levels of contained objects to be included.
        Default is 2. Values greater than 4 seem to greatly increase the time
        it takes for the command to complete for some commands. eg: ``dir``

        .. versionadded:: 2016.3.4

    :param bool encode_cmd: Encode the command before executing. Use in cases
      where characters may be dropped or incorrectly converted when executed.
      Default is False.

    :returns:
        :dict: A dictionary of data returned by the powershell command.

    CLI Example:

    .. code-block:: powershell

        salt '*' cmd.powershell "$PSVersionTable.CLRVersion"
    '''
    if 'python_shell' in kwargs:
        python_shell = kwargs.pop('python_shell')
    else:
        python_shell = True

    # Append PowerShell Object formatting
    cmd += ' | ConvertTo-JSON'
    if depth is not None:
        cmd += ' -Depth {0}'.format(depth)

    if encode_cmd:
        # Convert the cmd to UTF-16LE without a BOM and base64 encode.
        # Just base64 encoding UTF-8 or including a BOM is not valid.
        log.debug('Encoding PowerShell command \'{0}\''.format(cmd))
        cmd_utf16 = cmd.decode('utf-8').encode('utf-16le')
        cmd = base64.standard_b64encode(cmd_utf16)
        encoded_cmd = True
    else:
        encoded_cmd = False

    # Put the whole command inside a try / catch block
    # Some errors in PowerShell are not "Terminating Errors" and will not be
    # caught in a try/catch block. For example, the `Get-WmiObject` command will
    # often return a "Non Terminating Error". To fix this, make sure
    # `-ErrorAction Stop` is set in the powershell command
    cmd = 'try {' + cmd + '} catch { "{}" | ConvertTo-JSON}'

    # Retrieve the response, while overriding shell with 'powershell'
    response = run(cmd,
                   cwd=cwd,
                   stdin=stdin,
                   runas=runas,
                   shell='powershell',
                   env=env,
                   clean_env=clean_env,
                   template=template,
                   rstrip=rstrip,
                   umask=umask,
                   output_loglevel=output_loglevel,
                   hide_output=hide_output,
                   timeout=timeout,
                   reset_system_locale=reset_system_locale,
                   ignore_retcode=ignore_retcode,
                   saltenv=saltenv,
                   use_vt=use_vt,
                   python_shell=python_shell,
                   password=password,
                   encoded_cmd=encoded_cmd,
                   **kwargs)

    try:
        return salt.utils.json.loads(response)
    except Exception:
        log.error("Error converting PowerShell JSON return", exc_info=True)
        return {}


def powershell_all(cmd,
                   cwd=None,
                   stdin=None,
                   runas=None,
                   shell=DEFAULT_SHELL,
                   env=None,
                   clean_env=False,
                   template=None,
                   rstrip=True,
                   umask=None,
                   output_loglevel='debug',
                   quiet=False,
                   timeout=None,
                   reset_system_locale=True,
                   ignore_retcode=False,
                   saltenv='base',
                   use_vt=False,
                   password=None,
                   depth=None,
                   encode_cmd=False,
                   force_list=False,
                   **kwargs):
    '''
    Execute the passed PowerShell command and return a dictionary with a result field
    representing the output of the command, as well as other fields
    showing us what the PowerShell invocation wrote to ``stderr``, the process id,
    and the exit code of the invocation.

    This function appends ``| ConvertTo-JSON`` to the command before actually invoking powershell.

    An unquoted empty string is not valid JSON, but it's very normal for the Powershell
    output to be exactly that. Therefore, we do not attempt to
    parse empty Powershell output (which would
    result in an exception). Instead we treat this as a special case and one of two things
    will happen:
       * If the value of the ``force_list`` paramater
         is ``True`` then the ``result`` field of the return dictionary will be an empty list.
       * If the value of the ``force_list`` paramater is ``False``, then the return dictionary
         **will not have a result key added to it**. We aren't setting ``result`` to ``None`` in this
         case, because ``None`` is the Python representation of "null" in JSON. (We likewise can't use
         ``False`` for the equivalent reason.)

    If Powershell's output is not an empty string and Python cannot parse its content,
    then a ``CommandExecutionError`` exception will be raised.

    If Powershell's output is not an empty string, Python is able to parse its content,
    and the type of the resulting Python object is other than ``list`` then one of two things
    will happen:
        * If the value of the ``force_list`` paramater is ``True``, then the ``result`` field
          will be a singleton list
          with the Python object as its sole member.
        * If the value of the ``force_list`` paramater is ``False``, then the value of
          ``result`` will be
          the unmodified Python object.

    If Powershell's output is not an empty string, Python is able to parse its content,
    and the type of the resulting Python object is ``list``, then the value of ``result``
    will be the unmodified Python object. The ``force_list`` paramater has no effect in this case.

    .. Note::
         An example of why the ``force_list`` paramater is useful is as follows: The
         Powershell command
         ``dir x | Convert-ToJson`` results in

             * no output when x is an empty directory.
             * a dictionary object when x contains just one item.
             * a list of dictionary objects when x contains multiple items.

         By setting ``force_list`` to ``True`` we will always end up with a list of dictionary items,
         representing files,
         no matter how many files x contains.
         Conversely, if ``force_list`` is ``False``, we will end up with no ``result`` key in our
         return dictionary
         when x is an
         empty directory, and a dictionary object when x contains just one file.

    If you want a similar function but with a raw
    textual result instead of a Python dictionary,
    you should use ``cmd.run_all`` in combination with ``shell=powershell``.

    The remaining fields in the return dictionary are described in more detail
    in the ``Returns`` section.

    Example:

    .. code-block:: bash

        salt '*' cmd.run_all '$PSVersionTable.CLRVersion' shell=powershell
        salt '*' cmd.run_all 'Get-NetTCPConnection' shell=powershell

    .. versionadded:: Oxygen

    .. warning::

        This passes the cmd argument directly to PowerShell
        without any further processing! Be absolutely sure that you
        have properly sanitized the command passed to this function
        and do not use untrusted inputs.

    Note that ``env`` represents the environment variables for the command, and
    should be formatted as a dict, or a YAML string which resolves to a dict.

    In addition to the normal ``cmd.run`` parameters, this command offers the
    ``depth`` parameter to change the Windows default depth for the
    ``ConvertTo-JSON`` powershell command. The Windows default is 2. If you need
    more depth, set that here.

    .. note::
        For some commands, setting the depth to a value greater than 4 greatly
        increases the time it takes for the command to return and in many cases
        returns useless data.

    :param str cmd: The powershell command to run.

    :param str cwd: The current working directory to execute the command in.
      Defaults to the home directory of the user specified by ``runas``.

    :param str stdin: A string of standard input can be specified for the
      command to be run using the ``stdin`` parameter. This can be useful in cases
      where sensitive information must be read from standard input.:

    :param str runas: User to run command as. If running on a Windows minion you
      must also pass a password. The target user account must be in the
      Administrators group.

    :param str password: Windows only. Required when specifying ``runas``. This
      parameter will be ignored on non-Windows platforms.

    :param str shell: Shell to execute under. Defaults to the system default
      shell.

    :param bool python_shell: If False, let python handle the positional
      arguments. Set to True to use shell features, such as pipes or redirection

    :param list env: A list of environment variables to be set prior to
      execution.

        Example:

        .. code-block:: yaml

            salt://scripts/foo.sh:
              cmd.script:
                - env:
                  - BATCH: 'yes'

        .. warning::

            The above illustrates a common PyYAML pitfall, that **yes**,
            **no**, **on**, **off**, **true**, and **false** are all loaded as
            boolean ``True`` and ``False`` values, and must be enclosed in
            quotes to be used as strings. More info on this (and other) PyYAML
            idiosyncrasies can be found :ref:`here <yaml-idiosyncrasies>`.

        Variables as values are not evaluated. So $PATH in the following
        example is a literal '$PATH':

        .. code-block:: yaml

            salt://scripts/bar.sh:
              cmd.script:
                - env: "PATH=/some/path:$PATH"

        One can still use the existing $PATH by using a bit of Jinja:

        .. code-block:: jinja

            {% set current_path = salt['environ.get']('PATH', '/bin:/usr/bin') %}

            mycommand:
              cmd.run:
                - name: ls -l /
                - env:
                  - PATH: {{ [current_path, '/my/special/bin']|join(':') }}

    :param bool clean_env: Attempt to clean out all other shell environment
      variables and set only those provided in the 'env' argument to this
      function.

    :param str template: If this setting is applied then the named templating
      engine will be used to render the downloaded file. Currently jinja, mako,
      and wempy are supported

    :param bool rstrip: Strip all whitespace off the end of output before it is
      returned.

    :param str umask: The umask (in octal) to use when running the command.

    :param str output_loglevel: Control the loglevel at which the output from
      the command is logged. Note that the command being run will still be logged
      (loglevel: DEBUG) regardless, unless ``quiet`` is used for this value.

    :param int timeout: A timeout in seconds for the executed process to return.

    :param bool use_vt: Use VT utils (saltstack) to stream the command output
      more interactively to the console and the logs. This is experimental.

    :param bool reset_system_locale: Resets the system locale

    :param bool ignore_retcode: Ignore the return code

    :param str saltenv: The salt environment to use. Default is 'base'

    :param int depth: The number of levels of contained objects to be included.
        Default is 2. Values greater than 4 seem to greatly increase the time
        it takes for the command to complete for some commands. eg: ``dir``

    :param bool encode_cmd: Encode the command before executing. Use in cases
      where characters may be dropped or incorrectly converted when executed.
      Default is False.

    :param bool force_list: The purpose of this paramater is described in the preamble
      of this function's documentation. Default value is False.

    :return: A dictionary with the following entries:

        result
            For a complete description of this field, please refer to this
            function's preamble. **This key will not be added to the dictionary
            when force_list is False and Powershell's output
            is the empty string.**
        stderr
            What the PowerShell invocation wrote to ``stderr``.
        pid
            The process id of the PowerShell invocation
        retcode
            This is the exit code of the invocation of PowerShell.
            If the final execution status (in PowerShell) of our command
            (with ``| ConvertTo-JSON`` appended) is ``False`` this should be non-0.
            Likewise if PowerShell exited with ``$LASTEXITCODE`` set to some
            non-0 value, then ``retcode`` will end up with this value.

    :rtype: dict

    CLI Example:

    .. code-block:: bash

        salt '*' cmd.powershell_all "$PSVersionTable.CLRVersion"

    CLI Example:

    .. code-block:: bash

        salt '*' cmd.powershell_all "dir mydirectory" force_list=True
    '''
    if 'python_shell' in kwargs:
        python_shell = kwargs.pop('python_shell')
    else:
        python_shell = True

    # Append PowerShell Object formatting
    cmd += ' | ConvertTo-JSON'
    if depth is not None:
        cmd += ' -Depth {0}'.format(depth)

    if encode_cmd:
        # Convert the cmd to UTF-16LE without a BOM and base64 encode.
        # Just base64 encoding UTF-8 or including a BOM is not valid.
        log.debug('Encoding PowerShell command \'{0}\''.format(cmd))
        cmd_utf16 = cmd.decode('utf-8').encode('utf-16le')
        cmd = base64.standard_b64encode(cmd_utf16)
        encoded_cmd = True
    else:
        encoded_cmd = False

    # Retrieve the response, while overriding shell with 'powershell'
    response = run_all(cmd,
                   cwd=cwd,
                   stdin=stdin,
                   runas=runas,
                   shell='powershell',
                   env=env,
                   clean_env=clean_env,
                   template=template,
                   rstrip=rstrip,
                   umask=umask,
                   output_loglevel=output_loglevel,
                   quiet=quiet,
                   timeout=timeout,
                   reset_system_locale=reset_system_locale,
                   ignore_retcode=ignore_retcode,
                   saltenv=saltenv,
                   use_vt=use_vt,
                   python_shell=python_shell,
                   password=password,
                   encoded_cmd=encoded_cmd,
                   **kwargs)
    stdoutput = response['stdout']

    # if stdoutput is the empty string and force_list is True we return an empty list
    # Otherwise we return response with no result key
    if not stdoutput:
        response.pop('stdout')
        if force_list:
            response['result'] = []
        return response

    # If we fail to parse stdoutput we will raise an exception
    try:
        result = salt.utils.json.loads(stdoutput)
    except Exception:
        err_msg = "cmd.powershell_all " + \
                  "cannot parse the Powershell output."
        response["cmd"] = cmd
        raise CommandExecutionError(
            message=err_msg,
            info=response
        )

    response.pop("stdout")

    if type(result) is not list:
        if force_list:
            response['result'] = [result]
        else:
            response['result'] = result
    else:
        # result type is list so the force_list param has no effect
        response['result'] = result
    return response


def run_bg(cmd,
        cwd=None,
        runas=None,
        shell=DEFAULT_SHELL,
        python_shell=None,
        env=None,
        clean_env=False,
        template=None,
        umask=None,
        timeout=None,
        output_loglevel='debug',
        log_callback=None,
        reset_system_locale=True,
        ignore_retcode=False,
        saltenv='base',
        password=None,
        prepend_path=None,
        **kwargs):
    r'''
    .. versionadded: 2016.3.0

    Execute the passed command in the background and return it's PID

    Note that ``env`` represents the environment variables for the command, and
    should be formatted as a dict, or a YAML string which resolves to a dict.

    .. note::

        If the init system is systemd and the backgrounded task should run even if the salt-minion process
        is restarted, prepend ``systemd-run --scope`` to the command.  This will reparent the process in its
        own scope separate from salt-minion, and will not be affected by restarting the minion service.

    :param str cmd: The command to run. ex: 'ls -lart /home'

    :param str cwd: The current working directory to execute the command in.
      Defaults to the home directory of the user specified by ``runas``.

    :param str output_loglevel: Control the loglevel at which the output from
      the command is logged. Note that the command being run will still be logged
      (loglevel: DEBUG) regardless, unless ``quiet`` is used for this value.

    :param str runas: User to run command as. If running on a Windows minion you
      must also pass a password. The target user account must be in the
      Administrators group.

    :param str password: Windows only. Required when specifying ``runas``. This
      parameter will be ignored on non-Windows platforms.

      .. versionadded:: 2016.3.0

    :param str shell: Shell to execute under. Defaults to the system default
      shell.

    :param bool python_shell: If False, let python handle the positional
      arguments. Set to True to use shell features, such as pipes or redirection

    :param list env: A list of environment variables to be set prior to
      execution.

        Example:

        .. code-block:: yaml

            salt://scripts/foo.sh:
              cmd.script:
                - env:
                  - BATCH: 'yes'

        .. warning::

            The above illustrates a common PyYAML pitfall, that **yes**,
            **no**, **on**, **off**, **true**, and **false** are all loaded as
            boolean ``True`` and ``False`` values, and must be enclosed in
            quotes to be used as strings. More info on this (and other) PyYAML
            idiosyncrasies can be found :ref:`here <yaml-idiosyncrasies>`.

        Variables as values are not evaluated. So $PATH in the following
        example is a literal '$PATH':

        .. code-block:: yaml

            salt://scripts/bar.sh:
              cmd.script:
                - env: "PATH=/some/path:$PATH"

        One can still use the existing $PATH by using a bit of Jinja:

        .. code-block:: jinja

            {% set current_path = salt['environ.get']('PATH', '/bin:/usr/bin') %}

            mycommand:
              cmd.run:
                - name: ls -l /
                - env:
                  - PATH: {{ [current_path, '/my/special/bin']|join(':') }}

    :param bool clean_env: Attempt to clean out all other shell environment
      variables and set only those provided in the 'env' argument to this
      function.

    :param str prepend_path: $PATH segment to prepend (trailing ':' not necessary)
      to $PATH

      .. versionadded:: Oxygen

    :param str template: If this setting is applied then the named templating
      engine will be used to render the downloaded file. Currently jinja, mako,
      and wempy are supported

    :param str umask: The umask (in octal) to use when running the command.

    :param int timeout: A timeout in seconds for the executed process to return.

    .. warning::

        This function does not process commands through a shell
        unless the python_shell flag is set to True. This means that any
        shell-specific functionality such as 'echo' or the use of pipes,
        redirection or &&, should either be migrated to cmd.shell or
        have the python_shell=True flag set here.

        The use of python_shell=True means that the shell will accept _any_ input
        including potentially malicious commands such as 'good_command;rm -rf /'.
        Be absolutely certain that you have sanitized your input prior to using
        python_shell=True

    CLI Example:

    .. code-block:: bash

        salt '*' cmd.run_bg "fstrim-all"

    The template arg can be set to 'jinja' or another supported template
    engine to render the command arguments before execution.
    For example:

    .. code-block:: bash

        salt '*' cmd.run_bg template=jinja "ls -l /tmp/{{grains.id}} | awk '/foo/{print \\$2}'"

    Specify an alternate shell with the shell parameter:

    .. code-block:: bash

        salt '*' cmd.run_bg "Get-ChildItem C:\\ " shell='powershell'

    If an equal sign (``=``) appears in an argument to a Salt command it is
    interpreted as a keyword argument in the format ``key=val``. That
    processing can be bypassed in order to pass an equal sign through to the
    remote shell command by manually specifying the kwarg:

    .. code-block:: bash

        salt '*' cmd.run_bg cmd='ls -lR / | sed -e s/=/:/g > /tmp/dontwait'
    '''

    python_shell = _python_shell_default(python_shell,
                                         kwargs.get('__pub_jid', ''))
    res = _run(cmd,
               stdin=None,
               stderr=None,
               stdout=None,
               output_loglevel=output_loglevel,
               use_vt=None,
               bg=True,
               with_communicate=False,
               rstrip=False,
               runas=runas,
               shell=shell,
               python_shell=python_shell,
               cwd=cwd,
               env=env,
               clean_env=clean_env,
               prepend_path=prepend_path,
               template=template,
               umask=umask,
               log_callback=log_callback,
               timeout=timeout,
               reset_system_locale=reset_system_locale,
               ignore_retcode=ignore_retcode,
               saltenv=saltenv,
               password=password,
               **kwargs
               )

    return {
        'pid': res['pid']
    }<|MERGE_RESOLUTION|>--- conflicted
+++ resolved
@@ -42,11 +42,7 @@
     SaltInvocationError
 from salt.log import LOG_LEVELS
 from salt.ext.six.moves import range, zip
-<<<<<<< HEAD
 from salt.ext.six.moves import shlex_quote as _cmd_quote
-=======
-from salt.utils.locales import sdecode
->>>>>>> 0cbe93cd
 
 # Only available on POSIX systems, nonfatal on windows
 try:
