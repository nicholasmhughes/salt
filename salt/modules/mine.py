# -*- coding: utf-8 -*-
'''
The function cache system allows for data to be stored on the master so it can be easily read by other minions
'''

# Import python libs
from __future__ import absolute_import, print_function, unicode_literals
import logging
import time
import traceback

# Import salt libs
import salt.crypt
import salt.payload
import salt.utils.args
import salt.utils.event
import salt.utils.network
import salt.transport.client
import salt.utils.mine
import salt.utils.minions
import salt.utils.dictupdate
import salt.utils.functools
from salt.exceptions import SaltClientError

# Import 3rd-party libs
from salt.ext import six

MINE_INTERNAL_KEYWORDS = frozenset([
    '__pub_user',
    '__pub_arg',
    '__pub_fun',
    '__pub_jid',
    '__pub_tgt',
    '__pub_tgt_type',
    '__pub_ret'
])

__proxyenabled__ = ['*']

log = logging.getLogger(__name__)


def _auth():
    '''
    Return the auth object
    '''
    if 'auth' not in __context__:
        try:
            __context__['auth'] = salt.crypt.SAuth(__opts__)
        except SaltClientError:
            log.error('Could not authenticate with master.'
                      'Mine data will not be transmitted.')
    return __context__['auth']


def _mine_function_available(func):
    if func not in __salt__:
        log.error('Function %s in mine_functions not available', func)
        return False
    return True


def _mine_send(load, opts):
    eventer = salt.utils.event.MinionEvent(opts, listen=False)
    event_ret = eventer.fire_event(load, '_minion_mine')
    # We need to pause here to allow for the decoupled nature of
    # events time to allow the mine to propagate
    time.sleep(0.5)
    return event_ret


def _mine_get(load, opts):
    if opts.get('transport', '') in ('zeromq', 'tcp'):
        try:
            load['tok'] = _auth().gen_token(b'salt')
        except AttributeError:
            log.error('Mine could not authenticate with master. '
                      'Mine could not be retrieved.'
                      )
            return False
    with salt.transport.client.ReqChannel.factory(opts) as channel:
        return channel.send(load)


def _mine_store(
        mine_data,
        clear=False):
    '''
    Helper function to store the provided mine data.
    This will store either locally in the cache (for masterless setups), or in
    the master's cache.

    :param dict mine_data: Dictionary with function_name: function_data to store.
    :param bool clear: Whether or not to clear (`True`) the mine data for the
        function names present in ``mine_data``, or update it (`False`).
    '''
    # Store in the salt-minion's local cache
    if __opts__['file_client'] == 'local':
        if not clear:
            old = __salt__['data.get']('mine_cache')
            if isinstance(old, dict):
                old.update(mine_data)
                mine_data = old
        return __salt__['data.update']('mine_cache', mine_data)
    # Store on the salt master
    load = {
        'cmd': '_mine',
        'data': mine_data,
        'id': __opts__['id'],
        'clear': clear,
    }
    return _mine_send(load, __opts__)


def update(clear=False, mine_functions=None):
    '''
    Call the configured functions and send the data back up to the master.
    The functions to be called are merged from the master config, pillar and
    minion config under the option `mine_functions`:

    .. code-block:: yaml

        mine_functions:
          network.ip_addrs:
            - eth0
          disk.usage: []

    This function accepts the following arguments:

    :param bool clear: Default: ``False``
        Specifies whether updating will clear the existing values (``True``), or
        whether it will update them (``False``).

    :param dict mine_functions:
        Update (or clear, see ``clear``) the mine data on these functions only.
        This will need to have the structure as defined on
        https://docs.saltstack.com/en/latest/topics/mine/index.html#mine-functions

        This feature can be used when updating the mine for functions
        that require a refresh at different intervals than the rest of
        the functions specified under `mine_functions` in the
        minion/master config or pillar.
        A potential use would be together with the `scheduler`, for example:

        .. code-block:: yaml

            schedule:
              lldp_mine_update:
                function: mine.update
                kwargs:
                    mine_functions:
                      net.lldp: []
                hours: 12

        In the example above, the mine for `net.lldp` would be refreshed
        every 12 hours, while  `network.ip_addrs` would continue to be updated
        as specified in `mine_interval`.

    The function cache will be populated with information from executing these
    functions

    CLI Example:

    .. code-block:: bash

        salt '*' mine.update
    '''
    if not mine_functions:
        mine_functions = __salt__['config.merge']('mine_functions', {})
        # If we don't have any mine functions configured, then we should just bail out
        if not mine_functions:
            return
    elif isinstance(mine_functions, list):
        mine_functions = dict((fun, {}) for fun in mine_functions)
    elif isinstance(mine_functions, dict):
        pass
    else:
        return

    mine_data = {}
    for function_alias, function_data in six.iteritems(mine_functions):
        function_name, function_args, function_kwargs, minion_acl = \
            salt.utils.mine.parse_function_definition(function_data)
        if not _mine_function_available(function_name or function_alias):
            continue
        try:
<<<<<<< HEAD
            res = salt.utils.functools.call_function(
                __salt__[function_name or function_alias],
                *function_args,
                **function_kwargs
            )
        except Exception:
=======
            if m_data[func] and isinstance(m_data[func], dict):
                mine_func = m_data[func].pop('mine_function', func)
                if not _mine_function_available(mine_func):
                    continue
                data[func] = __salt__[mine_func](**m_data[func])
            elif m_data[func] and isinstance(m_data[func], list):
                mine_func = func
                if isinstance(m_data[func][0], dict) and 'mine_function' in m_data[func][0]:
                    mine_func = m_data[func][0]['mine_function']
                    m_data[func].pop(0)

                if not _mine_function_available(mine_func):
                    continue
                data[func] = __salt__[mine_func](*m_data[func])
            else:
                if not _mine_function_available(func):
                    continue
                data[func] = __salt__[func]()
        except Exception:  # pylint: disable=broad-except
>>>>>>> 86e44a04
            trace = traceback.format_exc()
            log.error('Function %s in mine.update failed to execute', function_name or function_alias)
            log.debug('Error: %s', trace)
            continue
        mine_data[function_alias] = salt.utils.mine.wrap_acl_structure(
            res,
            **minion_acl
        )
    return _mine_store(mine_data, clear)


def send(name, *args, **kwargs):
    '''
    Send a specific function and its result to the salt mine.
    This gets stored in either the local cache, or the salt master's cache.

    :param str name: Name of the function to add to the mine.

    The following pameters are extracted from kwargs if present:

    :param str mine_function: The name of the execution_module.function to run
        and whose value will be stored in the salt mine. Defaults to ``name``.
    :param str allow_tgt: Targeting specification for ACL. Specifies which minions
        are allowed to access this function.
    :param str allow_tgt_type: Type of the targeting specification. This value will
        be ignored if ``allow_tgt`` is not specified.

    Remaining args and kwargs will be passed on to the function to run.

    :rtype: bool
    :return: Whether executing the function and storing the information was succesful.

    .. versionchanged:: Sodium

        Added ``allow_tgt``- and ``allow_tgt_type``-parameters to specify which
        minions are allowed to access this function.
        See :ref:`targeting` for more information about targeting.

    CLI Example:

    .. code-block:: bash

        salt '*' mine.send network.ip_addrs eth0
        salt '*' mine.send eth0_ip_addrs mine_function=network.ip_addrs eth0
        salt '*' mine.send eth0_ip_addrs mine_function=network.ip_addrs eth0 allow_tgt='G@grain:value' allow_tgt_type=compound
    '''
    kwargs = salt.utils.args.clean_kwargs(**kwargs)
    mine_function = kwargs.pop('mine_function', None)
    allow_tgt = kwargs.pop('allow_tgt', None)
    allow_tgt_type = kwargs.pop('allow_tgt_type', None)
    mine_data = {}
    try:
<<<<<<< HEAD
        res = salt.utils.functools.call_function(
            __salt__[mine_function or name],
            *args,
            **kwargs
        )
    except Exception as exc:
        trace = traceback.format_exc()
        log.error('Function %s in mine.send failed to execute', mine_function or name)
        log.debug('Error: %s', trace)
=======
        if 'kwargs' in f_call:
            data[func] = __salt__[mine_func](*f_call['args'], **f_call['kwargs'])
        else:
            data[func] = __salt__[mine_func](*f_call['args'])
    except Exception as exc:  # pylint: disable=broad-except
        log.error('Function %s in mine.send failed to execute: %s',
                  mine_func, exc)
>>>>>>> 86e44a04
        return False
    mine_data[name] = salt.utils.mine.wrap_acl_structure(
        res,
        allow_tgt=allow_tgt,
        allow_tgt_type=allow_tgt_type
    )
    return _mine_store(mine_data)


def get(tgt,
        fun,
        tgt_type='glob',
        exclude_minion=False):
    '''
    Get data from the mine.

    :param str tgt: Target whose mine data to get.
    :param fun: Function to get the mine data of. You can specify multiple functions
        to retrieve using either a list or a comma-separated string of functions.
    :type fun: str or list
    :param str tgt_type: Default ``glob``. Target type to use with ``tgt``.
        See :ref:`targeting` for more information.
        Note that all pillar matches, whether using the compound matching system or
        the pillar matching system, will be exact matches, with globbing disabled.
    :param bool exclude_minion: Excludes the current minion from the result set.

    CLI Example:

    .. code-block:: bash

        salt '*' mine.get '*' network.interfaces
        salt '*' mine.get 'os:Fedora' network.interfaces grain
        salt '*' mine.get 'G@os:Fedora and S@192.168.5.0/24' network.ipaddrs compound

    .. seealso:: Retrieving Mine data from Pillar and Orchestrate

        This execution module is intended to be executed on minions.
        Master-side operations such as Pillar or Orchestrate that require Mine
        data should use the :py:mod:`Mine Runner module <salt.runners.mine>`
        instead; it can be invoked from a Pillar SLS file using the
        :py:func:`saltutil.runner <salt.modules.saltutil.runner>` module. For
        example:

        .. code-block:: jinja

            {% set minion_ips = salt.saltutil.runner('mine.get',
                tgt='*',
                fun='network.ip_addrs',
                tgt_type='glob') %}
    '''
    # Load from local minion's cache
    if __opts__['file_client'] == 'local':
        ret = {}
        is_target = {'glob': __salt__['match.glob'],
                     'pcre': __salt__['match.pcre'],
                     'list': __salt__['match.list'],
                     'grain': __salt__['match.grain'],
                     'grain_pcre': __salt__['match.grain_pcre'],
                     'ipcidr': __salt__['match.ipcidr'],
                     'compound': __salt__['match.compound'],
                     'pillar': __salt__['match.pillar'],
                     'pillar_pcre': __salt__['match.pillar_pcre'],
                     }[tgt_type](tgt)
        if not is_target:
            return ret

        data = __salt__['data.get']('mine_cache')
        if not isinstance(data, dict):
            return ret

        if isinstance(fun, six.string_types):
            functions = list(set(fun.split(',')))
            _ret_dict = len(functions) > 1
        elif isinstance(fun, list):
            functions = fun
            _ret_dict = True
        else:
            return ret

        for function in functions:
            if function not in data:
                continue
            # If this is a mine item with minion_side_ACL, get its data
            if salt.utils.mine.MINE_ITEM_ACL_ID in data[function]:
                res = data[function][salt.utils.mine.MINE_ITEM_ACL_DATA]
            else:
                # Backwards compatibility with non-ACL mine data.
                res = data[function]
            if _ret_dict:
                ret.setdefault(function, {})[__opts__['id']] = res
            else:
                ret[__opts__['id']] = res
        return ret

    # Load from master
    load = {
        'cmd': '_mine_get',
        'id': __opts__['id'],
        'tgt': tgt,
        'fun': fun,
        'tgt_type': tgt_type,
    }
    ret = _mine_get(load, __opts__)
    if exclude_minion and __opts__['id'] in ret:
        del ret[__opts__['id']]
    return ret


def delete(fun):
    '''
    Remove specific function contents of minion.

    :param str fun: The name of the function.
    :rtype: bool
    :return: True on success.

    CLI Example:

    .. code-block:: bash

        salt '*' mine.delete 'network.interfaces'
    '''
    if __opts__['file_client'] == 'local':
        data = __salt__['data.get']('mine_cache')
        if isinstance(data, dict) and fun in data:
            del data[fun]
        return __salt__['data.update']('mine_cache', data)
    load = {
        'cmd': '_mine_delete',
        'id': __opts__['id'],
        'fun': fun,
    }
    return _mine_send(load, __opts__)


def flush():
    '''
    Remove all mine contents of minion.

    :rtype: bool
    :return: True on success

    CLI Example:

    .. code-block:: bash

        salt '*' mine.flush
    '''
    if __opts__['file_client'] == 'local':
        return __salt__['data.update']('mine_cache', {})
    load = {
        'cmd': '_mine_flush',
        'id': __opts__['id'],
    }
    return _mine_send(load, __opts__)


def get_docker(interfaces=None, cidrs=None, with_container_id=False):
    '''
    .. versionchanged:: 2017.7.8,2018.3.3
        When :conf_minion:`docker.update_mine` is set to ``False`` for a given
        minion, no mine data will be populated for that minion, and thus none
        will be returned for it.
    .. versionchanged:: 2019.2.0
        :conf_minion:`docker.update_mine` now defaults to ``False``

    Get all mine data for :py:func:`docker.ps <salt.modules.dockermod.ps_>` and
    run an aggregation routine. The ``interfaces`` parameter allows for
    specifying the network interfaces from which to select IP addresses. The
    ``cidrs`` parameter allows for specifying a list of subnets which the IP
    address must match.

    with_container_id
        Boolean, to expose container_id in the list of results

        .. versionadded:: 2015.8.2


    CLI Example:

    .. code-block:: bash

        salt '*' mine.get_docker
        salt '*' mine.get_docker interfaces='eth0'
        salt '*' mine.get_docker interfaces='["eth0", "eth1"]'
        salt '*' mine.get_docker cidrs='107.170.147.0/24'
        salt '*' mine.get_docker cidrs='["107.170.147.0/24", "172.17.42.0/24"]'
        salt '*' mine.get_docker interfaces='["eth0", "eth1"]' cidrs='["107.170.147.0/24", "172.17.42.0/24"]'
    '''
    # Enforce that interface and cidr are lists
    if interfaces:
        interface_ = []
        interface_.extend(interfaces if isinstance(interfaces, list) else [interfaces])
        interfaces = interface_
    if cidrs:
        cidr_ = []
        cidr_.extend(cidrs if isinstance(cidrs, list) else [cidrs])
        cidrs = cidr_

    # Get docker info
    cmd = 'docker.ps'
    docker_hosts = get('*', cmd)

    proxy_lists = {}

    # Process docker info
    for containers in six.itervalues(docker_hosts):
        host = containers.pop('host')
        host_ips = []

        # Prepare host_ips list
        if not interfaces:
            for info in six.itervalues(host['interfaces']):
                if 'inet' in info:
                    for ip_ in info['inet']:
                        host_ips.append(ip_['address'])
        else:
            for interface in interfaces:
                if interface in host['interfaces']:
                    if 'inet' in host['interfaces'][interface]:
                        for item in host['interfaces'][interface]['inet']:
                            host_ips.append(item['address'])
        host_ips = list(set(host_ips))

        # Filter out ips from host_ips with cidrs
        if cidrs:
            good_ips = []
            for cidr in cidrs:
                for ip_ in host_ips:
                    if salt.utils.network.in_subnet(cidr, [ip_]):
                        good_ips.append(ip_)
            host_ips = list(set(good_ips))

        # Process each container
        for container in six.itervalues(containers):
            container_id = container['Info']['Id']
            if container['Image'] not in proxy_lists:
                proxy_lists[container['Image']] = {}
            for dock_port in container['Ports']:
                # IP exists only if port is exposed
                ip_address = dock_port.get('IP')
                # If port is 0.0.0.0, then we must get the docker host IP
                if ip_address == '0.0.0.0':
                    for ip_ in host_ips:
                        containers = proxy_lists[container['Image']].setdefault('ipv4', {}).setdefault(dock_port['PrivatePort'], [])
                        container_network_footprint = '{0}:{1}'.format(ip_, dock_port['PublicPort'])
                        if with_container_id:
                            value = (container_network_footprint, container_id)
                        else:
                            value = container_network_footprint
                        if value not in containers:
                            containers.append(value)
                elif ip_address:
                    containers = proxy_lists[container['Image']].setdefault('ipv4', {}).setdefault(dock_port['PrivatePort'], [])
                    container_network_footprint = '{0}:{1}'.format(dock_port['IP'], dock_port['PublicPort'])
                    if with_container_id:
                        value = (container_network_footprint, container_id)
                    else:
                        value = container_network_footprint
                    if value not in containers:
                        containers.append(value)

    return proxy_lists


def valid():
    '''
    List valid entries in mine configuration.

    CLI Example:

    .. code-block:: bash

        salt '*' mine.valid
    '''
    mine_functions = __salt__['config.merge']('mine_functions', {})
    # If we don't have any mine functions configured, then we should just bail out
    if not mine_functions:
        return

    mine_data = {}
    for function_alias, function_data in six.iteritems(mine_functions):
        function_name, function_args, function_kwargs, minion_acl = \
            salt.utils.mine.parse_function_definition(function_data)
        if not _mine_function_available(function_name or function_alias):
            continue
        if function_name:
            mine_data[function_alias] = {
                function_name: function_args + [{key, value} for key, value in six.iteritems(function_kwargs)]
            }
        else:
            mine_data[function_alias] = function_data
    return mine_data<|MERGE_RESOLUTION|>--- conflicted
+++ resolved
@@ -184,34 +184,12 @@
         if not _mine_function_available(function_name or function_alias):
             continue
         try:
-<<<<<<< HEAD
             res = salt.utils.functools.call_function(
                 __salt__[function_name or function_alias],
                 *function_args,
                 **function_kwargs
             )
-        except Exception:
-=======
-            if m_data[func] and isinstance(m_data[func], dict):
-                mine_func = m_data[func].pop('mine_function', func)
-                if not _mine_function_available(mine_func):
-                    continue
-                data[func] = __salt__[mine_func](**m_data[func])
-            elif m_data[func] and isinstance(m_data[func], list):
-                mine_func = func
-                if isinstance(m_data[func][0], dict) and 'mine_function' in m_data[func][0]:
-                    mine_func = m_data[func][0]['mine_function']
-                    m_data[func].pop(0)
-
-                if not _mine_function_available(mine_func):
-                    continue
-                data[func] = __salt__[mine_func](*m_data[func])
-            else:
-                if not _mine_function_available(func):
-                    continue
-                data[func] = __salt__[func]()
         except Exception:  # pylint: disable=broad-except
->>>>>>> 86e44a04
             trace = traceback.format_exc()
             log.error('Function %s in mine.update failed to execute', function_name or function_alias)
             log.debug('Error: %s', trace)
@@ -264,25 +242,15 @@
     allow_tgt_type = kwargs.pop('allow_tgt_type', None)
     mine_data = {}
     try:
-<<<<<<< HEAD
         res = salt.utils.functools.call_function(
             __salt__[mine_function or name],
             *args,
             **kwargs
         )
-    except Exception as exc:
+    except Exception as exc:  # pylint: disable=broad-except
         trace = traceback.format_exc()
         log.error('Function %s in mine.send failed to execute', mine_function or name)
         log.debug('Error: %s', trace)
-=======
-        if 'kwargs' in f_call:
-            data[func] = __salt__[mine_func](*f_call['args'], **f_call['kwargs'])
-        else:
-            data[func] = __salt__[mine_func](*f_call['args'])
-    except Exception as exc:  # pylint: disable=broad-except
-        log.error('Function %s in mine.send failed to execute: %s',
-                  mine_func, exc)
->>>>>>> 86e44a04
         return False
     mine_data[name] = salt.utils.mine.wrap_acl_structure(
         res,
