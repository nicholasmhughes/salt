# -*- coding: utf-8 -*-
'''
Support for YUM/DNF

.. important::
    If you feel that Salt should be using this module to manage packages on a
    minion, and it is using a different module (or gives an error similar to
    *'pkg.install' is not available*), see :ref:`here
    <module-provider-override>`.

.. note::
    DNF is fully supported as of version 2015.5.10 and 2015.8.4 (partial
    support for DNF was initially added in 2015.8.0), and DNF is used
    automatically in place of YUM in Fedora 22 and newer.
'''

# Import python libs
from __future__ import absolute_import
import contextlib
import copy
import datetime
import fnmatch
import itertools
import logging
import os
import re
import string

# pylint: disable=import-error,redefined-builtin
# Import 3rd-party libs
from salt.ext import six
from salt.ext.six.moves import zip

try:
    import yum
    HAS_YUM = True
except ImportError:
    from salt.ext.six.moves import configparser
    HAS_YUM = False
# pylint: enable=import-error,redefined-builtin

# Import salt libs
import salt.utils
import salt.utils.pkg
import salt.ext.six as six
import salt.utils.itertools
import salt.utils.systemd
import salt.utils.decorators as decorators
import salt.utils.pkg.rpm
from salt.utils.versions import LooseVersion as _LooseVersion
from salt.exceptions import (
    CommandExecutionError, MinionError, SaltInvocationError
)

log = logging.getLogger(__name__)

__HOLD_PATTERN = r'\w+(?:[.-][^-]+)*'

# Define the module's virtual name
__virtualname__ = 'pkg'


def __virtual__():
    '''
    Confine this module to yum based systems
    '''
    if __opts__.get('yum_provider') == 'yumpkg_api':
        return (False, "Module yumpkg: yumpkg_api provider not available")
    try:
        os_grain = __grains__['os'].lower()
        os_family = __grains__['os_family'].lower()
    except Exception:
        return (False, "Module yumpkg: no yum based system detected")

    enabled = ('amazon', 'xcp', 'xenserver', 'virtuozzolinux', 'virtuozzo')

    if os_family == 'redhat' or os_grain in enabled:
        return __virtualname__
    return (False, "Module yumpkg: no yum based system detected")


def _strip_headers(output, *args):
    if not args:
        args_lc = ('installed packages',
                   'available packages',
                   'updated packages',
                   'upgraded packages')
    else:
        args_lc = [x.lower() for x in args]
    ret = ''
    for line in salt.utils.itertools.split(output, '\n'):
        if line.lower() not in args_lc:
            ret += line + '\n'
    return ret


def _get_hold(line, pattern=__HOLD_PATTERN, full=True):
    '''
    Resolve a package name from a line containing the hold expression. If the
    regex is not matched, None is returned.

    yum ==> 2:vim-enhanced-7.4.629-5.el6.*
    dnf ==> vim-enhanced-2:7.4.827-1.fc22.*
    '''
    if full:
        if _yum() == 'dnf':
            lock_re = r'({0}-\S+)'.format(pattern)
        else:
            lock_re = r'(\d+:{0}-\S+)'.format(pattern)
    else:
        if _yum() == 'dnf':
            lock_re = r'({0}-\S+)'.format(pattern)
        else:
            lock_re = r'\d+:({0}-\S+)'.format(pattern)

    match = re.search(lock_re, line)
    if match:
        if not full:
            woarch = match.group(1).rsplit('.', 1)[0]
            worel = woarch.rsplit('-', 1)[0]
            return worel.rsplit('-', 1)[0]
        else:
            return match.group(1)
    return None


def _yum():
    '''
    return yum or dnf depending on version
    '''
    contextkey = 'yum_bin'
    if contextkey not in __context__:
        if 'fedora' in __grains__['os'].lower() \
                and int(__grains__['osrelease']) >= 22:
            __context__[contextkey] = 'dnf'
        else:
            __context__[contextkey] = 'yum'
    return __context__[contextkey]


def _yum_pkginfo(output):
    '''
    Parse yum/dnf output (which could contain irregular line breaks if package
    names are long) retrieving the name, version, etc., and return a list of
    pkginfo namedtuples.
    '''
    cur = {}
    keys = itertools.cycle(('name', 'version', 'repoid'))
    values = salt.utils.itertools.split(_strip_headers(output))
    osarch = __grains__['osarch']
    for (key, value) in zip(keys, values):
        if key == 'name':
            try:
                cur['name'], cur['arch'] = value.rsplit('.', 1)
            except ValueError:
                cur['name'] = value
                cur['arch'] = osarch
            cur['name'] = salt.utils.pkg.rpm.resolve_name(cur['name'],
                                                          cur['arch'],
                                                          osarch)
        else:
            if key == 'version':
                # Suppport packages with no 'Release' parameter
                value = value.rstrip('-')
            elif key == 'repoid':
                # Installed packages show a '@' at the beginning
                value = value.lstrip('@')
            cur[key] = value
            if key == 'repoid':
                # We're done with this package, create the pkginfo namedtuple
                pkginfo = salt.utils.pkg.rpm.pkginfo(**cur)
                # Clear the dict for the next package
                cur = {}
                # Yield the namedtuple
                if pkginfo is not None:
                    yield pkginfo


def _check_versionlock():
    '''
    Ensure that the appropriate versionlock plugin is present
    '''
    if _yum() == 'dnf':
        vl_plugin = 'python-dnf-plugins-extras-versionlock'
    else:
        vl_plugin = 'yum-versionlock' \
            if __grains__.get('osmajorrelease') == '5' \
            else 'yum-plugin-versionlock'

    if vl_plugin not in list_pkgs():
        raise SaltInvocationError(
            'Cannot proceed, {0} is not installed.'.format(vl_plugin)
        )


def _get_repo_options(**kwargs):
    '''
    Returns a list of '--enablerepo' and '--disablerepo' options to be used
    in the yum command, based on the kwargs.
    '''
    # Get repo options from the kwargs
    fromrepo = kwargs.pop('fromrepo', '')
    repo = kwargs.pop('repo', '')
    disablerepo = kwargs.pop('disablerepo', '')
    enablerepo = kwargs.pop('enablerepo', '')

    # Support old 'repo' argument
    if repo and not fromrepo:
        fromrepo = repo

    ret = []
    if fromrepo:
        log.info('Restricting to repo \'%s\'', fromrepo)
        ret.extend(['--disablerepo=*', '--enablerepo=' + fromrepo])
    else:
        if disablerepo:
            targets = [disablerepo] \
                if not isinstance(disablerepo, list) \
                else disablerepo
            log.info('Disabling repo(s): %s', ', '.join(targets))
            ret.extend(
                ['--disablerepo={0}'.format(x) for x in targets]
            )
        if enablerepo:
            targets = [enablerepo] \
                if not isinstance(enablerepo, list) \
                else enablerepo
            log.info('Enabling repo(s): %s', ', '.join(targets))
            ret.extend(['--enablerepo={0}'.format(x) for x in targets])
    return ret


def _get_excludes_option(**kwargs):
    '''
    Returns a list of '--disableexcludes' option to be used in the yum command,
    based on the kwargs.
    '''
    disable_excludes = kwargs.pop('disableexcludes', '')
    ret = []
    if disable_excludes:
        log.info('Disabling excludes for \'%s\'', disable_excludes)
        ret.append('--disableexcludes={0}'.format(disable_excludes))
    return ret


def _get_branch_option(**kwargs):
    '''
    Returns a list of '--branch' option to be used in the yum command,
    based on the kwargs. This feature requires 'branch' plugin for YUM.
    '''
    branch = kwargs.pop('branch', '')
    ret = []
    if branch:
        log.info('Adding branch \'%s\'', branch)
        ret.append('--branch=\'{0}\''.format(branch))
    return ret


def _get_extra_options(**kwargs):
    '''
    Returns list of extra options for yum
    '''
    ret = []
    kwargs = salt.utils.clean_kwargs(**kwargs)
    for key, value in six.iteritems(kwargs):
        if isinstance(key, six.string_types):
            ret.append('--{0}=\'{1}\''.format(key, value))
        elif value is True:
            ret.append('--{0}'.format(key))
    return ret


def _get_yum_config():
    '''
    Returns a dict representing the yum config options and values.

    We try to pull all of the yum config options into a standard dict object.
    This is currently only used to get the reposdir settings, but could be used
    for other things if needed.

    If the yum python library is available, use that, which will give us all of
    the options, including all of the defaults not specified in the yum config.
    Additionally, they will all be of the correct object type.

    If the yum library is not available, we try to read the yum.conf
    directly ourselves with a minimal set of "defaults".
    '''
    # in case of any non-fatal failures, these defaults will be used
    conf = {
        'reposdir': ['/etc/yum/repos.d', '/etc/yum.repos.d'],
    }

    if HAS_YUM:
        try:
            yb = yum.YumBase()
            yb.preconf.init_plugins = False
            for name, value in six.iteritems(yb.conf):
                conf[name] = value
        except (AttributeError, yum.Errors.ConfigError) as exc:
            raise CommandExecutionError(
                'Could not query yum config: {0}'.format(exc)
            )
    else:
        # fall back to parsing the config ourselves
        # Look for the config the same order yum does
        fn = None
        paths = ('/etc/yum/yum.conf', '/etc/yum.conf', '/etc/dnf/dnf.conf')
        for path in paths:
            if os.path.exists(path):
                fn = path
                break

        if not fn:
            raise CommandExecutionError(
                'No suitable yum config file found in: {0}'.format(paths)
            )

        cp = configparser.ConfigParser()
        try:
            cp.read(fn)
        except (IOError, OSError) as exc:
            raise CommandExecutionError(
                'Unable to read from {0}: {1}'.format(fn, exc)
            )

        if cp.has_section('main'):
            for opt in cp.options('main'):
                if opt in ('reposdir', 'commands', 'excludes'):
                    # these options are expected to be lists
                    conf[opt] = [x.strip()
                                 for x in cp.get('main', opt).split(',')]
                else:
                    conf[opt] = cp.get('main', opt)
        else:
            log.warning(
                'Could not find [main] section in %s, using internal '
                'defaults',
                fn
            )

    return conf


def _get_yum_config_value(name):
    '''
    Look for a specific config variable and return its value
    '''
    conf = _get_yum_config()
    if name in conf.keys():
        return conf.get(name)
    return None


def _normalize_basedir(basedir=None):
    '''
    Takes a basedir argument as a string or a list. If the string or list is
    empty, then look up the default from the 'reposdir' option in the yum
    config.

    Returns a list of directories.
    '''
    # if we are passed a string (for backward compatibility), convert to a list
    if isinstance(basedir, six.string_types):
        basedir = [x.strip() for x in basedir.split(',')]

    if basedir is None:
        basedir = []

    # nothing specified, so use the reposdir option as the default
    if not basedir:
        basedir = _get_yum_config_value('reposdir')

    if not isinstance(basedir, list) or not basedir:
        raise SaltInvocationError('Could not determine any repo directories')

    return basedir


def normalize_name(name):
    '''
    Strips the architecture from the specified package name, if necessary.
    Circumstances where this would be done include:

    * If the arch is 32 bit and the package name ends in a 32-bit arch.
    * If the arch matches the OS arch, or is ``noarch``.

    CLI Example:

    .. code-block:: bash

        salt '*' pkg.normalize_name zsh.x86_64
    '''
    try:
        arch = name.rsplit('.', 1)[-1]
        if arch not in salt.utils.pkg.rpm.ARCHES + ('noarch',):
            return name
    except ValueError:
        return name
    if arch in (__grains__['osarch'], 'noarch') \
            or salt.utils.pkg.rpm.check_32(arch, osarch=__grains__['osarch']):
        return name[:-(len(arch) + 1)]
    return name


def latest_version(*names, **kwargs):
    '''
    Return the latest version of the named package available for upgrade or
    installation. If more than one package name is specified, a dict of
    name/version pairs is returned.

    If the latest version of a given package is already installed, an empty
    string will be returned for that package.

    A specific repo can be requested using the ``fromrepo`` keyword argument,
    and the ``disableexcludes`` option is also supported.

    .. versionadded:: 2014.7.0
        Support for the ``disableexcludes`` option

    CLI Example:

    .. code-block:: bash

        salt '*' pkg.latest_version <package name>
        salt '*' pkg.latest_version <package name> fromrepo=epel-testing
        salt '*' pkg.latest_version <package name> disableexcludes=main
        salt '*' pkg.latest_version <package1> <package2> <package3> ...
    '''
    refresh = salt.utils.is_true(kwargs.pop('refresh', True))
    if len(names) == 0:
        return ''

    repo_arg = _get_repo_options(**kwargs)
    exclude_arg = _get_excludes_option(**kwargs)

    # Refresh before looking for the latest version available
    if refresh:
        refresh_db(**kwargs)

    cur_pkgs = list_pkgs(versions_as_list=True)

    # Get available versions for specified package(s)
    cmd = [_yum(), '--quiet']
    cmd.extend(repo_arg)
    cmd.extend(exclude_arg)
    cmd.extend(['list', 'available'])
    cmd.extend(names)
    out = __salt__['cmd.run_all'](cmd,
                                  output_loglevel='trace',
                                  ignore_retcode=True,
                                  python_shell=False)
    if out['retcode'] != 0:
        if out['stderr']:
            # Check first if this is just a matter of the packages being
            # up-to-date.
            if not all([x in cur_pkgs for x in names]):
                log.error(
                    'Problem encountered getting latest version for the '
                    'following package(s): %s. Stderr follows: \n%s',
                    ', '.join(names),
                    out['stderr']
                )
        updates = []
    else:
        # Sort by version number (highest to lowest) for loop below
        updates = sorted(
            _yum_pkginfo(out['stdout']),
            key=lambda pkginfo: _LooseVersion(pkginfo.version),
            reverse=True
        )

    def _check_cur(pkg):
        if pkg.name in cur_pkgs:
            for installed_version in cur_pkgs[pkg.name]:
                # If any installed version is greater than (or equal to) the
                # one found by yum/dnf list available, then it is not an
                # upgrade.
                if salt.utils.compare_versions(ver1=installed_version,
                                               oper='>=',
                                               ver2=pkg.version,
                                               cmp_func=version_cmp):
                    return False
            # pkg.version is greater than all installed versions
            return True
        else:
            # Package is not installed
            return True

    ret = {}
    for name in names:
        # Derive desired pkg arch (for arch-specific packages) based on the
        # package name(s) passed to the function. On a 64-bit OS, "pkgame"
        # would be assumed to match the osarch, while "pkgname.i686" would
        # have an arch of "i686". This desired arch is then compared against
        # the updates derived from _yum_pkginfo() above, so that we can
        # distinguish an update for a 32-bit version of a package from its
        # 64-bit counterpart.
        try:
            arch = name.rsplit('.', 1)[-1]
            if arch not in salt.utils.pkg.rpm.ARCHES:
                arch = __grains__['osarch']
        except ValueError:
            arch = __grains__['osarch']

        # This loop will iterate over the updates derived by _yum_pkginfo()
        # above, which have been sorted descendingly by version number,
        # ensuring that the latest available version for the named package is
        # examined first. The call to _check_cur() will ensure that a package
        # seen by yum as "available" will only be detected as an upgrade if it
        # has a version higher than all currently-installed versions of the
        # package.
        for pkg in (x for x in updates if x.name == name):
            # This if/or statement makes sure that we account for noarch
            # packages as well as arch-specific packages.
            if pkg.arch == 'noarch' or pkg.arch == arch \
                    or salt.utils.pkg.rpm.check_32(pkg.arch):
                if _check_cur(pkg):
                    ret[name] = pkg.version
                    # no need to check another match, if there was one
                    break
        else:
            ret[name] = ''

    # Return a string if only one package name passed
    if len(names) == 1:
        return ret[names[0]]
    return ret

# available_version is being deprecated
available_version = salt.utils.alias_function(latest_version, 'available_version')


def upgrade_available(name):
    '''
    Check whether or not an upgrade is available for a given package

    CLI Example:

    .. code-block:: bash

        salt '*' pkg.upgrade_available <package name>
    '''
    return latest_version(name) != ''


def version(*names, **kwargs):
    '''
    Returns a string representing the package version or an empty string if not
    installed. If more than one package name is specified, a dict of
    name/version pairs is returned.

    CLI Example:

    .. code-block:: bash

        salt '*' pkg.version <package name>
        salt '*' pkg.version <package1> <package2> <package3> ...
    '''
    return __salt__['pkg_resource.version'](*names, **kwargs)


def version_cmp(pkg1, pkg2, ignore_epoch=False):
    '''
    .. versionadded:: 2015.5.4

    Do a cmp-style comparison on two packages. Return -1 if pkg1 < pkg2, 0 if
    pkg1 == pkg2, and 1 if pkg1 > pkg2. Return None if there was a problem
    making the comparison.

    ignore_epoch : False
        Set to ``True`` to ignore the epoch when comparing versions

        .. versionadded:: 2015.8.10,2016.3.2

    CLI Example:

    .. code-block:: bash

        salt '*' pkg.version_cmp '0.2-001' '0.2.0.1-002'
    '''

    return __salt__['lowpkg.version_cmp'](pkg1, pkg2, ignore_epoch=ignore_epoch)


def list_pkgs(versions_as_list=False, **kwargs):
    '''
    List the packages currently installed in a dict::

        {'<package_name>': '<version>'}

    CLI Example:

    .. code-block:: bash

        salt '*' pkg.list_pkgs
    '''
    versions_as_list = salt.utils.is_true(versions_as_list)
    # not yet implemented or not applicable
    if any([salt.utils.is_true(kwargs.get(x))
            for x in ('removed', 'purge_desired')]):
        return {}

    if 'pkg.list_pkgs' in __context__:
        if versions_as_list:
            return __context__['pkg.list_pkgs']
        else:
            ret = copy.deepcopy(__context__['pkg.list_pkgs'])
            __salt__['pkg_resource.stringify'](ret)
            return ret

    ret = {}
    cmd = ['rpm', '-qa', '--queryformat',
           salt.utils.pkg.rpm.QUERYFORMAT.replace('%{REPOID}', '(none)\n')]
    output = __salt__['cmd.run'](cmd,
                                 python_shell=False,
                                 output_loglevel='trace')
    for line in output.splitlines():
        pkginfo = salt.utils.pkg.rpm.parse_pkginfo(
            line,
            osarch=__grains__['osarch']
        )
        if pkginfo is not None:
            __salt__['pkg_resource.add_pkg'](ret,
                                             pkginfo.name,
                                             pkginfo.version)

    __salt__['pkg_resource.sort_pkglist'](ret)
    __context__['pkg.list_pkgs'] = copy.deepcopy(ret)
    if not versions_as_list:
        __salt__['pkg_resource.stringify'](ret)
    return ret


def list_repo_pkgs(*args, **kwargs):
    '''
    .. versionadded:: 2014.1.0
    .. versionchanged:: 2014.7.0
        All available versions of each package are now returned. This required
        a slight modification to the structure of the return dict. The return
        data shown below reflects the updated return dict structure. Note that
        packages which are version-locked using :py:mod:`pkg.hold
        <salt.modules.yumpkg.hold>` will only show the currently-installed
        version, as locking a package will make other versions appear
        unavailable to yum/dnf.
    .. versionchanged:: 2017.7.0
        By default, the versions for each package are no longer organized by
        repository. To get results organized by repository, use
        ``byrepo=True``.

    Returns all available packages. Optionally, package names (and name globs)
    can be passed and the results will be filtered to packages matching those
    names. This is recommended as it speeds up the function considerably.

    .. warning::
        Running this function on RHEL/CentOS 6 and earlier will be more
        resource-intensive, as the version of yum that ships with older
        RHEL/CentOS has no yum subcommand for listing packages from a
        repository. Thus, a ``yum list installed`` and ``yum list available``
        are run, which generates a lot of output, which must then be analyzed
        to determine which package information to include in the return data.

    This function can be helpful in discovering the version or repo to specify
    in a :mod:`pkg.installed <salt.states.pkg.installed>` state.

    The return data will be a dictionary mapping package names to a list of
    version numbers, ordered from newest to oldest. If ``byrepo`` is set to
    ``True``, then the return dictionary will contain repository names at the
    top level, and each repository will map packages to lists of version
    numbers. For example:

    .. code-block:: python

        # With byrepo=False (default)
        {
            'bash': ['4.1.2-15.el6_5.2',
                     '4.1.2-15.el6_5.1',
                     '4.1.2-15.el6_4'],
            'kernel': ['2.6.32-431.29.2.el6',
                       '2.6.32-431.23.3.el6',
                       '2.6.32-431.20.5.el6',
                       '2.6.32-431.20.3.el6',
                       '2.6.32-431.17.1.el6',
                       '2.6.32-431.11.2.el6',
                       '2.6.32-431.5.1.el6',
                       '2.6.32-431.3.1.el6',
                       '2.6.32-431.1.2.0.1.el6',
                       '2.6.32-431.el6']
        }
        # With byrepo=True
        {
            'base': {
                'bash': ['4.1.2-15.el6_4'],
                'kernel': ['2.6.32-431.el6']
            },
            'updates': {
                'bash': ['4.1.2-15.el6_5.2', '4.1.2-15.el6_5.1'],
                'kernel': ['2.6.32-431.29.2.el6',
                           '2.6.32-431.23.3.el6',
                           '2.6.32-431.20.5.el6',
                           '2.6.32-431.20.3.el6',
                           '2.6.32-431.17.1.el6',
                           '2.6.32-431.11.2.el6',
                           '2.6.32-431.5.1.el6',
                           '2.6.32-431.3.1.el6',
                           '2.6.32-431.1.2.0.1.el6']
            }
        }

    fromrepo : None
        Only include results from the specified repo(s). Multiple repos can be
        specified, comma-separated.

    enablerepo (ignored if ``fromrepo`` is specified)
        Specify a disabled package repository (or repositories) to enable.
        (e.g., ``yum --enablerepo='somerepo'``)

        .. versionadded:: 2017.7.0

    disablerepo (ignored if ``fromrepo`` is specified)
        Specify an enabled package repository (or repositories) to disable.
        (e.g., ``yum --disablerepo='somerepo'``)

        .. versionadded:: 2017.7.0

    byrepo : False
        When ``True``, the return data for each package will be organized by
        repository.

        .. versionadded:: 2017.7.0

    cacheonly : False
        When ``True``, the repo information will be retrieved from the cached
        repo metadata. This is equivalent to passing the ``-C`` option to
        yum/dnf.

        .. versionadded:: 2017.7.0

    CLI Examples:

    .. code-block:: bash

        salt '*' pkg.list_repo_pkgs
        salt '*' pkg.list_repo_pkgs foo bar baz
        salt '*' pkg.list_repo_pkgs 'samba4*' fromrepo=base,updates
        salt '*' pkg.list_repo_pkgs 'python2-*' byrepo=True
    '''
    byrepo = kwargs.pop('byrepo', False)
    cacheonly = kwargs.pop('cacheonly', False)
    fromrepo = kwargs.pop('fromrepo', '') or ''
    disablerepo = kwargs.pop('disablerepo', '') or ''
    enablerepo = kwargs.pop('enablerepo', '') or ''

    repo_arg = _get_repo_options(fromrepo=fromrepo, **kwargs)

    if fromrepo and not isinstance(fromrepo, list):
        try:
            fromrepo = [x.strip() for x in fromrepo.split(',')]
        except AttributeError:
            fromrepo = [x.strip() for x in str(fromrepo).split(',')]

    if disablerepo and not isinstance(disablerepo, list):
        try:
            disablerepo = [x.strip() for x in disablerepo.split(',')
                           if x != '*']
        except AttributeError:
            disablerepo = [x.strip() for x in str(disablerepo).split(',')
                           if x != '*']

    if enablerepo and not isinstance(enablerepo, list):
        try:
            enablerepo = [x.strip() for x in enablerepo.split(',')
                          if x != '*']
        except AttributeError:
            enablerepo = [x.strip() for x in str(enablerepo).split(',')
                          if x != '*']

    if fromrepo:
        repos = fromrepo
    else:
        repos = [
            repo_name for repo_name, repo_info in six.iteritems(list_repos())
            if repo_name in enablerepo
            or (repo_name not in disablerepo
                and str(repo_info.get('enabled', '1')) == '1')
        ]

    ret = {}

    def _check_args(args, name):
        '''
        Do glob matching on args and return True if a match was found.
        Otherwise, return False
        '''
        for arg in args:
            if fnmatch.fnmatch(name, arg):
                return True
        return False

    def _parse_output(output, strict=False):
        for pkg in _yum_pkginfo(output):
            if strict and (pkg.repoid not in repos
                           or not _check_args(args, pkg.name)):
                continue
            repo_dict = ret.setdefault(pkg.repoid, {})
            version_list = repo_dict.setdefault(pkg.name, set())
            version_list.add(pkg.version)

    yum_version = None if _yum() != 'yum' else _LooseVersion(
                __salt__['cmd.run'](
                    ['yum', '--version'],
                    python_shell=False
                ).splitlines()[0].strip()
            )
    # Really old version of yum; does not even have --showduplicates option
    if yum_version and yum_version < _LooseVersion('3.2.13'):
        cmd_prefix = ['yum', '--quiet']
        if cacheonly:
            cmd_prefix.append('-C')
        cmd_prefix.append('list')
        for pkg_src in ('installed', 'available'):
            # Check installed packages first
            out = __salt__['cmd.run_all'](
                cmd_prefix + [pkg_src],
                output_loglevel='trace',
                ignore_retcode=True,
                python_shell=False
            )
            if out['retcode'] == 0:
                _parse_output(out['stdout'], strict=True)
    # The --showduplicates option is added in 3.2.13, but the
    # repository-packages subcommand is only in 3.4.3 and newer
    elif yum_version and yum_version < _LooseVersion('3.4.3'):
        cmd_prefix = ['yum', '--quiet', '--showduplicates']
        if cacheonly:
            cmd_prefix.append('-C')
        cmd_prefix.append('list')
        for pkg_src in ('installed', 'available'):
            # Check installed packages first
            out = __salt__['cmd.run_all'](
                cmd_prefix + [pkg_src],
                output_loglevel='trace',
                ignore_retcode=True,
                python_shell=False
            )
            if out['retcode'] == 0:
                _parse_output(out['stdout'], strict=True)
    else:
        for repo in repos:
            cmd = [_yum(), '--quiet', 'repository-packages', repo,
                   'list', '--showduplicates']
            if cacheonly:
                cmd.append('-C')
            # Can't concatenate because args is a tuple, using list.extend()
            cmd.extend(args)

            out = __salt__['cmd.run_all'](cmd,
                                          output_loglevel='trace',
                                          ignore_retcode=True,
                                          python_shell=False)
            if out['retcode'] != 0 and 'Error:' in out['stdout']:
                continue
            _parse_output(out['stdout'])

    if byrepo:
        for reponame in ret:
            # Sort versions newest to oldest
            for pkgname in ret[reponame]:
                sorted_versions = sorted(
                    [_LooseVersion(x) for x in ret[reponame][pkgname]],
                    reverse=True
                )
                ret[reponame][pkgname] = [x.vstring for x in sorted_versions]
        return ret
    else:
        byrepo_ret = {}
        for reponame in ret:
            for pkgname in ret[reponame]:
                byrepo_ret.setdefault(pkgname, []).extend(ret[reponame][pkgname])
        for pkgname in byrepo_ret:
            sorted_versions = sorted(
                [_LooseVersion(x) for x in byrepo_ret[pkgname]],
                reverse=True
            )
            byrepo_ret[pkgname] = [x.vstring for x in sorted_versions]
        return byrepo_ret


def list_upgrades(refresh=True, **kwargs):
    '''
    Check whether or not an upgrade is available for all packages

    The ``fromrepo``, ``enablerepo``, and ``disablerepo`` arguments are
    supported, as used in pkg states, and the ``disableexcludes`` option is
    also supported.

    .. versionadded:: 2014.7.0
        Support for the ``disableexcludes`` option

    CLI Example:

    .. code-block:: bash

        salt '*' pkg.list_upgrades
    '''
    repo_arg = _get_repo_options(**kwargs)
    exclude_arg = _get_excludes_option(**kwargs)

    if salt.utils.is_true(refresh):
        refresh_db(check_update=False, **kwargs)

    cmd = [_yum(), '--quiet']
    cmd.extend(repo_arg)
    cmd.extend(exclude_arg)
    cmd.extend(['list', 'upgrades' if _yum() == 'dnf' else 'updates'])
    out = __salt__['cmd.run_all'](cmd,
                                  output_loglevel='trace',
                                  ignore_retcode=True,
                                  python_shell=False)
    if out['retcode'] != 0 and 'Error:' in out:
        return {}

    return dict([(x.name, x.version) for x in _yum_pkginfo(out['stdout'])])

# Preserve expected CLI usage (yum list updates)
list_updates = salt.utils.alias_function(list_upgrades, 'list_updates')


def list_downloaded():
    '''
<<<<<<< HEAD
    .. versionadded:: Oxygen
=======
    .. versionadded:: Nitrogen
>>>>>>> aeb82f08

    List prefetched packages downloaded by Yum in the local disk.

    CLI example:

    .. code-block:: bash

        salt '*' pkg.list_downloaded
    '''
    CACHE_DIR = os.path.join('/var/cache/', _yum())

    ret = {}
    for root, dirnames, filenames in os.walk(CACHE_DIR):
        for filename in fnmatch.filter(filenames, '*.rpm'):
            package_path = os.path.join(root, filename)
            pkg_info = __salt__['lowpkg.bin_pkg_info'](package_path)
            pkg_timestamp = int(os.path.getctime(package_path))
            ret.setdefault(pkg_info['name'], {})[pkg_info['version']] = {
                'path': package_path,
                'size': os.path.getsize(package_path),
                'creation_date_time_t': pkg_timestamp,
                'creation_date_time': datetime.datetime.fromtimestamp(pkg_timestamp).isoformat(),
            }
    return ret


def info_installed(*names):
    '''
    .. versionadded:: 2015.8.1

    Return the information of the named package(s), installed on the system.

    CLI example:

    .. code-block:: bash

        salt '*' pkg.info_installed <package1>
        salt '*' pkg.info_installed <package1> <package2> <package3> ...
    '''
    ret = dict()
    for pkg_name, pkg_nfo in __salt__['lowpkg.info'](*names).items():
        t_nfo = dict()
        # Translate dpkg-specific keys to a common structure
        for key, value in pkg_nfo.items():
            if key == 'source_rpm':
                t_nfo['source'] = value
            else:
                t_nfo[key] = value

        ret[pkg_name] = t_nfo

    return ret


def refresh_db(**kwargs):
    '''
    Check the yum repos for updated packages

    Returns:

    - ``True``: Updates are available
    - ``False``: An error occurred
    - ``None``: No updates are available

    repo
        Refresh just the specified repo

    disablerepo
        Do not refresh the specified repo

    enablerepo
        Refresh a disabled repo using this option

    branch
        Add the specified branch when refreshing

    disableexcludes
        Disable the excludes defined in your config files. Takes one of three
        options:
        - ``all`` - disable all excludes
        - ``main`` - disable excludes defined in [main] in yum.conf
        - ``repoid`` - disable excludes defined for that repo


    CLI Example:

    .. code-block:: bash

        salt '*' pkg.refresh_db
    '''
    # Remove rtag file to keep multiple refreshes from happening in pkg states
    salt.utils.pkg.clear_rtag(__opts__)
    retcodes = {
        100: True,
        0: None,
        1: False,
    }

    check_update_ = kwargs.pop('check_update', True)

    repo_arg = _get_repo_options(**kwargs)
    exclude_arg = _get_excludes_option(**kwargs)
    branch_arg = _get_branch_option(**kwargs)

    clean_cmd = [_yum(), '--quiet', 'clean', 'expire-cache']
    update_cmd = [_yum(), '--quiet', 'check-update']
    for args in (repo_arg, exclude_arg, branch_arg):
        if args:
            clean_cmd.extend(args)
            update_cmd.extend(args)

    __salt__['cmd.run'](clean_cmd, python_shell=False)
    if check_update_:
        result = __salt__['cmd.retcode'](update_cmd,
                                         output_loglevel='trace',
                                         ignore_retcode=True,
                                         python_shell=False)
        return retcodes.get(result, False)
    return True


def clean_metadata(**kwargs):
    '''
    .. versionadded:: 2014.1.0

    Cleans local yum metadata. Functionally identical to :mod:`refresh_db()
    <salt.modules.yumpkg.refresh_db>`.

    CLI Example:

    .. code-block:: bash

        salt '*' pkg.clean_metadata
    '''
    return refresh_db(**kwargs)


def install(name=None,
            refresh=False,
            skip_verify=False,
            pkgs=None,
            sources=None,
            downloadonly=False,
            reinstall=False,
            normalize=True,
            update_holds=False,
            ignore_epoch=False,
            **kwargs):
    '''
    .. versionchanged:: 2015.8.12,2016.3.3,2016.11.0
        On minions running systemd>=205, `systemd-run(1)`_ is now used to
        isolate commands which modify installed packages from the
        ``salt-minion`` daemon's control group. This is done to keep systemd
        from killing any yum/dnf commands spawned by Salt when the
        ``salt-minion`` service is restarted. (see ``KillMode`` in the
        `systemd.kill(5)`_ manpage for more information). If desired, usage of
        `systemd-run(1)`_ can be suppressed by setting a :mod:`config option
        <salt.modules.config.get>` called ``systemd.scope``, with a value of
        ``False`` (no quotes).

    .. _`systemd-run(1)`: https://www.freedesktop.org/software/systemd/man/systemd-run.html
    .. _`systemd.kill(5)`: https://www.freedesktop.org/software/systemd/man/systemd.kill.html

    Install the passed package(s), add refresh=True to clean the yum database
    before package is installed.

    name
        The name of the package to be installed. Note that this parameter is
        ignored if either "pkgs" or "sources" is passed. Additionally, please
        note that this option can only be used to install packages from a
        software repository. To install a package file manually, use the
        "sources" option.

        32-bit packages can be installed on 64-bit systems by appending the
        architecture designation (``.i686``, ``.i586``, etc.) to the end of the
        package name.

        CLI Example:

        .. code-block:: bash

            salt '*' pkg.install <package name>

    refresh
        Whether or not to update the yum database before executing.

    reinstall
        Specifying reinstall=True will use ``yum reinstall`` rather than
        ``yum install`` for requested packages that are already installed.

        If a version is specified with the requested package, then
        ``yum reinstall`` will only be used if the installed version
        matches the requested version.

        Works with ``sources`` when the package header of the source can be
        matched to the name and version of an installed package.

        .. versionadded:: 2014.7.0

    skip_verify
        Skip the GPG verification check (e.g., ``--nogpgcheck``)

    downloadonly
        Only download the packages, do not install.

    version
        Install a specific version of the package, e.g. 1.2.3-4.el5. Ignored
        if "pkgs" or "sources" is passed.

        .. versionchanged:: Oxygen
            version can now contain comparison operators (e.g. ``>1.2.3``,
            ``<=2.0``, etc.)

    update_holds : False
        If ``True``, and this function would update the package version, any
        packages held using the yum/dnf "versionlock" plugin will be unheld so
        that they can be updated. Otherwise, if this function attempts to
        update a held package, the held package(s) will be skipped and an
        error will be raised.

        .. versionadded:: 2016.11.0


    Repository Options:

    fromrepo
        Specify a package repository (or repositories) from which to install.
        (e.g., ``yum --disablerepo='*' --enablerepo='somerepo'``)

    enablerepo (ignored if ``fromrepo`` is specified)
        Specify a disabled package repository (or repositories) to enable.
        (e.g., ``yum --enablerepo='somerepo'``)

    disablerepo (ignored if ``fromrepo`` is specified)
        Specify an enabled package repository (or repositories) to disable.
        (e.g., ``yum --disablerepo='somerepo'``)

    disableexcludes
        Disable exclude from main, for a repo or for everything.
        (e.g., ``yum --disableexcludes='main'``)

        .. versionadded:: 2014.7.0

    ignore_epoch : False
        Only used when the version of a package is specified using a comparison
        operator (e.g. ``>4.1``). If set to ``True``, then the epoch will be
        ignored when comparing the currently-installed version to the desired
        version.

        .. versionadded:: Oxygen


    Multiple Package Installation Options:

    pkgs
        A list of packages to install from a software repository. Must be
        passed as a python list. A specific version number can be specified
        by using a single-element dict representing the package and its
        version.

        CLI Examples:

        .. code-block:: bash

            salt '*' pkg.install pkgs='["foo", "bar"]'
            salt '*' pkg.install pkgs='["foo", {"bar": "1.2.3-4.el5"}]'

    sources
        A list of RPM packages to install. Must be passed as a list of dicts,
        with the keys being package names, and the values being the source URI
        or local path to the package.

        CLI Example:

        .. code-block:: bash

            salt '*' pkg.install sources='[{"foo": "salt://foo.rpm"}, {"bar": "salt://bar.rpm"}]'

    normalize : True
        Normalize the package name by removing the architecture. This is useful
        for poorly created packages which might include the architecture as an
        actual part of the name such as kernel modules which match a specific
        kernel version.

        .. code-block:: bash

            salt -G role:nsd pkg.install gpfs.gplbin-2.6.32-279.31.1.el6.x86_64 normalize=False

        .. versionadded:: 2014.7.0


    Returns a dict containing the new package names and versions::

        {'<package>': {'old': '<old-version>',
                       'new': '<new-version>'}}
    '''
    repo_arg = _get_repo_options(**kwargs)
    exclude_arg = _get_excludes_option(**kwargs)
    branch_arg = _get_branch_option(**kwargs)

    if salt.utils.is_true(refresh):
        refresh_db(**kwargs)
    reinstall = salt.utils.is_true(reinstall)

    try:
        pkg_params, pkg_type = __salt__['pkg_resource.parse_targets'](
            name, pkgs, sources, normalize=normalize, **kwargs
        )
    except MinionError as exc:
        raise CommandExecutionError(exc)

    if pkg_params is None or len(pkg_params) == 0:
        return {}

    version_num = kwargs.get('version')
<<<<<<< HEAD
=======
    if version_num:
        if pkgs is None and sources is None:
            # Allow "version" to work for single package target
            pkg_params = {name: version_num}
        else:
            log.warning('"version" parameter will be ignored for multiple '
                        'package targets')
>>>>>>> aeb82f08

    old = list_pkgs(versions_as_list=False) if not downloadonly else list_downloaded()
    # Use of __context__ means no duplicate work here, just accessing
    # information already in __context__ from the previous call to list_pkgs()
    old_as_list = list_pkgs(versions_as_list=True) if not downloadonly else list_downloaded()

    to_install = []
    to_downgrade = []
    to_reinstall = []
    # The above three lists will be populated with tuples containing the
    # package name and the string being used for this particular package
    # modification. The reason for this method is that the string we use for
    # installation, downgrading, or reinstallation will be different than the
    # package name in a couple cases:
    #
    #   1) A specific version is being targeted. In this case the string being
    #      passed to install/downgrade/reinstall will contain the version
    #      information after the package name.
    #   2) A binary package is being installed via the "sources" param. In this
    #      case the string being passed will be the path to the local copy of
    #      the package in the minion cachedir.
    #
    # The reason that we need both items is to be able to modify the installed
    # version of held packages.
    if pkg_type == 'repository':
        has_wildcards = []
        has_comparison = []
        for pkgname, pkgver in six.iteritems(pkg_params):
            try:
                if '*' in pkgver:
                    has_wildcards.append(pkgname)
                elif pkgver.startswith('<') or pkgver.startswith('>'):
                    has_comparison.append(pkgname)
            except (TypeError, ValueError):
                continue
        _available = list_repo_pkgs(
            *has_wildcards + has_comparison,
            byrepo=False,
            **kwargs)
        pkg_params_items = six.iteritems(pkg_params)
    elif pkg_type == 'advisory':
        pkg_params_items = []
        cur_patches = list_patches()
        for advisory_id in pkg_params:
            if advisory_id not in cur_patches:
                raise CommandExecutionError(
                    'Advisory id "{0}" not found'.format(advisory_id)
                )
            else:
                pkg_params_items.append(advisory_id)
    else:
        pkg_params_items = []
        for pkg_source in pkg_params:
            if 'lowpkg.bin_pkg_info' in __salt__:
                rpm_info = __salt__['lowpkg.bin_pkg_info'](pkg_source)
            else:
                rpm_info = None
            if rpm_info is None:
                log.error(
                    'pkg.install: Unable to get rpm information for %s. '
                    'Version comparisons will be unavailable, and return '
                    'data may be inaccurate if reinstall=True.', pkg_source
                )
                pkg_params_items.append([pkg_source])
            else:
                pkg_params_items.append(
                    [rpm_info['name'], pkg_source, rpm_info['version']]
                )

    errors = []
    for pkg_item_list in pkg_params_items:
        if pkg_type == 'repository':
            pkgname, version_num = pkg_item_list
        elif pkg_type == 'advisory':
            pkgname = pkg_item_list
            version_num = None
        else:
            try:
                pkgname, pkgpath, version_num = pkg_item_list
            except ValueError:
                pkgname = None
                pkgpath = pkg_item_list[0]
                version_num = None

        if version_num is None:
            if pkg_type == 'repository':
                if reinstall and pkgname in old:
                    to_reinstall.append((pkgname, pkgname))
                else:
                    to_install.append((pkgname, pkgname))
            elif pkg_type == 'advisory':
                to_install.append((pkgname, pkgname))
            else:
                to_install.append((pkgname, pkgpath))
        else:
            # If we are installing a package file and not one from the repo,
            # and version_num is not None, then we can assume that pkgname is
            # not None, since the only way version_num is not None is if RPM
            # metadata parsing was successful.
            if pkg_type == 'repository':
                # yum/dnf does not support comparison operators. If the version
                # starts with an equals sign, ignore it.
                version_num = version_num.lstrip('=')
                if pkgname in has_comparison:
                    candidates = _available.get(pkgname, [])
                    target = salt.utils.pkg.match_version(
                        version_num,
                        candidates,
                        cmp_func=version_cmp,
                        ignore_epoch=ignore_epoch,
                    )
                    if target is None:
                        errors.append(
                            'No version matching \'{0}{1}\' could be found '
                            '(available: {2})'.format(
                                pkgname,
                                version_num,
                                ', '.join(candidates) if candidates else None
                            )
                        )
                        continue
                    else:
                        version_num = target
                if _yum() == 'yum':
                    # yum install does not support epoch without the arch, and
                    # we won't know what the arch will be when it's not
                    # provided. It could either be the OS architecture, or
                    # 'noarch', and we don't make that distinction in the
                    # pkg.list_pkgs return data.
                    version_num = version_num.split(':', 1)[-1]
                arch = ''
                try:
                    namepart, archpart = pkgname.rsplit('.', 1)
                except ValueError:
                    pass
                else:
                    if archpart in salt.utils.pkg.rpm.ARCHES:
                        arch = '.' + archpart
                        pkgname = namepart

                if '*' in version_num:
                    # Resolve wildcard matches
                    candidates = _available.get(pkgname, [])
                    match = salt.utils.fnmatch_multiple(candidates, version_num)
                    if match is not None:
                        version_num = match
                    else:
                        errors.append(
                            'No version matching \'{0}\' found for package '
                            '\'{1}\' (available: {2})'.format(
                                version_num,
                                pkgname,
                                ', '.join(candidates) if candidates else 'none'
                            )
                        )
                        continue

                pkgstr = '{0}-{1}{2}'.format(pkgname, version_num, arch)
            else:
                pkgstr = pkgpath

            # Lambda to trim the epoch from the currently-installed version if
            # no epoch is specified in the specified version
            norm_epoch = lambda x, y: x.split(':', 1)[-1] \
                if ':' not in y \
                else x
            cver = old_as_list.get(pkgname, [])
            if reinstall and cver:
                for ver in cver:
                    ver = norm_epoch(ver, version_num)
                    if salt.utils.compare_versions(ver1=version_num,
                                                   oper='==',
                                                   ver2=ver,
                                                   cmp_func=version_cmp):
                        # This version is already installed, so we need to
                        # reinstall.
                        to_reinstall.append((pkgname, pkgstr))
                        break
            else:
                if not cver:
                    to_install.append((pkgname, pkgstr))
                else:
                    for ver in cver:
                        ver = norm_epoch(ver, version_num)
                        if salt.utils.compare_versions(ver1=version_num,
                                                       oper='>=',
                                                       ver2=ver,
                                                       cmp_func=version_cmp):
                            to_install.append((pkgname, pkgstr))
                            break
                    else:
                        if re.match('kernel(-.+)?', name):
                            # kernel and its subpackages support multiple
                            # installs as their paths do not conflict.
                            # Performing a yum/dnf downgrade will be a no-op
                            # so just do an install instead. It will fail if
                            # there are other interdependencies that have
                            # conflicts, and that's OK. We don't want to force
                            # anything, we just want to properly handle it if
                            # someone tries to install a kernel/kernel-devel of
                            # a lower version than the currently-installed one.
                            # TODO: find a better way to determine if a package
                            # supports multiple installs.
                            to_install.append((pkgname, pkgstr))
                        else:
                            # None of the currently-installed versions are
                            # greater than the specified version, so this is a
                            # downgrade.
                            to_downgrade.append((pkgname, pkgstr))

    def _add_common_args(cmd):
        '''
        DRY function to add args common to all yum/dnf commands
        '''
        for arg in (repo_arg, exclude_arg, branch_arg):
            if arg:
                cmd.extend(arg)
        if skip_verify:
            cmd.append('--nogpgcheck')
        if downloadonly:
            cmd.append('--downloadonly')

    try:
        holds = list_holds(full=False)
    except SaltInvocationError:
        holds = []
        log.debug(
            'Failed to get holds, versionlock plugin is probably not '
            'installed'
        )
    unhold_prevented = []

    @contextlib.contextmanager
    def _temporarily_unhold(pkgs, targets):
        '''
        Temporarily unhold packages that need to be updated. Add any
        successfully-removed ones (and any packages not in the list of current
        holds) to the list of targets.
        '''
        to_unhold = {}
        for pkgname, pkgstr in pkgs:
            if pkgname in holds:
                if update_holds:
                    to_unhold[pkgname] = pkgstr
                else:
                    unhold_prevented.append(pkgname)
            else:
                targets.append(pkgstr)

        if not to_unhold:
            yield
        else:
            log.debug('Unholding packages: {0}'.format(', '.join(to_unhold)))
            try:
                # Using list() here for python3 compatibility, dict.keys() no
                # longer returns a list in python3.
                unhold_names = list(to_unhold.keys())
                for unheld_pkg, outcome in \
                        six.iteritems(unhold(pkgs=unhold_names)):
                    if outcome['result']:
                        # Package was successfully unheld, add to targets
                        targets.append(to_unhold[unheld_pkg])
                    else:
                        # Failed to unhold package
                        errors.append(unheld_pkg)
                yield
            except Exception as exc:
                errors.append(
                    'Error encountered unholding packages {0}: {1}'
                    .format(', '.join(to_unhold), exc)
                )
            finally:
                hold(pkgs=unhold_names)

    targets = []
    with _temporarily_unhold(to_install, targets):
        if targets:
            if pkg_type == 'advisory':
                targets = ["--advisory={0}".format(t) for t in targets]
            cmd = []
            if salt.utils.systemd.has_scope(__context__) \
                and __salt__['config.get']('systemd.scope', True):
                cmd.extend(['systemd-run', '--scope'])
            cmd.extend([_yum(), '-y'])
            if _yum() == 'dnf':
                cmd.extend(['--best', '--allowerasing'])
            _add_common_args(cmd)
            cmd.append('install' if pkg_type is not 'advisory' else 'update')
            cmd.extend(targets)
            out = __salt__['cmd.run_all'](
                cmd,
                output_loglevel='trace',
                python_shell=False,
                redirect_stderr=True
            )
            if out['retcode'] != 0:
                errors.append(out['stdout'])

    targets = []
    with _temporarily_unhold(to_downgrade, targets):
        if targets:
            cmd = []
            if salt.utils.systemd.has_scope(__context__) \
                and __salt__['config.get']('systemd.scope', True):
                cmd.extend(['systemd-run', '--scope'])
            cmd.extend([_yum(), '-y'])
            _add_common_args(cmd)
            cmd.append('downgrade')
            cmd.extend(targets)
            out = __salt__['cmd.run_all'](
                cmd,
                output_loglevel='trace',
                python_shell=False,
                redirect_stderr=True
            )
            if out['retcode'] != 0:
                errors.append(out['stdout'])

    targets = []
    with _temporarily_unhold(to_reinstall, targets):
        if targets:
            cmd = []
            if salt.utils.systemd.has_scope(__context__) \
                and __salt__['config.get']('systemd.scope', True):
                cmd.extend(['systemd-run', '--scope'])
            cmd.extend([_yum(), '-y'])
            _add_common_args(cmd)
            cmd.append('reinstall')
            cmd.extend(targets)
            out = __salt__['cmd.run_all'](
                cmd,
                output_loglevel='trace',
                python_shell=False,
                redirect_stderr=True
            )
            if out['retcode'] != 0:
                errors.append(out['stdout'])

    __context__.pop('pkg.list_pkgs', None)
    new = list_pkgs(versions_as_list=False) if not downloadonly else list_downloaded()

    ret = salt.utils.compare_dicts(old, new)

    for pkgname, _ in to_reinstall:
        if pkgname not in ret or pkgname in old:
            ret.update({pkgname: {'old': old.get(pkgname, ''),
                                  'new': new.get(pkgname, '')}})

    if unhold_prevented:
        errors.append(
            'The following package(s) could not be updated because they are '
            'being held: {0}. Set \'update_holds\' to True to temporarily '
            'unhold these packages so that they can be updated.'.format(
                ', '.join(unhold_prevented)
            )
        )

    if errors:
        raise CommandExecutionError(
            'Error occurred installing{0} package(s)'.format(
                '/reinstalling' if to_reinstall else ''
            ),
            info={'errors': errors, 'changes': ret}
        )

    return ret


def upgrade(name=None,
            pkgs=None,
            refresh=True,
            skip_verify=False,
            normalize=True,
            **kwargs):
    '''
    Run a full system upgrade (a ``yum upgrade`` or ``dnf upgrade``), or
    upgrade specified packages. If the packages aren't installed, they will
    not be installed.

    .. versionchanged:: 2014.7.0
    .. versionchanged:: 2015.8.12,2016.3.3,2016.11.0
        On minions running systemd>=205, `systemd-run(1)`_ is now used to
        isolate commands which modify installed packages from the
        ``salt-minion`` daemon's control group. This is done to keep systemd
        from killing any yum/dnf commands spawned by Salt when the
        ``salt-minion`` service is restarted. (see ``KillMode`` in the
        `systemd.kill(5)`_ manpage for more information). If desired, usage of
        `systemd-run(1)`_ can be suppressed by setting a :mod:`config option
        <salt.modules.config.get>` called ``systemd.scope``, with a value of
        ``False`` (no quotes).

    .. _`systemd-run(1)`: https://www.freedesktop.org/software/systemd/man/systemd-run.html
    .. _`systemd.kill(5)`: https://www.freedesktop.org/software/systemd/man/systemd.kill.html

    Run a full system upgrade, a yum upgrade

    Returns a dictionary containing the changes:

    .. code-block:: python

        {'<package>':  {'old': '<old-version>',
                        'new': '<new-version>'}}


    CLI Example:

    .. code-block:: bash

        salt '*' pkg.upgrade
        salt '*' pkg.upgrade name=openssl

    Repository Options:

    fromrepo
        Specify a package repository (or repositories) from which to install.
        (e.g., ``yum --disablerepo='*' --enablerepo='somerepo'``)

    enablerepo (ignored if ``fromrepo`` is specified)
        Specify a disabled package repository (or repositories) to enable.
        (e.g., ``yum --enablerepo='somerepo'``)

    disablerepo (ignored if ``fromrepo`` is specified)
        Specify an enabled package repository (or repositories) to disable.
        (e.g., ``yum --disablerepo='somerepo'``)

    disableexcludes
        Disable exclude from main, for a repo or for everything.
        (e.g., ``yum --disableexcludes='main'``)

        .. versionadded:: 2014.7

    name
        The name of the package to be upgraded. Note that this parameter is
        ignored if "pkgs" is passed.

        32-bit packages can be upgraded on 64-bit systems by appending the
        architecture designation (``.i686``, ``.i586``, etc.) to the end of the
        package name.

        Warning: if you forget 'name=' and run pkg.upgrade openssl, ALL packages
        are upgraded. This will be addressed in next releases.

        CLI Example:

        .. code-block:: bash

            salt '*' pkg.upgrade name=openssl

        .. versionadded:: 2016.3.0

    pkgs
        A list of packages to upgrade from a software repository. Must be
        passed as a python list. A specific version number can be specified
        by using a single-element dict representing the package and its
        version. If the package was not already installed on the system,
        it will not be installed.

        CLI Examples:

        .. code-block:: bash

            salt '*' pkg.upgrade pkgs='["foo", "bar"]'
            salt '*' pkg.upgrade pkgs='["foo", {"bar": "1.2.3-4.el5"}]'

        .. versionadded:: 2016.3.0

    normalize : True
        Normalize the package name by removing the architecture. This is useful
        for poorly created packages which might include the architecture as an
        actual part of the name such as kernel modules which match a specific
        kernel version.

        .. code-block:: bash

            salt -G role:nsd pkg.upgrade gpfs.gplbin-2.6.32-279.31.1.el6.x86_64 normalize=False

        .. versionadded:: 2016.3.0

    .. note::

        To add extra arguments to the ``yum upgrade`` command, pass them as key
        word arguments.  For arguments without assignments, pass ``True``

    .. code-block:: bash

        salt '*' pkg.upgrade security=True exclude='kernel*'

    '''
    repo_arg = _get_repo_options(**kwargs)
    exclude_arg = _get_excludes_option(**kwargs)
    branch_arg = _get_branch_option(**kwargs)
    extra_args = _get_extra_options(**kwargs)

    if salt.utils.is_true(refresh):
        refresh_db(**kwargs)

    old = list_pkgs()

    targets = []
    if name or pkgs:
        try:
            pkg_params = __salt__['pkg_resource.parse_targets'](
                name=name,
                pkgs=pkgs,
                sources=None,
                normalize=normalize,
                **kwargs)[0]
        except MinionError as exc:
            raise CommandExecutionError(exc)

        if pkg_params:
            # Calling list.extend() on a dict will extend it using the
            # dictionary's keys.
            targets.extend(pkg_params)

    cmd = []
    if salt.utils.systemd.has_scope(__context__) \
            and __salt__['config.get']('systemd.scope', True):
        cmd.extend(['systemd-run', '--scope'])
    cmd.extend([_yum(), '--quiet', '-y'])
    for args in (repo_arg, exclude_arg, branch_arg, extra_args):
        if args:
            cmd.extend(args)
    if skip_verify:
        cmd.append('--nogpgcheck')
    cmd.append('upgrade')
    cmd.extend(targets)

    result = __salt__['cmd.run_all'](cmd,
                                     output_loglevel='trace',
                                     python_shell=False)
    __context__.pop('pkg.list_pkgs', None)
    new = list_pkgs()
    ret = salt.utils.compare_dicts(old, new)

    if result['retcode'] != 0:
        raise CommandExecutionError(
            'Problem encountered upgrading packages',
            info={'changes': ret, 'result': result}
        )

    return ret


def remove(name=None, pkgs=None, **kwargs):  # pylint: disable=W0613
    '''
    .. versionchanged:: 2015.8.12,2016.3.3,2016.11.0
        On minions running systemd>=205, `systemd-run(1)`_ is now used to
        isolate commands which modify installed packages from the
        ``salt-minion`` daemon's control group. This is done to keep systemd
        from killing any yum/dnf commands spawned by Salt when the
        ``salt-minion`` service is restarted. (see ``KillMode`` in the
        `systemd.kill(5)`_ manpage for more information). If desired, usage of
        `systemd-run(1)`_ can be suppressed by setting a :mod:`config option
        <salt.modules.config.get>` called ``systemd.scope``, with a value of
        ``False`` (no quotes).

    .. _`systemd-run(1)`: https://www.freedesktop.org/software/systemd/man/systemd-run.html
    .. _`systemd.kill(5)`: https://www.freedesktop.org/software/systemd/man/systemd.kill.html

    Remove packages

    name
        The name of the package to be removed


    Multiple Package Options:

    pkgs
        A list of packages to delete. Must be passed as a python list. The
        ``name`` parameter will be ignored if this option is passed.

    .. versionadded:: 0.16.0


    Returns a dict containing the changes.

    CLI Example:

    .. code-block:: bash

        salt '*' pkg.remove <package name>
        salt '*' pkg.remove <package1>,<package2>,<package3>
        salt '*' pkg.remove pkgs='["foo", "bar"]'
    '''
    try:
        pkg_params = __salt__['pkg_resource.parse_targets'](name, pkgs)[0]
    except MinionError as exc:
        raise CommandExecutionError(exc)

    old = list_pkgs()
    targets = [x for x in pkg_params if x in old]
    if not targets:
        return {}

    cmd = []
    if salt.utils.systemd.has_scope(__context__) \
            and __salt__['config.get']('systemd.scope', True):
        cmd.extend(['systemd-run', '--scope'])
    cmd.extend([_yum(), '-y', 'remove'] + targets)

    out = __salt__['cmd.run_all'](
        [_yum(), '-y', 'remove'] + targets,
        output_loglevel='trace',
        python_shell=False
    )

    if out['retcode'] != 0 and out['stderr']:
        errors = [out['stderr']]
    else:
        errors = []

    __context__.pop('pkg.list_pkgs', None)
    new = list_pkgs()
    ret = salt.utils.compare_dicts(old, new)

    if errors:
        raise CommandExecutionError(
            'Error occurred removing package(s)',
            info={'errors': errors, 'changes': ret}
        )

    return ret


def purge(name=None, pkgs=None, **kwargs):  # pylint: disable=W0613
    '''
    .. versionchanged:: 2015.8.12,2016.3.3,2016.11.0
        On minions running systemd>=205, `systemd-run(1)`_ is now used to
        isolate commands which modify installed packages from the
        ``salt-minion`` daemon's control group. This is done to keep systemd
        from killing any yum/dnf commands spawned by Salt when the
        ``salt-minion`` service is restarted. (see ``KillMode`` in the
        `systemd.kill(5)`_ manpage for more information). If desired, usage of
        `systemd-run(1)`_ can be suppressed by setting a :mod:`config option
        <salt.modules.config.get>` called ``systemd.scope``, with a value of
        ``False`` (no quotes).

    .. _`systemd-run(1)`: https://www.freedesktop.org/software/systemd/man/systemd-run.html
    .. _`systemd.kill(5)`: https://www.freedesktop.org/software/systemd/man/systemd.kill.html

    Package purges are not supported by yum, this function is identical to
    :mod:`pkg.remove <salt.modules.yumpkg.remove>`.

    name
        The name of the package to be purged


    Multiple Package Options:

    pkgs
        A list of packages to delete. Must be passed as a python list. The
        ``name`` parameter will be ignored if this option is passed.

    .. versionadded:: 0.16.0


    Returns a dict containing the changes.

    CLI Example:

    .. code-block:: bash

        salt '*' pkg.purge <package name>
        salt '*' pkg.purge <package1>,<package2>,<package3>
        salt '*' pkg.purge pkgs='["foo", "bar"]'
    '''
    return remove(name=name, pkgs=pkgs)


def hold(name=None, pkgs=None, sources=None, normalize=True, **kwargs):  # pylint: disable=W0613
    '''
    .. versionadded:: 2014.7.0

    Version-lock packages

    .. note::
        Requires the appropriate ``versionlock`` plugin package to be installed:

        - On RHEL 5: ``yum-versionlock``
        - On RHEL 6 & 7: ``yum-plugin-versionlock``
        - On Fedora: ``python-dnf-plugins-extras-versionlock``


    name
        The name of the package to be held.

    Multiple Package Options:

    pkgs
        A list of packages to hold. Must be passed as a python list. The
        ``name`` parameter will be ignored if this option is passed.

    Returns a dict containing the changes.

    CLI Example:

    .. code-block:: bash

        salt '*' pkg.hold <package name>
        salt '*' pkg.hold pkgs='["foo", "bar"]'
    '''
    _check_versionlock()

    if not name and not pkgs and not sources:
        raise SaltInvocationError(
            'One of name, pkgs, or sources must be specified.'
        )
    if pkgs and sources:
        raise SaltInvocationError(
            'Only one of pkgs or sources can be specified.'
        )

    targets = []
    if pkgs:
        targets.extend(pkgs)
    elif sources:
        for source in sources:
            targets.append(next(six.iterkeys(source)))
    else:
        targets.append(name)

    current_locks = list_holds(full=False)
    ret = {}
    for target in targets:
        if isinstance(target, dict):
            target = next(six.iterkeys(target))

        ret[target] = {'name': target,
                       'changes': {},
                       'result': False,
                       'comment': ''}

        if target not in current_locks:
            if 'test' in __opts__ and __opts__['test']:
                ret[target].update(result=None)
                ret[target]['comment'] = ('Package {0} is set to be held.'
                                          .format(target))
            else:
                out = __salt__['cmd.run_all'](
                    [_yum(), 'versionlock', target],
                    python_shell=False
                )

                if out['retcode'] == 0:
                    ret[target].update(result=True)
                    ret[target]['comment'] = ('Package {0} is now being held.'
                                              .format(target))
                    ret[target]['changes']['new'] = 'hold'
                    ret[target]['changes']['old'] = ''
                else:
                    ret[target]['comment'] = ('Package {0} was unable to be held.'
                                              .format(target))
        else:
            ret[target].update(result=True)
            ret[target]['comment'] = ('Package {0} is already set to be held.'
                                      .format(target))
    return ret


def unhold(name=None, pkgs=None, sources=None, **kwargs):  # pylint: disable=W0613
    '''
    .. versionadded:: 2014.7.0

    Remove version locks

    .. note::
        Requires the appropriate ``versionlock`` plugin package to be installed:

        - On RHEL 5: ``yum-versionlock``
        - On RHEL 6 & 7: ``yum-plugin-versionlock``
        - On Fedora: ``python-dnf-plugins-extras-versionlock``


    name
        The name of the package to be unheld

    Multiple Package Options:

    pkgs
        A list of packages to unhold. Must be passed as a python list. The
        ``name`` parameter will be ignored if this option is passed.

    Returns a dict containing the changes.

    CLI Example:

    .. code-block:: bash

        salt '*' pkg.unhold <package name>
        salt '*' pkg.unhold pkgs='["foo", "bar"]'
    '''
    _check_versionlock()

    if not name and not pkgs and not sources:
        raise SaltInvocationError(
            'One of name, pkgs, or sources must be specified.'
        )
    if pkgs and sources:
        raise SaltInvocationError(
            'Only one of pkgs or sources can be specified.'
        )

    targets = []
    if pkgs:
        for pkg in salt.utils.repack_dictlist(pkgs):
            targets.append(pkg)
    elif sources:
        for source in sources:
            targets.append(next(iter(source)))
    else:
        targets.append(name)

    # Yum's versionlock plugin doesn't support passing just the package name
    # when removing a lock, so we need to get the full list and then use
    # fnmatch below to find the match.
    current_locks = list_holds(full=_yum() == 'yum')

    ret = {}
    for target in targets:
        if isinstance(target, dict):
            target = next(six.iterkeys(target))

        ret[target] = {'name': target,
                       'changes': {},
                       'result': False,
                       'comment': ''}

        if _yum() == 'dnf':
            search_locks = [x for x in current_locks if x == target]
        else:
            # To accommodate yum versionlock's lack of support for removing
            # locks using just the package name, we have to use fnmatch to do
            # glob matching on the target name, and then for each matching
            # expression double-check that the package name (obtained via
            # _get_hold()) matches the targeted package.
            search_locks = [
                x for x in current_locks
                if fnmatch.fnmatch(x, '*{0}*'.format(target))
                and target == _get_hold(x, full=False)
            ]

        if search_locks:
            if __opts__['test']:
                ret[target].update(result=None)
                ret[target]['comment'] = ('Package {0} is set to be unheld.'
                                          .format(target))
            else:
                out = __salt__['cmd.run_all'](
                    [_yum(), 'versionlock', 'delete'] + search_locks,
                    python_shell=False
                )

                if out['retcode'] == 0:
                    ret[target].update(result=True)
                    ret[target]['comment'] = ('Package {0} is no longer held.'
                                              .format(target))
                    ret[target]['changes']['new'] = ''
                    ret[target]['changes']['old'] = 'hold'
                else:
                    ret[target]['comment'] = ('Package {0} was unable to be '
                                              'unheld.'.format(target))
        else:
            ret[target].update(result=True)
            ret[target]['comment'] = ('Package {0} is not being held.'
                                      .format(target))
    return ret


def list_holds(pattern=__HOLD_PATTERN, full=True):
    r'''
    .. versionchanged:: 2016.3.0,2015.8.4,2015.5.10
        Function renamed from ``pkg.get_locked_pkgs`` to ``pkg.list_holds``.

    List information on locked packages

    .. note::
        Requires the appropriate ``versionlock`` plugin package to be installed:

        - On RHEL 5: ``yum-versionlock``
        - On RHEL 6 & 7: ``yum-plugin-versionlock``
        - On Fedora: ``python-dnf-plugins-extras-versionlock``

    pattern : \w+(?:[.-][^-]+)*
        Regular expression used to match the package name

    full : True
        Show the full hold definition including version and epoch. Set to
        ``False`` to return just the name of the package(s) being held.


    CLI Example:

    .. code-block:: bash

        salt '*' pkg.list_holds
        salt '*' pkg.list_holds full=False
    '''
    _check_versionlock()

    out = __salt__['cmd.run']([_yum(), 'versionlock', 'list'],
                              python_shell=False)
    ret = []
    for line in salt.utils.itertools.split(out, '\n'):
        match = _get_hold(line, pattern=pattern, full=full)
        if match is not None:
            ret.append(match)
    return ret

get_locked_packages = salt.utils.alias_function(list_holds, 'get_locked_packages')


def verify(*names, **kwargs):
    '''
    .. versionadded:: 2014.1.0

    Runs an rpm -Va on a system, and returns the results in a dict

    Pass options to modify rpm verify behavior using the ``verify_options``
    keyword argument

    Files with an attribute of config, doc, ghost, license or readme in the
    package header can be ignored using the ``ignore_types`` keyword argument

    CLI Example:

    .. code-block:: bash

        salt '*' pkg.verify
        salt '*' pkg.verify httpd
        salt '*' pkg.verify 'httpd postfix'
        salt '*' pkg.verify 'httpd postfix' ignore_types=['config','doc']
        salt '*' pkg.verify 'httpd postfix' verify_options=['nodeps','nosize']
    '''
    return __salt__['lowpkg.verify'](*names, **kwargs)


def group_list():
    '''
    .. versionadded:: 2014.1.0

    Lists all groups known by yum on this system

    CLI Example:

    .. code-block:: bash

        salt '*' pkg.group_list
    '''
    ret = {'installed': [],
           'available': [],
           'installed environments': [],
           'available environments': [],
           'available languages': {}}

    section_map = {
        'installed groups:': 'installed',
        'available groups:': 'available',
        'installed environment groups:': 'installed environments',
        'available environment groups:': 'available environments',
        'available language groups:': 'available languages',
    }

    out = __salt__['cmd.run_stdout'](
        [_yum(), 'grouplist', 'hidden'],
        output_loglevel='trace',
        python_shell=False
    )
    key = None
    for line in salt.utils.itertools.split(out, '\n'):
        line_lc = line.lower()
        if line_lc == 'done':
            break

        section_lookup = section_map.get(line_lc)
        if section_lookup is not None and section_lookup != key:
            key = section_lookup
            continue

        # Ignore any administrative comments (plugin info, repo info, etc.)
        if key is None:
            continue

        line = line.strip()
        if key != 'available languages':
            ret[key].append(line)
        else:
            match = re.match(r'(.+) \[(.+)\]', line)
            if match:
                name, lang = match.groups()
                ret[key][line] = {'name': name, 'language': lang}
    return ret


def group_info(name, expand=False):
    '''
    .. versionadded:: 2014.1.0
    .. versionchanged:: 2016.3.0,2015.8.4,2015.5.10
        The return data has changed. A new key ``type`` has been added to
        distinguish environment groups from package groups. Also, keys for the
        group name and group ID have been added. The ``mandatory packages``,
        ``optional packages``, and ``default packages`` keys have been renamed
        to ``mandatory``, ``optional``, and ``default`` for accuracy, as
        environment groups include other groups, and not packages. Finally,
        this function now properly identifies conditional packages.

    Lists packages belonging to a certain group

    name
        Name of the group to query

    expand : False
        If the specified group is an environment group, then the group will be
        expanded and the return data will include package names instead of
        group names.

        .. versionadded:: 2016.3.0

    CLI Example:

    .. code-block:: bash

        salt '*' pkg.group_info 'Perl Support'
    '''
    pkgtypes = ('mandatory', 'optional', 'default', 'conditional')
    ret = {}
    for pkgtype in pkgtypes:
        ret[pkgtype] = set()

    cmd = [_yum(), '--quiet', 'groupinfo', name]
    out = __salt__['cmd.run_stdout'](
        cmd,
        output_loglevel='trace',
        python_shell=False
    )

    g_info = {}
    for line in salt.utils.itertools.split(out, '\n'):
        try:
            key, value = [x.strip() for x in line.split(':')]
            g_info[key.lower()] = value
        except ValueError:
            continue

    if 'environment group' in g_info:
        ret['type'] = 'environment group'
    elif 'group' in g_info:
        ret['type'] = 'package group'

    ret['group'] = g_info.get('environment group') or g_info.get('group')
    ret['id'] = g_info.get('environment-id') or g_info.get('group-id')
    if not ret['group'] and not ret['id']:
        raise CommandExecutionError('Group \'{0}\' not found'.format(name))

    ret['description'] = g_info.get('description', '')

    pkgtypes_capturegroup = '(' + '|'.join(pkgtypes) + ')'
    for pkgtype in pkgtypes:
        target_found = False
        for line in salt.utils.itertools.split(out, '\n'):
            line = line.strip().lstrip(string.punctuation)
            match = re.match(
                pkgtypes_capturegroup + r' (?:groups|packages):\s*$',
                line.lower()
            )
            if match:
                if target_found:
                    # We've reached a new section, break from loop
                    break
                else:
                    if match.group(1) == pkgtype:
                        # We've reached the targeted section
                        target_found = True
                    continue
            if target_found:
                if expand and ret['type'] == 'environment group':
                    expanded = group_info(line, expand=True)
                    # Don't shadow the pkgtype variable from the outer loop
                    for p_type in pkgtypes:
                        ret[p_type].update(set(expanded[p_type]))
                else:
                    ret[pkgtype].add(line)

    for pkgtype in pkgtypes:
        ret[pkgtype] = sorted(ret[pkgtype])

    return ret


def group_diff(name):
    '''
    .. versionadded:: 2014.1.0
    .. versionchanged:: 2016.3.0,2015.8.4,2015.5.10
        Environment groups are now supported. The key names have been renamed,
        similar to the changes made in :py:func:`pkg.group_info
        <salt.modules.yumpkg.group_info>`.

    Lists which of a group's packages are installed and which are not
    installed

    CLI Example:

    .. code-block:: bash

        salt '*' pkg.group_diff 'Perl Support'
    '''
    pkgtypes = ('mandatory', 'optional', 'default', 'conditional')
    ret = {}
    for pkgtype in pkgtypes:
        ret[pkgtype] = {'installed': [], 'not installed': []}

    pkgs = list_pkgs()
    group_pkgs = group_info(name, expand=True)
    for pkgtype in pkgtypes:
        for member in group_pkgs.get(pkgtype, []):
            if member in pkgs:
                ret[pkgtype]['installed'].append(member)
            else:
                ret[pkgtype]['not installed'].append(member)
    return ret


def group_install(name,
                  skip=(),
                  include=(),
                  **kwargs):
    '''
    .. versionadded:: 2014.1.0

    Install the passed package group(s). This is basically a wrapper around
    :py:func:`pkg.install <salt.modules.yumpkg.install>`, which performs
    package group resolution for the user. This function is currently
    considered experimental, and should be expected to undergo changes.

    name
        Package group to install. To install more than one group, either use a
        comma-separated list or pass the value as a python list.

        CLI Examples:

        .. code-block:: bash

            salt '*' pkg.group_install 'Group 1'
            salt '*' pkg.group_install 'Group 1,Group 2'
            salt '*' pkg.group_install '["Group 1", "Group 2"]'

    skip
        Packages that would normally be installed by the package group
        ("default" packages), which should not be installed. Can be passed
        either as a comma-separated list or a python list.

        CLI Examples:

        .. code-block:: bash

            salt '*' pkg.group_install 'My Group' skip='foo,bar'
            salt '*' pkg.group_install 'My Group' skip='["foo", "bar"]'

    include
        Packages which are included in a group, which would not normally be
        installed by a ``yum groupinstall`` ("optional" packages). Note that
        this will not enforce group membership; if you include packages which
        are not members of the specified groups, they will still be installed.
        Can be passed either as a comma-separated list or a python list.

        CLI Examples:

        .. code-block:: bash

            salt '*' pkg.group_install 'My Group' include='foo,bar'
            salt '*' pkg.group_install 'My Group' include='["foo", "bar"]'

    .. note::

        Because this is essentially a wrapper around pkg.install, any argument
        which can be passed to pkg.install may also be included here, and it
        will be passed along wholesale.
    '''
    groups = name.split(',') if isinstance(name, six.string_types) else name

    if not groups:
        raise SaltInvocationError('no groups specified')
    elif not isinstance(groups, list):
        raise SaltInvocationError('\'groups\' must be a list')

    # pylint: disable=maybe-no-member
    if isinstance(skip, six.string_types):
        skip = skip.split(',')
    if not isinstance(skip, (list, tuple)):
        raise SaltInvocationError('\'skip\' must be a list')

    if isinstance(include, six.string_types):
        include = include.split(',')
    if not isinstance(include, (list, tuple)):
        raise SaltInvocationError('\'include\' must be a list')
    # pylint: enable=maybe-no-member

    targets = []
    for group in groups:
        group_detail = group_info(group)
        targets.extend(group_detail.get('mandatory packages', []))
        targets.extend(
            [pkg for pkg in group_detail.get('default packages', [])
             if pkg not in skip]
        )
    if include:
        targets.extend(include)

    # Don't install packages that are already installed, install() isn't smart
    # enough to make this distinction.
    pkgs = [x for x in targets if x not in list_pkgs()]
    if not pkgs:
        return {}

    return install(pkgs=pkgs, **kwargs)

groupinstall = salt.utils.alias_function(group_install, 'groupinstall')


def list_repos(basedir=None):
    '''
    Lists all repos in <basedir> (default: all dirs in `reposdir` yum option).

    CLI Example:

    .. code-block:: bash

        salt '*' pkg.list_repos
        salt '*' pkg.list_repos basedir=/path/to/dir
        salt '*' pkg.list_repos basedir=/path/to/dir,/path/to/another/dir
    '''

    basedirs = _normalize_basedir(basedir)
    repos = {}
    log.debug('Searching for repos in %s', basedirs)
    for bdir in basedirs:
        if not os.path.exists(bdir):
            continue
        for repofile in os.listdir(bdir):
            repopath = '{0}/{1}'.format(bdir, repofile)
            if not repofile.endswith('.repo'):
                continue
            filerepos = _parse_repo_file(repopath)[1]
            for reponame in filerepos:
                repo = filerepos[reponame]
                repo['file'] = repopath
                repos[reponame] = repo
    return repos


def get_repo(name, basedir=None, **kwargs):  # pylint: disable=W0613
    '''
    Display a repo from <basedir> (default basedir: all dirs in ``reposdir``
    yum option).

    CLI Examples:

    .. code-block:: bash

        salt '*' pkg.get_repo myrepo
        salt '*' pkg.get_repo myrepo basedir=/path/to/dir
        salt '*' pkg.get_repo myrepo basedir=/path/to/dir,/path/to/another/dir
    '''
    repos = list_repos(basedir)

    # Find out what file the repo lives in
    repofile = ''
    for repo in repos:
        if repo == name:
            repofile = repos[repo]['file']

    if repofile:
        # Return just one repo
        filerepos = _parse_repo_file(repofile)[1]
        return filerepos[name]
    return {}


def del_repo(repo, basedir=None, **kwargs):  # pylint: disable=W0613
    '''
    Delete a repo from <basedir> (default basedir: all dirs in `reposdir` yum
    option).

    If the .repo file in which the repo exists does not contain any other repo
    configuration, the file itself will be deleted.

    CLI Examples:

    .. code-block:: bash

        salt '*' pkg.del_repo myrepo
        salt '*' pkg.del_repo myrepo basedir=/path/to/dir
        salt '*' pkg.del_repo myrepo basedir=/path/to/dir,/path/to/another/dir
    '''
    # this is so we know which dirs are searched for our error messages below
    basedirs = _normalize_basedir(basedir)
    repos = list_repos(basedirs)

    if repo not in repos:
        return 'Error: the {0} repo does not exist in {1}'.format(
            repo, basedirs)

    # Find out what file the repo lives in
    repofile = ''
    for arepo in repos:
        if arepo == repo:
            repofile = repos[arepo]['file']

    # See if the repo is the only one in the file
    onlyrepo = True
    for arepo in six.iterkeys(repos):
        if arepo == repo:
            continue
        if repos[arepo]['file'] == repofile:
            onlyrepo = False

    # If this is the only repo in the file, delete the file itself
    if onlyrepo:
        os.remove(repofile)
        return 'File {0} containing repo {1} has been removed'.format(
            repofile, repo)

    # There must be other repos in this file, write the file with them
    header, filerepos = _parse_repo_file(repofile)
    content = header
    for stanza in six.iterkeys(filerepos):
        if stanza == repo:
            continue
        comments = ''
        if 'comments' in six.iterkeys(filerepos[stanza]):
            comments = salt.utils.pkg.rpm.combine_comments(
                    filerepos[stanza]['comments'])
            del filerepos[stanza]['comments']
        content += '\n[{0}]'.format(stanza)
        for line in filerepos[stanza]:
            content += '\n{0}={1}'.format(line, filerepos[stanza][line])
        content += '\n{0}\n'.format(comments)

    with salt.utils.fopen(repofile, 'w') as fileout:
        fileout.write(content)

    return 'Repo {0} has been removed from {1}'.format(repo, repofile)


def mod_repo(repo, basedir=None, **kwargs):
    '''
    Modify one or more values for a repo. If the repo does not exist, it will
    be created, so long as the following values are specified:

    repo
        name by which the yum refers to the repo
    name
        a human-readable name for the repo
    baseurl
        the URL for yum to reference
    mirrorlist
        the URL for yum to reference

    Key/Value pairs may also be removed from a repo's configuration by setting
    a key to a blank value. Bear in mind that a name cannot be deleted, and a
    baseurl can only be deleted if a mirrorlist is specified (or vice versa).

    CLI Examples:

    .. code-block:: bash

        salt '*' pkg.mod_repo reponame enabled=1 gpgcheck=1
        salt '*' pkg.mod_repo reponame basedir=/path/to/dir enabled=1
        salt '*' pkg.mod_repo reponame baseurl= mirrorlist=http://host.com/
    '''
    # Filter out '__pub' arguments, as well as saltenv
    repo_opts = dict(
        (x, kwargs[x]) for x in kwargs
        if not x.startswith('__') and x not in ('saltenv',)
    )

    if all(x in repo_opts for x in ('mirrorlist', 'baseurl')):
        raise SaltInvocationError(
            'Only one of \'mirrorlist\' and \'baseurl\' can be specified'
        )

    # Build a list of keys to be deleted
    todelete = []
    for key in repo_opts:
        if repo_opts[key] != 0 and not repo_opts[key]:
            del repo_opts[key]
            todelete.append(key)

    # Add baseurl or mirrorlist to the 'todelete' list if the other was
    # specified in the repo_opts
    if 'mirrorlist' in repo_opts:
        todelete.append('baseurl')
    elif 'baseurl' in repo_opts:
        todelete.append('mirrorlist')

    # Fail if the user tried to delete the name
    if 'name' in todelete:
        raise SaltInvocationError('The repo name cannot be deleted')

    # Give the user the ability to change the basedir
    repos = {}
    basedirs = _normalize_basedir(basedir)
    repos = list_repos(basedirs)

    repofile = ''
    header = ''
    filerepos = {}
    if repo not in repos:
        # If the repo doesn't exist, create it in a new file in the first
        # repo directory that exists
        newdir = None
        for d in basedirs:
            if os.path.exists(d):
                newdir = d
                break
        if not newdir:
            raise SaltInvocationError(
                'The repo does not exist and needs to be created, but none '
                'of the following basedir directories exist: {0}'.format(basedirs)
            )

        repofile = '{0}/{1}.repo'.format(newdir, repo)

        if 'name' not in repo_opts:
            raise SaltInvocationError(
                'The repo does not exist and needs to be created, but a name '
                'was not given'
            )

        if 'baseurl' not in repo_opts and 'mirrorlist' not in repo_opts:
            raise SaltInvocationError(
                'The repo does not exist and needs to be created, but either '
                'a baseurl or a mirrorlist needs to be given'
            )
        filerepos[repo] = {}
    else:
        # The repo does exist, open its file
        repofile = repos[repo]['file']
        header, filerepos = _parse_repo_file(repofile)

    # Error out if they tried to delete baseurl or mirrorlist improperly
    if 'baseurl' in todelete:
        if 'mirrorlist' not in repo_opts and 'mirrorlist' \
                not in filerepos[repo]:
            raise SaltInvocationError(
                'Cannot delete baseurl without specifying mirrorlist'
            )
    if 'mirrorlist' in todelete:
        if 'baseurl' not in repo_opts and 'baseurl' \
                not in filerepos[repo]:
            raise SaltInvocationError(
                'Cannot delete mirrorlist without specifying baseurl'
            )

    # Delete anything in the todelete list
    for key in todelete:
        if key in six.iterkeys(filerepos[repo].copy()):
            del filerepos[repo][key]

    _bool_to_str = lambda x: '1' if x else '0'
    # Old file or new, write out the repos(s)
    filerepos[repo].update(repo_opts)
    content = header
    for stanza in six.iterkeys(filerepos):
        comments = ''
        if 'comments' in six.iterkeys(filerepos[stanza]):
            comments = salt.utils.pkg.rpm.combine_comments(
                    filerepos[stanza]['comments'])
            del filerepos[stanza]['comments']
        content += '\n[{0}]'.format(stanza)
        for line in six.iterkeys(filerepos[stanza]):
            content += '\n{0}={1}'.format(
                line,
                filerepos[stanza][line]
                    if not isinstance(filerepos[stanza][line], bool)
                    else _bool_to_str(filerepos[stanza][line])
            )
        content += '\n{0}\n'.format(comments)

    with salt.utils.fopen(repofile, 'w') as fileout:
        fileout.write(content)

    return {repofile: filerepos}


def _parse_repo_file(filename):
    '''
    Turn a single repo file into a dict
    '''
    repos = {}
    header = ''
    repo = ''
    with salt.utils.fopen(filename, 'r') as rfile:
        for line in rfile:
            if line.startswith('['):
                repo = line.strip().replace('[', '').replace(']', '')
                repos[repo] = {}

            # Even though these are essentially uselss, I want to allow the
            # user to maintain their own comments, etc
            if not line:
                if not repo:
                    header += line
            if line.startswith('#'):
                if not repo:
                    header += line
                else:
                    if 'comments' not in repos[repo]:
                        repos[repo]['comments'] = []
                    repos[repo]['comments'].append(line.strip())
                continue

            # These are the actual configuration lines that matter
            if '=' in line:
                try:
                    comps = line.strip().split('=')
                    repos[repo][comps[0].strip()] = '='.join(comps[1:])
                except KeyError:
                    log.error(
                        'Failed to parse line in %s, offending line was '
                        '\'%s\'', filename, line.rstrip()
                    )

    return (header, repos)


def file_list(*packages):
    '''
    .. versionadded:: 2014.1.0

    List the files that belong to a package. Not specifying any packages will
    return a list of *every* file on the system's rpm database (not generally
    recommended).

    CLI Examples:

    .. code-block:: bash

        salt '*' pkg.file_list httpd
        salt '*' pkg.file_list httpd postfix
        salt '*' pkg.file_list
    '''
    return __salt__['lowpkg.file_list'](*packages)


def file_dict(*packages):
    '''
    .. versionadded:: 2014.1.0

    List the files that belong to a package, grouped by package. Not
    specifying any packages will return a list of *every* file on the system's
    rpm database (not generally recommended).

    CLI Examples:

    .. code-block:: bash

        salt '*' pkg.file_list httpd
        salt '*' pkg.file_list httpd postfix
        salt '*' pkg.file_list
    '''
    return __salt__['lowpkg.file_dict'](*packages)


def owner(*paths):
    '''
    .. versionadded:: 2014.7.0

    Return the name of the package that owns the file. Multiple file paths can
    be passed. Like :mod:`pkg.version <salt.modules.yumpkg.version`, if a
    single path is passed, a string will be returned, and if multiple paths are
    passed, a dictionary of file/package name pairs will be returned.

    If the file is not owned by a package, or is not present on the minion,
    then an empty string will be returned for that path.

    CLI Examples:

    .. code-block:: bash

        salt '*' pkg.owner /usr/bin/apachectl
        salt '*' pkg.owner /usr/bin/apachectl /etc/httpd/conf/httpd.conf
    '''
    if not paths:
        return ''
    ret = {}
    cmd_prefix = ['rpm', '-qf', '--queryformat', '%{name}']
    for path in paths:
        ret[path] = __salt__['cmd.run_stdout'](
            cmd_prefix + [path],
            output_loglevel='trace',
            python_shell=False
        )
        if 'not owned' in ret[path].lower():
            ret[path] = ''
    if len(ret) == 1:
        return next(six.itervalues(ret))
    return ret


def modified(*packages, **flags):
    '''
    List the modified files that belong to a package. Not specifying any packages
    will return a list of _all_ modified files on the system's RPM database.

    .. versionadded:: 2015.5.0

    Filtering by flags (True or False):

    size
        Include only files where size changed.

    mode
        Include only files which file's mode has been changed.

    checksum
        Include only files which MD5 checksum has been changed.

    device
        Include only files which major and minor numbers has been changed.

    symlink
        Include only files which are symbolic link contents.

    owner
        Include only files where owner has been changed.

    group
        Include only files where group has been changed.

    time
        Include only files where modification time of the file has been
        changed.

    capabilities
        Include only files where capabilities differ or not. Note: supported
        only on newer RPM versions.

    CLI Examples:

    .. code-block:: bash

        salt '*' pkg.modified
        salt '*' pkg.modified httpd
        salt '*' pkg.modified httpd postfix
        salt '*' pkg.modified httpd owner=True group=False
    '''

    return __salt__['lowpkg.modified'](*packages, **flags)


@decorators.which('yumdownloader')
def download(*packages):
    '''
    .. versionadded:: 2015.5.0

    Download packages to the local disk. Requires ``yumdownloader`` from
    ``yum-utils`` package.

    .. note::

        ``yum-utils`` will already be installed on the minion if the package
        was installed from the Fedora / EPEL repositories.

    CLI example:

    .. code-block:: bash

        salt '*' pkg.download httpd
        salt '*' pkg.download httpd postfix
    '''
    if not packages:
        raise SaltInvocationError('No packages were specified')

    CACHE_DIR = '/var/cache/yum/packages'
    if not os.path.exists(CACHE_DIR):
        os.makedirs(CACHE_DIR)
    cached_pkgs = os.listdir(CACHE_DIR)
    to_purge = []
    for pkg in packages:
        to_purge.extend([os.path.join(CACHE_DIR, x)
                         for x in cached_pkgs
                         if x.startswith('{0}-'.format(pkg))])
    for purge_target in set(to_purge):
        log.debug('Removing cached package %s', purge_target)
        try:
            os.unlink(purge_target)
        except OSError as exc:
            log.error('Unable to remove %s: %s', purge_target, exc)

    cmd = ['yumdownloader', '-q', '--destdir={0}'.format(CACHE_DIR)]
    cmd.extend(packages)
    __salt__['cmd.run'](
        cmd,
        output_loglevel='trace',
        python_shell=False
    )
    ret = {}
    for dld_result in os.listdir(CACHE_DIR):
        if not dld_result.endswith('.rpm'):
            continue
        pkg_name = None
        pkg_file = None
        for query_pkg in packages:
            if dld_result.startswith('{0}-'.format(query_pkg)):
                pkg_name = query_pkg
                pkg_file = dld_result
                break
        if pkg_file is not None:
            ret[pkg_name] = os.path.join(CACHE_DIR, pkg_file)

    if not ret:
        raise CommandExecutionError(
            'Unable to download any of the following packages: {0}'
            .format(', '.join(packages))
        )

    failed = [x for x in packages if x not in ret]
    if failed:
        ret['_error'] = ('The following package(s) failed to download: {0}'
                         .format(', '.join(failed)))
    return ret


def diff(*paths):
    '''
    Return a formatted diff between current files and original in a package.
    NOTE: this function includes all files (configuration and not), but does
    not work on binary content.

    :param path: Full path to the installed file
    :return: Difference string or raises and exception if examined file is binary.

    CLI example:

    .. code-block:: bash

        salt '*' pkg.diff /etc/apache2/httpd.conf /etc/sudoers
    '''
    ret = {}

    pkg_to_paths = {}
    for pth in paths:
        pth_pkg = __salt__['lowpkg.owner'](pth)
        if not pth_pkg:
            ret[pth] = os.path.exists(pth) and 'Not managed' or 'N/A'
        else:
            if pkg_to_paths.get(pth_pkg) is None:
                pkg_to_paths[pth_pkg] = []
            pkg_to_paths[pth_pkg].append(pth)

    if pkg_to_paths:
        local_pkgs = __salt__['pkg.download'](*pkg_to_paths.keys())
        for pkg, files in pkg_to_paths.items():
            for path in files:
                ret[path] = __salt__['lowpkg.diff'](
                    local_pkgs[pkg]['path'], path) or 'Unchanged'

    return ret


def _get_patches(installed_only=False):
    '''
    List all known patches in repos.
    '''
    patches = {}

    cmd = [_yum(), '--quiet', 'updateinfo', 'list', 'all']
    ret = __salt__['cmd.run_stdout'](
        cmd,
        python_shell=False
    )
    for line in salt.utils.itertools.split(ret, os.linesep):
        inst, advisory_id, sev, pkg = re.match(r'([i|\s]) ([^\s]+) +([^\s]+) +([^\s]+)',
                                               line).groups()
        if inst != 'i' and installed_only:
            continue
        patches[advisory_id] = {
            'installed': True if inst == 'i' else False,
            'summary': pkg
        }
    return patches


def list_patches(refresh=False):
    '''
<<<<<<< HEAD
    .. versionadded:: Oxygen
=======
    .. versionadded:: Nitrogen
>>>>>>> aeb82f08

    List all known advisory patches from available repos.

    refresh
        force a refresh if set to True.
        If set to False (default) it depends on yum if a refresh is
        executed.

    CLI Examples:

    .. code-block:: bash

        salt '*' pkg.list_patches
    '''
    if refresh:
        refresh_db()

    return _get_patches()


def list_installed_patches():
    '''
<<<<<<< HEAD
    .. versionadded:: Oxygen
=======
    .. versionadded:: Nitrogen
>>>>>>> aeb82f08

    List installed advisory patches on the system.

    CLI Examples:

    .. code-block:: bash

        salt '*' pkg.list_installed_patches
    '''
    return _get_patches(installed_only=True)<|MERGE_RESOLUTION|>--- conflicted
+++ resolved
@@ -927,11 +927,7 @@
 
 def list_downloaded():
     '''
-<<<<<<< HEAD
-    .. versionadded:: Oxygen
-=======
-    .. versionadded:: Nitrogen
->>>>>>> aeb82f08
+    .. versionadded:: 2017.7.0
 
     List prefetched packages downloaded by Yum in the local disk.
 
@@ -1247,16 +1243,6 @@
         return {}
 
     version_num = kwargs.get('version')
-<<<<<<< HEAD
-=======
-    if version_num:
-        if pkgs is None and sources is None:
-            # Allow "version" to work for single package target
-            pkg_params = {name: version_num}
-        else:
-            log.warning('"version" parameter will be ignored for multiple '
-                        'package targets')
->>>>>>> aeb82f08
 
     old = list_pkgs(versions_as_list=False) if not downloadonly else list_downloaded()
     # Use of __context__ means no duplicate work here, just accessing
@@ -3043,11 +3029,7 @@
 
 def list_patches(refresh=False):
     '''
-<<<<<<< HEAD
-    .. versionadded:: Oxygen
-=======
-    .. versionadded:: Nitrogen
->>>>>>> aeb82f08
+    .. versionadded:: 2017.7.0
 
     List all known advisory patches from available repos.
 
@@ -3070,11 +3052,7 @@
 
 def list_installed_patches():
     '''
-<<<<<<< HEAD
-    .. versionadded:: Oxygen
-=======
-    .. versionadded:: Nitrogen
->>>>>>> aeb82f08
+    .. versionadded:: 2017.7.0
 
     List installed advisory patches on the system.
 
