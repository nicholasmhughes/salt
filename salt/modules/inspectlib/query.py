#
# Copyright 2015 SUSE LLC
#
# Licensed under the Apache License, Version 2.0 (the "License");
# you may not use this file except in compliance with the License.
# You may obtain a copy of the License at
#
# http://www.apache.org/licenses/LICENSE-2.0
#
# Unless required by applicable law or agreed to in writing, software
# distributed under the License is distributed on an "AS IS" BASIS,
# WITHOUT WARRANTIES OR CONDITIONS OF ANY KIND, either express or implied.
# See the License for the specific language governing permissions and
# limitations under the License.


import logging
import os
import time

import salt.utils.files
import salt.utils.fsutils
import salt.utils.network
from salt.modules.inspectlib import EnvLoader
from salt.modules.inspectlib.entities import Package, PackageCfgFile, PayloadFile
from salt.modules.inspectlib.exceptions import InspectorQueryException, SIException

log = logging.getLogger(__name__)


class SysInfo:
    """
    System information.
    """

    def __init__(self, systype):
        if systype.lower() == "solaris":
            raise SIException(f"Platform {systype} not (yet) supported.")

    def _grain(self, grain):
        """
        An alias for grains getter.
        """
        return __grains__.get(grain, "N/A")

    def _get_disk_size(self, device):
        """
        Get a size of a disk.
        """
        out = __salt__["cmd.run_all"](f"df {device}")
        if out["retcode"]:
            msg = "Disk size info error: {}".format(out["stderr"])
            log.error(msg)
            raise SIException(msg)

        devpath, blocks, used, available, used_p, mountpoint = (
            elm for elm in out["stdout"].split(os.linesep)[-1].split(" ") if elm
        )
        return {
            "device": devpath,
            "blocks": blocks,
            "used": used,
            "available": available,
            "used (%)": used_p,
            "mounted": mountpoint,
        }

    def _get_fs(self):
        """
        Get available file systems and their types.
        """

        data = dict()
        for dev, dev_data in salt.utils.fsutils._blkid().items():
            dev = self._get_disk_size(dev)
            device = dev.pop("device")
            dev["type"] = dev_data.get("type", "UNKNOWN")
            data[device] = dev

        return data

    def _get_mounts(self):
        """
        Get mounted FS on the system.
        """
        return salt.utils.fsutils._get_mounts()

    def _get_cpu(self):
        """
        Get available CPU information.
        """
        # CPU data in grains is OK-ish, but lscpu is still better in this case
        out = __salt__["cmd.run_all"]("lscpu")
        salt.utils.fsutils._verify_run(out)
        data = dict()
        for descr, value in [
            elm.split(":", 1) for elm in out["stdout"].split(os.linesep)
        ]:
            data[descr.strip()] = value.strip()

        return data

    def _get_mem(self):
        """
        Get memory.
        """
        out = __salt__["cmd.run_all"]("vmstat -s")
        if out["retcode"]:
            raise SIException("Memory info error: {}".format(out["stderr"]))

        ret = dict()
        for line in out["stdout"].split(os.linesep):
            line = line.strip()
            if not line:
                continue
            size, descr = line.split(" ", 1)
            if descr.startswith("K "):
                descr = descr[2:]
                size = size + "K"
            ret[descr] = size
        return ret

    def _get_network(self):
        """
        Get network configuration.
        """
        data = dict()
        data["interfaces"] = salt.utils.network.interfaces()
        data["subnets"] = salt.utils.network.subnets()

        return data

    def _get_os(self):
        """
        Get operating system summary
        """
        return {
            "name": self._grain("os"),
            "family": self._grain("os_family"),
            "arch": self._grain("osarch"),
            "release": self._grain("osrelease"),
        }


class Query(EnvLoader):
    """
    Query the system.
    This class is actually puts all Salt features together,
    so there would be no need to pick it from various places.
    """

    # Configuration: config files
    # Identity: users/groups
    # Software: packages, patterns, repositories
    # Services
    # System: distro, RAM etc
    # Changes: all files that are managed and were changed from the original
    # all: include all scopes (scary!)
    # payload: files that are not managed

    SCOPES = [
        "changes",
        "configuration",
        "identity",
        "system",
        "software",
        "services",
        "payload",
        "all",
    ]

    def __init__(self, scope, cachedir=None):
        """
        Constructor.

        :param scope:
        :return:
        """
        if scope and scope not in self.SCOPES:
            raise InspectorQueryException(
                "Unknown scope: {}. Must be one of: {}".format(
                    repr(scope), ", ".join(self.SCOPES)
                )
            )
        elif not scope:
            raise InspectorQueryException(
                "Scope cannot be empty. Must be one of: {}".format(
                    ", ".join(self.SCOPES)
                )
            )
        EnvLoader.__init__(self, cachedir=cachedir)
        self.scope = "_" + scope
        self.local_identity = dict()

    def __call__(self, *args, **kwargs):
        """
        Call the query with the defined scope.

        :param args:
        :param kwargs:
        :return:
        """

        return getattr(self, self.scope)(*args, **kwargs)

    def _changes(self, *args, **kwargs):
        """
        Returns all diffs to the configuration files.
        """
        raise Exception("Not yet implemented")

    def _configuration(self, *args, **kwargs):
        """
        Return configuration files.
        """

        data = dict()
        self.db.open()
        for pkg in self.db.get(Package):
            configs = list()
            for pkg_cfg in self.db.get(PackageCfgFile, eq={"pkgid": pkg.id}):
                configs.append(pkg_cfg.path)
            data[pkg.name] = configs

        if not data:
            raise InspectorQueryException("No inspected configuration yet available.")

        return data

    def _get_local_users(self, disabled=None):
        """
        Return all known local accounts to the system.
        """
        users = dict()
        path = "/etc/passwd"
        with salt.utils.files.fopen(path, "r") as fp_:
            for line in fp_:
                line = line.strip()
                if ":" not in line:
                    continue
                name, password, uid, gid, gecos, directory, shell = line.split(":")
                active = not (password == "*" or password.startswith("!"))
                if (
                    (disabled is False and active)
                    or (disabled is True and not active)
                    or disabled is None
                ):
                    users[name] = {
                        "uid": uid,
                        "git": gid,
                        "info": gecos,
                        "home": directory,
                        "shell": shell,
                        "disabled": not active,
                    }

        return users

    def _get_local_groups(self):
        """
        Return all known local groups to the system.
        """
        groups = dict()
        path = "/etc/group"
        with salt.utils.files.fopen(path, "r") as fp_:
            for line in fp_:
                line = line.strip()
                if ":" not in line:
                    continue
                name, password, gid, users = line.split(":")
                groups[name] = {
                    "gid": gid,
                }

                if users:
                    groups[name]["users"] = users.split(",")

        return groups

    def _get_external_accounts(self, locals):
        """
        Return all known accounts, excluding local accounts.
        """
        users = dict()
        out = __salt__["cmd.run_all"]("passwd -S -a")
        if out["retcode"]:
            # System does not supports all accounts descriptions, just skipping.
            return users
        status = {
            "L": "Locked",
            "NP": "No password",
            "P": "Usable password",
            "LK": "Locked",
        }
        for data in [
            elm.strip().split(" ")
            for elm in out["stdout"].split(os.linesep)
            if elm.strip()
        ]:
            if len(data) < 2:
                continue
            name, login = data[:2]
            if name not in locals:
                users[name] = {"login": login, "status": status.get(login, "N/A")}

        return users

    def _identity(self, *args, **kwargs):
        """
        Local users and groups.

        accounts
            Can be either 'local', 'remote' or 'all' (equal to "local,remote").
            Remote accounts cannot be resolved on all systems, but only
            those, which supports 'passwd -S -a'.

        disabled
            True (or False, default) to return only disabled accounts.
        """
        LOCAL = "local accounts"
        EXT = "external accounts"

        data = dict()
        data[LOCAL] = self._get_local_users(disabled=kwargs.get("disabled"))
        data[EXT] = self._get_external_accounts(data[LOCAL].keys()) or "N/A"
        data["local groups"] = self._get_local_groups()

        return data

    def _system(self, *args, **kwargs):
        """
        This basically calls grains items and picks out only
        necessary information in a certain structure.

        :param args:
        :param kwargs:
        :return:
        """
        sysinfo = SysInfo(__grains__.get("kernel"))

        data = dict()
        data["cpu"] = sysinfo._get_cpu()
        data["disks"] = sysinfo._get_fs()
        data["mounts"] = sysinfo._get_mounts()
        data["memory"] = sysinfo._get_mem()
        data["network"] = sysinfo._get_network()
        data["os"] = sysinfo._get_os()

        return data

    def _software(self, *args, **kwargs):
        """
        Return installed software.
        """
        data = dict()
        if "exclude" in kwargs:
            excludes = kwargs["exclude"].split(",")
        else:
            excludes = list()

        os_family = __grains__.get("os_family").lower()

        # Get locks
        if os_family == "suse":
            LOCKS = "pkg.list_locks"
            if "products" not in excludes:
                products = __salt__["pkg.list_products"]()
                if products:
                    data["products"] = products
        elif os_family == "redhat":
            LOCKS = "pkg.get_locked_packages"
        else:
            LOCKS = None

        if LOCKS and "locks" not in excludes:
            locks = __salt__[LOCKS]()
            if locks:
                data["locks"] = locks

        # Get patterns
        if os_family == "suse":
            PATTERNS = "pkg.list_installed_patterns"
        elif os_family == "redhat":
            PATTERNS = "pkg.group_list"
        else:
            PATTERNS = None

        if PATTERNS and "patterns" not in excludes:
            patterns = __salt__[PATTERNS]()
            if patterns:
                data["patterns"] = patterns

        # Get packages
        if "packages" not in excludes:
            data["packages"] = __salt__["pkg.list_pkgs"]()

        # Get repositories
        if "repositories" not in excludes:
            repos = __salt__["pkg.list_repos"]()
            if repos:
                data["repositories"] = repos

        return data

    def _services(self, *args, **kwargs):
        """
        Get list of enabled and disabled services on the particular system.
        """
        return {
            "enabled": __salt__["service.get_enabled"](),
            "disabled": __salt__["service.get_disabled"](),
        }

    def _id_resolv(self, iid, named=True, uid=True):
        """
        Resolve local users and groups.

        :param iid:
        :param named:
        :param uid:
        :return:
        """

        if not self.local_identity:
            self.local_identity["users"] = self._get_local_users()
            self.local_identity["groups"] = self._get_local_groups()

        if not named:
            return iid

        for name, meta in self.local_identity[uid and "users" or "groups"].items():
            if (uid and int(meta.get("uid", -1)) == iid) or (
                not uid and int(meta.get("gid", -1)) == iid
            ):
                return name

        return iid

    def _payload(self, *args, **kwargs):
        """
        Find all unmanaged files. Returns maximum 1000 values.

        Parameters:

        * **filter**: Include only results which path starts from the filter string.
        * **time**: Display time in Unix ticks or format according to the configured TZ (default)
                    Values: ticks, tz (default)
        * **size**: Format size. Values: B, KB, MB, GB
        * **owners**: Resolve UID/GID to an actual names or leave them numeric (default).
                      Values: name (default), id
        * **type**: Comma-separated type of included payload: dir (or directory), link and/or file.
        * **brief**: Return just a list of matches, if True. Default: False
        * **offset**: Offset of the files
        * **max**: Maximum returned values. Default 1000.

        Options:

        * **total**: Return a total amount of found payload files
        """

        def _size_format(size, fmt):
            if fmt is None:
                return size

            fmt = fmt.lower()
            if fmt == "b":
                return f"{size} Bytes"
            elif fmt == "kb":
                return f"{round((float(size) / 0x400), 2)} Kb"
            elif fmt == "mb":
                return f"{round((float(size) / 0x400 / 0x400), 2)} Mb"
            elif fmt == "gb":
                return f"{round((float(size) / 0x400 / 0x400 / 0x400), 2)} Gb"

        filter = kwargs.get("filter")
        offset = kwargs.get("offset", 0)

        timeformat = kwargs.get("time", "tz")
        if timeformat not in ["ticks", "tz"]:
            raise InspectorQueryException(
                f'Unknown "{timeformat}" value for parameter "time"'
<<<<<<< HEAD
=======
            )

        def tfmt(param):
            return (
                timeformat == "tz"
                and time.strftime("%b %d %Y %H:%M:%S", time.gmtime(param))
                or int(param)
>>>>>>> fcb38a54
            )

        size_fmt = kwargs.get("size")
        if size_fmt is not None and size_fmt.lower() not in ["b", "kb", "mb", "gb"]:
            raise InspectorQueryException(
                'Unknown "{}" value for parameter "size". '
                "Should be either B, Kb, Mb or Gb".format(timeformat)
            )

        owners = kwargs.get("owners", "id")
        if owners not in ["name", "id"]:
            raise InspectorQueryException(
                'Unknown "{}" value for parameter "owners". '
                "Should be either name or id (default)".format(owners)
            )

        incl_type = [prm for prm in kwargs.get("type", "").lower().split(",") if prm]
        if not incl_type:
            incl_type.append("file")

        for i_type in incl_type:
            if i_type not in ["directory", "dir", "d", "file", "f", "link", "l"]:
                raise InspectorQueryException(
                    'Unknown "{}" values for parameter "type". '
                    "Should be comma separated one or more of "
                    "dir, file and/or link.".format(", ".join(incl_type))
                )
        self.db.open()

        if "total" in args:
            return {"total": len(self.db.get(PayloadFile))}

        brief = kwargs.get("brief")
        pld_files = list() if brief else dict()
        for pld_data in self.db.get(PayloadFile)[
            offset : offset + kwargs.get("max", 1000)
        ]:
            if brief:
                pld_files.append(pld_data.path)
            else:
                pld_files[pld_data.path] = {
                    "uid": self._id_resolv(pld_data.uid, named=owners == "id"),
                    "gid": self._id_resolv(
                        pld_data.gid, named=owners == "id", uid=False
                    ),
                    "size": _size_format(pld_data.p_size, fmt=size_fmt),
                    "mode": oct(pld_data.mode),
                    "accessed": tfmt(pld_data.atime),
                    "modified": tfmt(pld_data.mtime),
                    "created": tfmt(pld_data.ctime),
                }

        return pld_files

    def _all(self, *args, **kwargs):
        """
        Return all the summary of the particular system.
        """
        data = dict()
        data["software"] = self._software(**kwargs)
        data["system"] = self._system(**kwargs)
        data["services"] = self._services(**kwargs)
        try:
            data["configuration"] = self._configuration(**kwargs)
        except InspectorQueryException as ex:
            data["configuration"] = "N/A"
            log.error(ex)
        data["payload"] = self._payload(**kwargs) or "N/A"

        return data<|MERGE_RESOLUTION|>--- conflicted
+++ resolved
@@ -479,8 +479,6 @@
         if timeformat not in ["ticks", "tz"]:
             raise InspectorQueryException(
                 f'Unknown "{timeformat}" value for parameter "time"'
-<<<<<<< HEAD
-=======
             )
 
         def tfmt(param):
@@ -488,7 +486,6 @@
                 timeformat == "tz"
                 and time.strftime("%b %d %Y %H:%M:%S", time.gmtime(param))
                 or int(param)
->>>>>>> fcb38a54
             )
 
         size_fmt = kwargs.get("size")
