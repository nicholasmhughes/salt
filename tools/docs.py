"""
These commands are used to generate Salt's manpages.
"""

# pylint: disable=resource-leakage,broad-except,3rd-party-module-not-gated
from __future__ import annotations

import logging
import os
import pathlib
import shutil
import sys

from ptscripts import Context, command_group
from ptscripts.models import VirtualEnvPipConfig

import tools.utils

log = logging.getLogger(__name__)

# Define the command group
docs = command_group(
    name="docs",
    help="Manpages tools",
    description=__doc__,
<<<<<<< HEAD
    venv_config={
        "requirements_files": [
            tools.utils.REPO_ROOT / "requirements" / "base.txt",
            tools.utils.REPO_ROOT / "requirements" / "zeromq.txt",
=======
    venv_config=VirtualEnvPipConfig(
        requirements_files=[
>>>>>>> fcb38a54
            tools.utils.REPO_ROOT
            / "requirements"
            / "static"
            / "ci"
            / "py{}.{}".format(*sys.version_info)
            / "docs.txt",
<<<<<<< HEAD
        ],
        "pip_args": [
            "--constraint",
            str(
                tools.utils.REPO_ROOT
                / "requirements"
                / "static"
                / "pkg"
                / "py{}.{}".format(*sys.version_info)
                / "linux.txt"
            ),
=======
>>>>>>> fcb38a54
        ],
    ),
)


@docs.command(
    name="man",
    arguments={
        "no_clean": {
            "help": "Don't cleanup prior to building",
        },
        "no_color": {
            "help": "Disable colored output.",
        },
    },
)
def man(ctx: Context, no_clean: bool = False, no_color: bool = False):
    if no_clean is False:
        ctx.run("make", "clean", cwd="doc/", check=True)
    opts = [
        "-W",
        "-j",
        "auto",
        "--keep-going",
    ]
    if no_color is False:
        opts.append("--color")
    ctx.run(
        "make",
        "man",
        f"SPHINXOPTS={' '.join(opts)}",
        cwd="doc/",
        check=True,
    )
    for root, dirs, files in os.walk("doc/_build/man"):
        for file in files:
            shutil.copy(os.path.join(root, file), os.path.join("doc/man", file))


@docs.command(
    name="html",
    arguments={
        "no_clean": {
            "help": "Don't cleanup prior to building",
        },
        "no_color": {
            "help": "Disable colored output.",
        },
        "archive": {
            "help": "Compress the generated documentation into the provided archive.",
        },
    },
)
def html(
    ctx: Context,
    no_clean: bool = False,
    no_color: bool = False,
    archive: pathlib.Path = os.environ.get("ARCHIVE_FILENAME"),  # type: ignore[assignment]
):
    if no_clean is False:
        ctx.run("make", "clean", cwd="doc/", check=True)
    opts = [
        "-W",
        "-j",
        "auto",
        "--keep-going",
    ]
    if no_color is False:
        opts.append("--color")
    ctx.run(
        "make",
        "html",
        f"SPHINXOPTS={' '.join(opts)}",
        cwd="doc/",
        check=True,
    )
    github_output = os.environ.get("GITHUB_OUTPUT")
    if archive is not None:
        ctx.info(f"Compressing the generated documentation to '{archive}'...")
        ctx.run("tar", "caf", str(archive.resolve()), ".", cwd="doc/_build/html")

        if github_output is not None:
            with open(github_output, "a", encoding="utf-8") as wfh:
                wfh.write(
                    "has-artifacts=true\n"
                    f"artifact-name={archive.resolve().name}\n"
                    f"artifact-path={archive.resolve()}\n"
                )
    elif github_output is not None:
        artifact = tools.utils.REPO_ROOT / "doc" / "_build" / "html"
        if "LATEST_RELEASE" in os.environ:
            artifact_name = f"salt-{os.environ['LATEST_RELEASE']}-docs-html"
        else:
            artifact_name = "salt-docs-html"
        with open(github_output, "a", encoding="utf-8") as wfh:
            wfh.write(
                "has-artifacts=true\n"
                f"artifact-name={artifact_name}\n"
                f"artifact-path={artifact.resolve()}\n"
            )


@docs.command(
    name="epub",
    arguments={
        "no_clean": {
            "help": "Don't cleanup prior to building",
        },
        "no_color": {
            "help": "Disable colored output.",
        },
    },
)
def epub(ctx: Context, no_clean: bool = False, no_color: bool = False):
    if no_clean is False:
        ctx.run("make", "clean", cwd="doc/", check=True)
    opts = [
        "-j",
        "auto",
        "--keep-going",
    ]
    if no_color is False:
        opts.append("--color")
    ctx.run(
        "make",
        "epub",
        f"SPHINXOPTS={' '.join(opts)}",
        cwd="doc/",
        check=True,
    )

    artifact = tools.utils.REPO_ROOT / "doc" / "_build" / "epub" / "Salt.epub"
    if "LATEST_RELEASE" in os.environ:
        shutil.move(
            artifact, artifact.parent / f"Salt-{os.environ['LATEST_RELEASE']}.epub"
        )
        artifact = artifact.parent / f"Salt-{os.environ['LATEST_RELEASE']}.epub"
    github_output = os.environ.get("GITHUB_OUTPUT")
    if github_output is not None:
        with open(github_output, "a", encoding="utf-8") as wfh:
            wfh.write(
                "has-artifacts=true\n"
                f"artifact-name={artifact.resolve().name}\n"
                f"artifact-path={artifact.resolve()}\n"
            )


@docs.command(
    name="pdf",
    arguments={
        "no_clean": {
            "help": "Don't cleanup prior to building",
        },
        "no_color": {
            "help": "Disable colored output.",
        },
    },
)
def pdf(ctx: Context, no_clean: bool = False, no_color: bool = False):
    if not shutil.which("inkscape"):
        ctx.warn("No inkscape binary found")
        ctx.exit(1)
    if no_clean is False:
        ctx.run("make", "clean", cwd="doc/", check=True)
    opts = [
        "-W",
        "-j",
        "auto",
        "--keep-going",
    ]
    if no_color is False:
        opts.append("--color")
    ctx.run(
        "make",
        "pdf",
        f"SPHINXOPTS={' '.join(opts)}",
        cwd="doc/",
        check=True,
    )

    artifact = tools.utils.REPO_ROOT / "doc" / "_build" / "latex" / "Salt.pdf"
    if "LATEST_RELEASE" in os.environ:
        shutil.move(
            artifact, artifact.parent / f"Salt-{os.environ['LATEST_RELEASE']}.pdf"
        )
        artifact = artifact.parent / f"Salt-{os.environ['LATEST_RELEASE']}.pdf"
    github_output = os.environ.get("GITHUB_OUTPUT")
    if github_output is not None:
        with open(github_output, "a", encoding="utf-8") as wfh:
            wfh.write(
                "has-artifacts=true\n"
                f"artifact-name={artifact.resolve().name}\n"
                f"artifact-path={artifact.resolve()}\n"
            )


@docs.command(
    name="linkcheck",
    arguments={
        "no_clean": {
            "help": "Don't cleanup prior to building",
        },
        "no_color": {
            "help": "Disable colored output.",
        },
    },
)
def linkcheck(ctx: Context, no_clean: bool = False, no_color: bool = False):
    if no_clean is False:
        ctx.run("make", "clean", cwd="doc/", check=True)
    opts = [
        "-W",
        "-j",
        "auto",
        "--keep-going",
    ]
    if no_color is False:
        opts.append("--color")
    ctx.run(
        "make",
        "linkcheck",
        f"SPHINXOPTS={' '.join(opts)}",
        cwd="doc/",
        check=True,
    )
    github_output = os.environ.get("GITHUB_OUTPUT")
    if github_output is not None:
        with open(github_output, "a", encoding="utf-8") as wfh:
            wfh.write("has-artifacts=false\n")


@docs.command(
    name="spellcheck",
    arguments={
        "no_clean": {
            "help": "Don't cleanup prior to building",
        },
        "no_color": {
            "help": "Disable colored output.",
        },
    },
)
def spellcheck(ctx: Context, no_clean: bool = False, no_color: bool = False):
    if no_clean is False:
        ctx.run("make", "clean", cwd="doc/", check=True)
    opts = [
        "-W",
        "-j",
        "auto",
        "--keep-going",
    ]
    if no_color is False:
        opts.append("--color")
    ctx.run(
        "make",
        "spelling",
        f"SPHINXOPTS={' '.join(opts)}",
        cwd="doc/",
        check=True,
    )
    github_output = os.environ.get("GITHUB_OUTPUT")
    if github_output is not None:
        with open(github_output, "a", encoding="utf-8") as wfh:
            wfh.write("has-artifacts=false\n")<|MERGE_RESOLUTION|>--- conflicted
+++ resolved
@@ -23,24 +23,12 @@
     name="docs",
     help="Manpages tools",
     description=__doc__,
-<<<<<<< HEAD
-    venv_config={
-        "requirements_files": [
+    venv_config=VirtualEnvPipConfig(
+        requirements_files=[
             tools.utils.REPO_ROOT / "requirements" / "base.txt",
             tools.utils.REPO_ROOT / "requirements" / "zeromq.txt",
-=======
-    venv_config=VirtualEnvPipConfig(
-        requirements_files=[
->>>>>>> fcb38a54
-            tools.utils.REPO_ROOT
-            / "requirements"
-            / "static"
-            / "ci"
-            / "py{}.{}".format(*sys.version_info)
-            / "docs.txt",
-<<<<<<< HEAD
         ],
-        "pip_args": [
+        install_args=[
             "--constraint",
             str(
                 tools.utils.REPO_ROOT
@@ -50,8 +38,6 @@
                 / "py{}.{}".format(*sys.version_info)
                 / "linux.txt"
             ),
-=======
->>>>>>> fcb38a54
         ],
     ),
 )
