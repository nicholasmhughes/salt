"""
These commands are used in the CI pipeline.
"""

# pylint: disable=resource-leakage,broad-except,3rd-party-module-not-gated
from __future__ import annotations

import json
import logging
import os
import pathlib
import random
import shutil
import sys
import time
from typing import TYPE_CHECKING, Any

import yaml
from ptscripts import Context, command_group

import tools.utils
import tools.utils.gh

if sys.version_info < (3, 11):
    from typing_extensions import NotRequired, TypedDict
else:
    from typing import NotRequired, TypedDict  # pylint: disable=no-name-in-module

try:
    import boto3
except ImportError:
    print(
        "\nPlease run 'python -m pip install -r "
        "requirements/static/ci/py{}.{}/tools.txt'\n".format(*sys.version_info),
        file=sys.stderr,
        flush=True,
    )
    raise

log = logging.getLogger(__name__)

# Define the command group
ci = command_group(name="ci", help="CI Related Commands", description=__doc__)


@ci.command(
    name="print-gh-event",
)
def print_gh_event(ctx: Context):
    """
    Pretty print the GH Actions event.
    """
    gh_event_path = os.environ.get("GITHUB_EVENT_PATH") or None
    if gh_event_path is None:
        ctx.warn("The 'GITHUB_EVENT_PATH' variable is not set.")
        ctx.exit(1)

    if TYPE_CHECKING:
        assert gh_event_path is not None

    try:
        gh_event = json.loads(open(gh_event_path, encoding="utf-8").read())
    except Exception as exc:
        ctx.error(f"Could not load the GH Event payload from {gh_event_path!r}:\n", exc)  # type: ignore[arg-type]
        ctx.exit(1)

    ctx.info("GH Event Payload:")
    ctx.print(gh_event, soft_wrap=True)
    ctx.exit(0)


@ci.command(
    name="process-changed-files",
    arguments={
        "event_name": {
            "help": "The name of the GitHub event being processed.",
        },
        "changed_files": {
            "help": (
                "Path to '.json' file containing the payload of changed files "
                "from the 'dorny/paths-filter' GitHub action."
            ),
        },
    },
)
def process_changed_files(ctx: Context, event_name: str, changed_files: pathlib.Path):
    """
    Process changed files to avoid path traversal.
    """
    github_output = os.environ.get("GITHUB_OUTPUT")
    if github_output is None:
        ctx.warn("The 'GITHUB_OUTPUT' variable is not set.")
        ctx.exit(1)

    if TYPE_CHECKING:
        assert github_output is not None

    if not changed_files.exists():
        ctx.error(f"The '{changed_files}' file does not exist.")
        ctx.exit(1)

    contents = changed_files.read_text()
    if not contents:
        if event_name == "pull_request":
            ctx.error(f"The '{changed_files}' file is empty.")
            ctx.exit(1)
        else:
            ctx.debug(f"The '{changed_files}' file is empty.")
            with open(github_output, "a", encoding="utf-8") as wfh:
                wfh.write(f"changed-files={json.dumps({})}\n")
            ctx.exit(0)

    try:
        changed_files_contents = json.loads(contents)
    except Exception as exc:
        ctx.error(f"Could not load the changed files from '{changed_files}': {exc}")
        ctx.exit(1)

    sanitized_changed_files = {}
    ctx.info("Sanitizing paths and confirming no path traversal is being used...")
    for key, data in changed_files_contents.items():
        try:
            loaded_data = json.loads(data)
        except ValueError:
            loaded_data = data
        if key.endswith("_files"):
            files = set()
            for entry in list(loaded_data):
                if not entry:
                    loaded_data.remove(entry)
                try:
                    entry = (
                        tools.utils.REPO_ROOT.joinpath(entry)
                        .resolve()
                        .relative_to(tools.utils.REPO_ROOT)
                    )
                except ValueError:
                    ctx.error(
                        f"While processing the changed files key {key!r}, the "
                        f"path entry {entry!r} was checked and it's not relative "
                        "to the repository root."
                    )
                    ctx.exit(1)
                files.add(str(entry))
            sanitized_changed_files[key] = sorted(files)
            continue
        sanitized_changed_files[key] = loaded_data

    ctx.info("Writing 'changed-files' to the github outputs file")
    with open(github_output, "a", encoding="utf-8") as wfh:
        wfh.write(f"changed-files={json.dumps(sanitized_changed_files)}\n")
    ctx.exit(0)


@ci.command(
    name="runner-types",
    arguments={
        "event_name": {
            "help": "The name of the GitHub event being processed.",
        },
    },
)
def runner_types(ctx: Context, event_name: str):
    """
    Set GH Actions 'runners' output to know what can run where.
    """
    gh_event_path = os.environ.get("GITHUB_EVENT_PATH") or None
    if gh_event_path is None:
        ctx.warn("The 'GITHUB_EVENT_PATH' variable is not set.")
        ctx.exit(1)

    if TYPE_CHECKING:
        assert gh_event_path is not None

    github_output = os.environ.get("GITHUB_OUTPUT")
    if github_output is None:
        ctx.warn("The 'GITHUB_OUTPUT' variable is not set.")
        ctx.exit(1)

    if TYPE_CHECKING:
        assert github_output is not None

    try:
        gh_event = json.loads(open(gh_event_path, encoding="utf-8").read())
    except Exception as exc:
        ctx.error(f"Could not load the GH Event payload from {gh_event_path!r}:\n", exc)  # type: ignore[arg-type]
        ctx.exit(1)

    ctx.info("GH Event Payload:")
    ctx.print(gh_event, soft_wrap=True)
    # Let's it print until the end
    time.sleep(1)

    ctx.info("Selecting which type of runners(self hosted runners or not) to run")
    runners = {"github-hosted": False, "self-hosted": False}
    if event_name == "pull_request":
        ctx.info("Running from a pull request event")
        pr_event_data = gh_event["pull_request"]
        if (
            pr_event_data["head"]["repo"]["full_name"]
            == pr_event_data["base"]["repo"]["full_name"]
        ):
            # If this is a pull request coming from the same repository, don't run anything
            ctx.info("Pull request is coming from the same repository.")
            ctx.info("Not running any jobs since they will run against the branch")
            ctx.info("Writing 'runners' to the github outputs file:\n", runners)
            with open(github_output, "a", encoding="utf-8") as wfh:
                wfh.write(f"runners={json.dumps(runners)}\n")
            ctx.exit(0)

        # This is a PR from a forked repository
        ctx.info("Pull request is not comming from the same repository")
        runners["github-hosted"] = runners["self-hosted"] = True
        ctx.info("Writing 'runners' to the github outputs file:\n", runners)
        with open(github_output, "a", encoding="utf-8") as wfh:
            wfh.write(f"runners={json.dumps(runners)}\n")
        ctx.exit(0)

    # This is a push or a scheduled event
    ctx.info(f"Running from a {event_name!r} event")
    if (
        gh_event["repository"]["fork"] is True
        and os.environ.get("FORK_HAS_SELF_HOSTED_RUNNERS", "0") == "1"
    ):
        # This is running on a forked repository, don't run tests
        ctx.info("The push event is on a forked repository")
        runners["github-hosted"] = True
        ctx.info("Writing 'runners' to the github outputs file:\n", runners)
        with open(github_output, "a", encoding="utf-8") as wfh:
            wfh.write(f"runners={json.dumps(runners)}\n")
        ctx.exit(0)

    # Not running on a fork, or the fork has self hosted runners, run everything
    ctx.info(f"The {event_name!r} event is from the main repository")
    runners["github-hosted"] = runners["self-hosted"] = True
    ctx.info("Writing 'runners' to the github outputs file:\n", runners)
    with open(github_output, "a", encoding="utf-8") as wfh:
        wfh.write(f"runners={json.dumps(runners)}")
    ctx.exit(0)


@ci.command(
    name="define-jobs",
    arguments={
        "event_name": {
            "help": "The name of the GitHub event being processed.",
        },
        "skip_tests": {
            "help": "Skip running the Salt tests",
        },
        "skip_pkg_tests": {
            "help": "Skip running the Salt Package tests",
        },
        "skip_pkg_download_tests": {
            "help": "Skip running the Salt Package download tests",
        },
        "changed_files": {
            "help": (
                "Path to '.json' file containing the payload of changed files "
                "from the 'dorny/paths-filter' GitHub action."
            ),
        },
    },
)
def define_jobs(
    ctx: Context,
    event_name: str,
    changed_files: pathlib.Path,
    skip_tests: bool = False,
    skip_pkg_tests: bool = False,
    skip_pkg_download_tests: bool = False,
):
    """
    Set GH Actions 'jobs' output to know which jobs should run.
    """
    github_output = os.environ.get("GITHUB_OUTPUT")
    if github_output is None:
        ctx.warn("The 'GITHUB_OUTPUT' variable is not set.")
        ctx.exit(1)

    if TYPE_CHECKING:
        assert github_output is not None

    github_step_summary = os.environ.get("GITHUB_STEP_SUMMARY")
    if github_step_summary is None:
        ctx.warn("The 'GITHUB_STEP_SUMMARY' variable is not set.")
        ctx.exit(1)

    if TYPE_CHECKING:
        assert github_step_summary is not None

    jobs = {
        "lint": True,
        "test": True,
        "test-pkg": True,
        "test-pkg-download": True,
        "prepare-release": True,
        "build-docs": True,
        "build-source-tarball": True,
        "build-deps-onedir": True,
        "build-salt-onedir": True,
        "build-pkgs": True,
        "build-deps-ci": True,
    }

    if skip_tests:
        jobs["test"] = False
    if skip_pkg_tests:
        jobs["test-pkg"] = False
    if skip_pkg_download_tests:
        jobs["test-pkg-download"] = False

    if event_name != "pull_request":
        # In this case, all defined jobs should run
        with open(github_step_summary, "a", encoding="utf-8") as wfh:
            wfh.write("Selected Jobs:\n")
            for name, value in sorted(jobs.items()):
                wfh.write(f" - `{name}`: {value}\n")

        ctx.info("Writing 'jobs' to the github outputs file")
        with open(github_output, "a", encoding="utf-8") as wfh:
            wfh.write(f"jobs={json.dumps(jobs)}\n")

        with open(github_step_summary, "a", encoding="utf-8") as wfh:
            wfh.write(
                f"All defined jobs will run due to event type of `{event_name}`.\n"
            )
        return

    # This is a pull-request

    labels: list[str] = []
    gh_event_path = os.environ.get("GITHUB_EVENT_PATH") or None
    if gh_event_path is not None:
        try:
            gh_event = json.loads(open(gh_event_path, encoding="utf-8").read())
        except Exception as exc:
            ctx.error(
                f"Could not load the GH Event payload from {gh_event_path!r}:\n", exc  # type: ignore[arg-type]
            )
            ctx.exit(1)

        labels.extend(
            label[0] for label in _get_pr_test_labels_from_event_payload(gh_event)
        )

    if not changed_files.exists():
        ctx.error(f"The '{changed_files}' file does not exist.")
        ctx.error(
            "FYI, the command 'tools process-changed-files <changed-files-path>' "
            "needs to run prior to this one."
        )
        ctx.exit(1)
    try:
        changed_files_contents = json.loads(changed_files.read_text())
    except Exception as exc:
        ctx.error(f"Could not load the changed files from '{changed_files}': {exc}")
        ctx.exit(1)

    # So, it's a pull request...
    # Based on which files changed, we can decide what jobs to run.
    required_lint_changes: set[str] = {
        changed_files_contents["salt"],
        changed_files_contents["tests"],
        changed_files_contents["lint"],
    }
    if required_lint_changes == {"false"}:
        with open(github_step_summary, "a", encoding="utf-8") as wfh:
            wfh.write("De-selecting the 'lint' job.\n")
        jobs["lint"] = False

    required_docs_changes: set[str] = {
        changed_files_contents["salt"],
        changed_files_contents["docs"],
    }
    if required_docs_changes == {"false"}:
        with open(github_step_summary, "a", encoding="utf-8") as wfh:
            wfh.write("De-selecting the 'build-docs' job.\n")
        jobs["build-docs"] = False

    required_test_changes: set[str] = {
        changed_files_contents["testrun"],
        changed_files_contents["workflows"],
        changed_files_contents["golden_images"],
    }
    if jobs["test"] and required_test_changes == {"false"}:
        with open(github_step_summary, "a", encoding="utf-8") as wfh:
            wfh.write("De-selecting the 'test' job.\n")
        jobs["test"] = False

    required_pkg_test_changes: set[str] = {
        changed_files_contents["pkg_tests"],
        changed_files_contents["workflows"],
        changed_files_contents["golden_images"],
    }
    if jobs["test-pkg"] and required_pkg_test_changes == {"false"}:
        if "test:pkg" in labels:
            with open(github_step_summary, "a", encoding="utf-8") as wfh:
                wfh.write(
                    "The 'test-pkg' job is forcefully selected by the use of the 'test:pkg' label.\n"
                )
            jobs["test-pkg"] = True
        else:
            with open(github_step_summary, "a", encoding="utf-8") as wfh:
                wfh.write("De-selecting the 'test-pkg' job.\n")
            jobs["test-pkg"] = False

    if jobs["test-pkg-download"] and required_pkg_test_changes == {"false"}:
        with open(github_step_summary, "a", encoding="utf-8") as wfh:
            wfh.write("De-selecting the 'test-pkg-download' job.\n")
        jobs["test-pkg-download"] = False

    if not jobs["test"] and not jobs["test-pkg"] and not jobs["test-pkg-download"]:
        with open(github_step_summary, "a", encoding="utf-8") as wfh:
            for job in (
                "build-deps-ci",
                "build-deps-onedir",
                "build-salt-onedir",
                "build-pkgs",
            ):
                wfh.write(f"De-selecting the '{job}' job.\n")
                jobs[job] = False
            if not jobs["build-docs"]:
                with open(github_step_summary, "a", encoding="utf-8") as wfh:
                    wfh.write("De-selecting the 'build-source-tarball' job.\n")
                jobs["build-source-tarball"] = False

    with open(github_step_summary, "a", encoding="utf-8") as wfh:
        wfh.write("Selected Jobs:\n")
        for name, value in sorted(jobs.items()):
            wfh.write(f" - `{name}`: {value}\n")

    ctx.info("Writing 'jobs' to the github outputs file")
    with open(github_output, "a", encoding="utf-8") as wfh:
        wfh.write(f"jobs={json.dumps(jobs)}\n")


class TestRun(TypedDict):
    type: str
    skip_code_coverage: bool
    from_filenames: NotRequired[str]
    selected_tests: NotRequired[dict[str, bool]]


@ci.command(
    name="define-testrun",
    arguments={
        "event_name": {
            "help": "The name of the GitHub event being processed.",
        },
        "changed_files": {
            "help": (
                "Path to '.json' file containing the payload of changed files "
                "from the 'dorny/paths-filter' GitHub action."
            ),
        },
    },
)
def define_testrun(ctx: Context, event_name: str, changed_files: pathlib.Path):
    """
    Set GH Actions outputs for what and how Salt should be tested.
    """
    github_output = os.environ.get("GITHUB_OUTPUT")
    if github_output is None:
        ctx.warn("The 'GITHUB_OUTPUT' variable is not set.")
        ctx.exit(1)

    if TYPE_CHECKING:
        assert github_output is not None

    github_step_summary = os.environ.get("GITHUB_STEP_SUMMARY")
    if github_step_summary is None:
        ctx.warn("The 'GITHUB_STEP_SUMMARY' variable is not set.")
        ctx.exit(1)

    if TYPE_CHECKING:
        assert github_step_summary is not None

    labels: list[str] = []
    gh_event_path = os.environ.get("GITHUB_EVENT_PATH") or None
    if gh_event_path is not None:
        try:
            gh_event = json.loads(open(gh_event_path, encoding="utf-8").read())
        except Exception as exc:
            ctx.error(
                f"Could not load the GH Event payload from {gh_event_path!r}:\n", exc  # type: ignore[arg-type]
            )
            ctx.exit(1)

        labels.extend(
            label[0] for label in _get_pr_test_labels_from_event_payload(gh_event)
        )

    if "test:coverage" in labels:
        ctx.info("Writing 'testrun' to the github outputs file")
        testrun = TestRun(type="full", skip_code_coverage=False)
        with open(github_output, "a", encoding="utf-8") as wfh:
            wfh.write(f"testrun={json.dumps(testrun)}\n")
        with open(github_step_summary, "a", encoding="utf-8") as wfh:
            wfh.write(
                "Full test run chosen because the label `test:coverage` is set.\n"
            )
        return
    elif event_name != "pull_request":
        # In this case, a full test run is in order
        ctx.info("Writing 'testrun' to the github outputs file")
        testrun = TestRun(type="full", skip_code_coverage=False)
        with open(github_output, "a", encoding="utf-8") as wfh:
            wfh.write(f"testrun={json.dumps(testrun)}\n")

        with open(github_step_summary, "a", encoding="utf-8") as wfh:
            wfh.write(f"Full test run chosen due to event type of `{event_name}`.\n")
        return

    # So, it's a pull request...

    if not changed_files.exists():
        ctx.error(f"The '{changed_files}' file does not exist.")
        ctx.error(
            "FYI, the command 'tools process-changed-files <changed-files-path>' "
            "needs to run prior to this one."
        )
        ctx.exit(1)
    try:
        changed_files_contents = json.loads(changed_files.read_text())
    except Exception as exc:
        ctx.error(f"Could not load the changed files from '{changed_files}': {exc}")
        ctx.exit(1)

    # Based on which files changed, or other things like PR labels we can
    # decide what to run, or even if the full test run should be running on the
    # pull request, etc...
    changed_pkg_requirements_files = json.loads(
        changed_files_contents["pkg_requirements_files"]
    )
    changed_test_requirements_files = json.loads(
        changed_files_contents["test_requirements_files"]
    )
    if changed_files_contents["golden_images"] == "true":
        with open(github_step_summary, "a", encoding="utf-8") as wfh:
            wfh.write(
                "Full test run chosen because there was a change made "
                "to `cicd/golden-images.json`.\n"
            )
        testrun = TestRun(type="full", skip_code_coverage=True)
    elif changed_pkg_requirements_files or changed_test_requirements_files:
        with open(github_step_summary, "a", encoding="utf-8") as wfh:
            wfh.write(
                "Full test run chosen because there was a change made "
                "to the requirements files.\n"
            )
            wfh.write(
                "<details>\n<summary>Changed Requirements Files (click me)</summary>\n<pre>\n"
            )
            for path in sorted(
                changed_pkg_requirements_files + changed_test_requirements_files
            ):
                wfh.write(f"{path}\n")
            wfh.write("</pre>\n</details>\n")
        testrun = TestRun(type="full", skip_code_coverage=True)
    elif "test:full" in labels:
        with open(github_step_summary, "a", encoding="utf-8") as wfh:
            wfh.write("Full test run chosen because the label `test:full` is set.\n")
        testrun = TestRun(type="full", skip_code_coverage=True)
    else:
        testrun_changed_files_path = tools.utils.REPO_ROOT / "testrun-changed-files.txt"
        testrun = TestRun(
            type="changed",
            skip_code_coverage=True,
            from_filenames=str(
                testrun_changed_files_path.relative_to(tools.utils.REPO_ROOT)
            ),
        )
        ctx.info(f"Writing {testrun_changed_files_path.name} ...")
        selected_changed_files = []
        for fpath in json.loads(changed_files_contents["testrun_files"]):
            if fpath.startswith(("tools/", "tasks/")):
                continue
            if fpath in ("noxfile.py",):
                continue
            if fpath == "tests/conftest.py":
                # In this particular case, just run the full test suite
                testrun["type"] = "full"
                with open(github_step_summary, "a", encoding="utf-8") as wfh:
                    wfh.write(
                        f"Full test run chosen because there was a change to `{fpath}`.\n"
                    )
            selected_changed_files.append(fpath)
        testrun_changed_files_path.write_text("\n".join(sorted(selected_changed_files)))
        if testrun["type"] == "changed":
            with open(github_step_summary, "a", encoding="utf-8") as wfh:
                wfh.write("Partial test run chosen.\n")
            testrun["selected_tests"] = {
                "core": False,
                "slow": False,
                "fast": True,
                "flaky": False,
            }
            if "test:slow" in labels:
                with open(github_step_summary, "a", encoding="utf-8") as wfh:
                    wfh.write("Slow tests chosen by `test:slow` label.\n")
                testrun["selected_tests"]["slow"] = True
            if "test:core" in labels:
                with open(github_step_summary, "a", encoding="utf-8") as wfh:
                    wfh.write("Core tests chosen by `test:core` label.\n")
                testrun["selected_tests"]["core"] = True
            if "test:no-fast" in labels:
                with open(github_step_summary, "a", encoding="utf-8") as wfh:
                    wfh.write("Fast tests deselected by `test:no-fast` label.\n")
                testrun["selected_tests"]["fast"] = False
            if "test:flaky-jail" in labels:
                with open(github_step_summary, "a", encoding="utf-8") as wfh:
                    wfh.write("Flaky jailed tests chosen by `test:flaky-jail` label.\n")
                testrun["selected_tests"]["flaky"] = True
        if selected_changed_files:
            with open(github_step_summary, "a", encoding="utf-8") as wfh:
                wfh.write(
                    "<details>\n<summary>Selected Changed Files (click me)</summary>\n<pre>\n"
                )
                for path in sorted(selected_changed_files):
                    wfh.write(f"{path}\n")
                wfh.write("</pre>\n</details>\n")

    with open(github_step_summary, "a", encoding="utf-8") as wfh:
        wfh.write("<details>\n<summary>All Changed Files (click me)</summary>\n<pre>\n")
        for path in sorted(json.loads(changed_files_contents["repo_files"])):
            wfh.write(f"{path}\n")
        wfh.write("</pre>\n</details>\n")

    ctx.info("Writing 'testrun' to the github outputs file:\n", testrun)
    with open(github_output, "a", encoding="utf-8") as wfh:
        wfh.write(f"testrun={json.dumps(testrun)}\n")


@ci.command(
    arguments={
        "distro_slug": {
            "help": "The distribution slug to generate the matrix for",
        },
        "full": {
            "help": "Full test run",
        },
        "workflow": {
            "help": "Which workflow is running",
        },
        "fips": {
            "help": "Include FIPS entries in the matrix",
        },
    },
)
def matrix(
    ctx: Context,
    distro_slug: str,
    full: bool = False,
    workflow: str = "ci",
    fips: bool = False,
):
    """
    Generate the test matrix.
    """
    _matrix = []
    _splits = {
        "functional": 4,
        "integration": 6,
        "scenarios": 1,
        "unit": 4,
    }
<<<<<<< HEAD
    # On nightly and scheduled builds we don't want splits at all
    if workflow.lower() in ("nightly", "scheduled"):
        ctx.info(f"Reducing splits definition since workflow is '{workflow}'")
        for key in _splits:
            new_value = _splits[key] - 1
            if new_value < 1:
                new_value = 1
            _splits[key] = new_value

=======
>>>>>>> 975c2a43
    for transport in ("zeromq", "tcp"):
        if transport == "tcp":
            if distro_slug not in (
                "centosstream-9",
                "centosstream-9-arm64",
                "photonos-5",
                "photonos-5-arm64",
                "ubuntu-22.04",
                "ubuntu-22.04-arm64",
            ):
                # Only run TCP transport tests on these distributions
                continue
        for chunk in ("unit", "functional", "integration", "scenarios"):
            if transport == "tcp" and chunk in ("unit", "functional"):
                # Only integration and scenarios shall be tested under TCP,
                # the rest would be repeating tests
                continue
            if "macos" in distro_slug and chunk == "scenarios":
                continue
            splits = _splits.get(chunk) or 1
            if full and splits > 1:
                for split in range(1, splits + 1):
                    _matrix.append(
                        {
                            "transport": transport,
                            "tests-chunk": chunk,
                            "test-group": split,
                            "test-group-count": splits,
                        }
                    )
                    if fips is True and distro_slug.startswith(
                        ("photonos-4", "photonos-5")
                    ):
                        # Repeat the last one, but with fips
                        _matrix.append({"fips": "fips", **_matrix[-1]})
            else:
                _matrix.append({"transport": transport, "tests-chunk": chunk})
                if fips is True and distro_slug.startswith(
                    ("photonos-4", "photonos-5")
                ):
                    # Repeat the last one, but with fips
                    _matrix.append({"fips": "fips", **_matrix[-1]})

    ctx.info("Generated matrix:")
    ctx.print(_matrix, soft_wrap=True)

    github_output = os.environ.get("GITHUB_OUTPUT")
    if github_output is not None:
        with open(github_output, "a", encoding="utf-8") as wfh:
            wfh.write(f"matrix={json.dumps(_matrix)}\n")
    ctx.exit(0)


@ci.command(
    name="pkg-matrix",
    arguments={
        "distro_slug": {
            "help": "The distribution slug to generate the matrix for",
        },
        "pkg_type": {
            "help": "The type of package we are testing against",
        },
        "testing_releases": {
            "help": "The salt releases to test upgrades against",
            "nargs": "+",
            "required": True,
        },
        "fips": {
            "help": "Include FIPS entries in the matrix",
        },
    },
)
def pkg_matrix(
    ctx: Context,
    distro_slug: str,
    pkg_type: str,
    testing_releases: list[tools.utils.Version] = None,
    fips: bool = False,
):
    """
    Generate the test matrix.
    """
    github_output = os.environ.get("GITHUB_OUTPUT")
    if github_output is None:
        ctx.warn("The 'GITHUB_OUTPUT' variable is not set.")
    if TYPE_CHECKING:
        assert testing_releases

    still_testing_3005 = False
    for release_version in testing_releases:
        if still_testing_3005:
            break
        if release_version < tools.utils.Version("3006.0"):
            still_testing_3005 = True

    if still_testing_3005 is False:
        ctx.error(
            f"No longer testing 3005.x releases please update {__file__} "
            "and remove this error and the logic above the error. There may "
            "be other places that need code removed as well."
        )
        ctx.exit(1)

    adjusted_versions = []
    for ver in testing_releases:
        if ver < tools.utils.Version("3006.0"):
            adjusted_versions.append((ver, "classic"))
            adjusted_versions.append((ver, "tiamat"))
        else:
            adjusted_versions.append((ver, "relenv"))
    ctx.info(f"Will look for the following versions: {adjusted_versions}")

    # Filter out the prefixes to look under
    if "macos-" in distro_slug:
        # We don't have golden images for macos, handle these separately
        prefixes = {
            "classic": "osx/",
            "tiamat": "salt/py3/macos/minor/",
            "relenv": "salt/py3/macos/minor/",
        }
    else:
        parts = distro_slug.split("-")
        name = parts[0]
        version = parts[1]

        if len(parts) > 2:
            arch = parts[2]
        elif name in ("debian", "ubuntu"):
            arch = "amd64"
        else:
            arch = "x86_64"

        if name == "amazonlinux":
            name = "amazon"
        elif "centos" in name or name == "rockylinux":
            name = "redhat"
        elif "photon" in name:
            name = "photon"

        if name == "windows":
            prefixes = {
                "classic": "windows/",
                "tiamat": "salt/py3/windows/minor",
                "relenv": "salt/py3/windows/minor",
            }
        else:
            prefixes = {
                "classic": f"py3/{name}/{version}/{arch}/",
                "tiamat": f"salt/py3/{name}/{version}/{arch}/minor/",
                "relenv": f"salt/py3/{name}/{version}/{arch}/minor/",
            }

    s3 = boto3.client("s3")
    paginator = s3.get_paginator("list_objects_v2")
    _matrix = [
        {
            "test-chunk": "install",
            "version": None,
        }
    ]

    for version, backend in adjusted_versions:
        prefix = prefixes[backend]
        # TODO: Remove this after 3009.0
        if backend == "relenv" and version >= tools.utils.Version("3006.5"):
            prefix.replace("/arm64/", "/aarch64/")
        # Using a paginator allows us to list recursively and avoid the item limit
        page_iterator = paginator.paginate(
            Bucket=f"salt-project-{tools.utils.SPB_ENVIRONMENT}-salt-artifacts-release",
            Prefix=prefix,
        )
        # Uses a jmespath expression to test if the wanted version is in any of the filenames
        key_filter = f"Contents[?contains(Key, '{version}')][]"
        if pkg_type == "MSI":
            # TODO: Add this back when we add MSI upgrade and downgrade tests
            # key_filter = f"Contents[?contains(Key, '{version}')] | [?ends_with(Key, '.msi')]"
            continue
        elif pkg_type == "NSIS":
            key_filter = (
                f"Contents[?contains(Key, '{version}')] | [?ends_with(Key, '.exe')]"
            )
        objects = list(page_iterator.search(key_filter))
        # Testing using `any` because sometimes the paginator returns `[None]`
        if any(objects):
            ctx.info(
                f"Found {version} ({backend}) for {distro_slug}: {objects[0]['Key']}"
            )
            for session in ("upgrade", "downgrade"):
                if backend == "classic":
                    session += "-classic"
                _matrix.append(
                    {
                        "test-chunk": session,
                        "version": str(version),
                    }
                )
                if (
                    backend == "relenv"
                    and fips is True
                    and distro_slug.startswith(("photonos-4", "photonos-5"))
                ):
                    # Repeat the last one, but with fips
                    _matrix.append({"fips": "fips", **_matrix[-1]})
        else:
            ctx.info(f"No {version} ({backend}) for {distro_slug} at {prefix}")

    ctx.info("Generated matrix:")
    ctx.print(_matrix, soft_wrap=True)

    if github_output is not None:
        with open(github_output, "a", encoding="utf-8") as wfh:
            wfh.write(f"matrix={json.dumps(_matrix)}\n")
    ctx.exit(0)


@ci.command(
    name="get-releases",
    arguments={
        "repository": {
            "help": "The repository to query for releases, e.g. saltstack/salt",
        },
    },
)
def get_releases(ctx: Context, repository: str = "saltstack/salt"):
    """
    Generate the latest salt release.
    """
    releases = tools.utils.get_salt_releases(ctx, repository)
    str_releases = [str(version) for version in releases]
    latest = str_releases[-1]

    ctx.info("Releases:", sorted(str_releases))
    ctx.info(f"Latest Release: '{latest}'")

    github_output = os.environ.get("GITHUB_OUTPUT")
    if github_output is not None:
        with open(github_output, "a", encoding="utf-8") as wfh:
            wfh.write(f"latest-release={latest}\n")
            wfh.write(f"releases={json.dumps(str_releases)}\n")
        ctx.exit(0)


@ci.command(
    name="get-release-changelog-target",
    arguments={
        "event_name": {
            "help": "The name of the GitHub event being processed.",
        },
    },
)
def get_release_changelog_target(ctx: Context, event_name: str):
    """
    Define which kind of release notes should be generated, next minor or major.
    """
    gh_event_path = os.environ.get("GITHUB_EVENT_PATH") or None
    if gh_event_path is None:
        ctx.warn("The 'GITHUB_EVENT_PATH' variable is not set.")
        ctx.exit(1)

    if TYPE_CHECKING:
        assert gh_event_path is not None

    try:
        gh_event = json.loads(open(gh_event_path, encoding="utf-8").read())
    except Exception as exc:
        ctx.error(f"Could not load the GH Event payload from {gh_event_path!r}:\n", exc)  # type: ignore[arg-type]
        ctx.exit(1)

    github_output = os.environ.get("GITHUB_OUTPUT")
    if github_output is None:
        ctx.warn("The 'GITHUB_OUTPUT' variable is not set.")
        ctx.exit(1)

    if TYPE_CHECKING:
        assert github_output is not None

    shared_context = yaml.safe_load(
        tools.utils.SHARED_WORKFLOW_CONTEXT_FILEPATH.read_text()
    )
    release_branches = shared_context["release_branches"]

    release_changelog_target = "next-major-release"
    if event_name == "pull_request":
        if gh_event["pull_request"]["base"]["ref"] in release_branches:
            release_changelog_target = "next-minor-release"
    elif event_name == "schedule":
        branch_name = gh_event["repository"]["default_branch"]
        if branch_name in release_branches:
            release_changelog_target = "next-minor-release"
    else:
        for branch_name in release_branches:
            if branch_name in gh_event["ref"]:
                release_changelog_target = "next-minor-release"
                break
    with open(github_output, "a", encoding="utf-8") as wfh:
        wfh.write(f"release-changelog-target={release_changelog_target}\n")
    ctx.exit(0)


@ci.command(
    name="get-pr-test-labels",
    arguments={
        "pr": {
            "help": "Pull request number",
        },
        "repository": {
            "help": "Github repository.",
        },
    },
)
def get_pr_test_labels(
    ctx: Context, repository: str = "saltstack/salt", pr: int = None
):
    """
    Set the pull-request labels.
    """
    github_step_summary = os.environ.get("GITHUB_STEP_SUMMARY")
    gh_event_path = os.environ.get("GITHUB_EVENT_PATH") or None
    if gh_event_path is None:
        labels = _get_pr_test_labels_from_api(ctx, repository, pr=pr)
    else:
        if TYPE_CHECKING:
            assert gh_event_path is not None

        try:
            gh_event = json.loads(open(gh_event_path, encoding="utf-8").read())
        except Exception as exc:
            ctx.error(
                f"Could not load the GH Event payload from {gh_event_path!r}:\n", exc  # type: ignore[arg-type]
            )
            ctx.exit(1)

        if "pull_request" not in gh_event:
            ctx.warn("The 'pull_request' key was not found on the event payload.")
            ctx.exit(1)

        pr = gh_event["pull_request"]["number"]
        labels = _get_pr_test_labels_from_event_payload(gh_event)

    shared_context = tools.utils.get_cicd_shared_context()
    mandatory_os_slugs = set(shared_context["mandatory_os_slugs"])
    available = set(tools.utils.get_golden_images())
    # Add MacOS provided by GitHub
    available.update({"macos-12", "macos-13", "macos-13-arm64"})
    # Remove mandatory OS'ss
    available.difference_update(mandatory_os_slugs)
    select_all = set(available)
    selected = set()
    test_labels = []
    if labels:
        ctx.info(f"Test labels for pull-request #{pr} on {repository}:")
        for name, description in sorted(labels):
            ctx.info(
                f" * [yellow]{name}[/yellow]: {description or '[red][No description][/red]'}"
            )
            if name.startswith("test:os:"):
                slug = name.split("test:os:", 1)[-1]
                if slug not in available and name != "test:os:all":
                    ctx.warn(
                        f"The '{slug}' slug exists as a label but not as an available OS."
                    )
                selected.add(slug)
                if slug != "all":
                    available.remove(slug)
                continue
            test_labels.append(name)

    else:
        ctx.info(f"No test labels for pull-request #{pr} on {repository}")

    if "test:coverage" in test_labels:
        ctx.info(
            "Selecting ALL available OS'es because the label 'test:coverage' is set."
        )
        selected.add("all")
        if github_step_summary is not None:
            with open(github_step_summary, "a", encoding="utf-8") as wfh:
                wfh.write(
                    "Selecting ALL available OS'es because the label `test:coverage` is set.\n"
                )

    if "all" in selected:
        selected = select_all
        available.clear()

    github_output = os.environ.get("GITHUB_OUTPUT")
    if github_output is None:
        ctx.exit(0)

    if TYPE_CHECKING:
        assert github_output is not None

    ctx.info("Writing 'labels' to the github outputs file...")
    ctx.info("Test Labels:")
    if not test_labels:
        ctx.info(" * None")
    else:
        for label in sorted(test_labels):
            ctx.info(f" * [yellow]{label}[/yellow]")
    ctx.info("* OS Labels:")
    if not selected:
        ctx.info(" * None")
    else:
        for slug in sorted(selected):
            ctx.info(f" * [yellow]{slug}[/yellow]")
    with open(github_output, "a", encoding="utf-8") as wfh:
        wfh.write(f"os-labels={json.dumps([label for label in selected])}\n")
        wfh.write(f"test-labels={json.dumps([label for label in test_labels])}\n")

    github_step_summary = os.environ.get("GITHUB_STEP_SUMMARY")
    if github_step_summary is not None:
        with open(github_step_summary, "a", encoding="utf-8") as wfh:
            wfh.write("Mandatory OS Test Runs:\n")
            for slug in sorted(mandatory_os_slugs):
                wfh.write(f"* `{slug}`\n")

            wfh.write("\nOptional OS Test Runs(selected by label):\n")
            if not selected:
                wfh.write("* None\n")
            else:
                for slug in sorted(selected):
                    wfh.write(f"* `{slug}`\n")

            wfh.write("\nSkipped OS Tests Runs(NOT selected by label):\n")
            if not available:
                wfh.write("* None\n")
            else:
                for slug in sorted(available):
                    wfh.write(f"* `{slug}`\n")

    ctx.exit(0)


def _get_pr_test_labels_from_api(
    ctx: Context, repository: str = "saltstack/salt", pr: int = None
) -> list[tuple[str, str]]:
    """
    Set the pull-request labels.
    """
    if pr is None:
        ctx.error(
            "Could not find the 'GITHUB_EVENT_PATH' variable and the "
            "--pr flag was not passed. Unable to detect pull-request number."
        )
        ctx.exit(1)
    with ctx.web as web:
        headers = {
            "Accept": "application/vnd.github+json",
        }
        github_token = tools.utils.gh.get_github_token(ctx)
        if github_token is not None:
            headers["Authorization"] = f"Bearer {github_token}"
        web.headers.update(headers)
        ret = web.get(f"https://api.github.com/repos/{repository}/pulls/{pr}")
        if ret.status_code != 200:
            ctx.error(
                f"Failed to get the #{pr} pull-request details on repository {repository!r}: {ret.reason}"
            )
            ctx.exit(1)
        pr_details = ret.json()
        return _filter_test_labels(pr_details["labels"])


def _get_pr_test_labels_from_event_payload(
    gh_event: dict[str, Any]
) -> list[tuple[str, str]]:
    """
    Get the pull-request test labels.
    """
    if "pull_request" not in gh_event:
        return []
    return _filter_test_labels(gh_event["pull_request"]["labels"])


def _filter_test_labels(labels: list[dict[str, Any]]) -> list[tuple[str, str]]:
    return [
        (label["name"], label["description"])
        for label in labels
        if label["name"].startswith("test:")
    ]


@ci.command(
    name="get-testing-releases",
    arguments={
        "releases": {
            "help": "The list of releases of salt",
            "nargs": "*",
        },
        "salt_version": {
            "help": "The version of salt being tested against",
            "required": True,
        },
    },
)
def get_testing_releases(
    ctx: Context,
    releases: list[tools.utils.Version],
    salt_version: str = None,
):
    """
    Get a list of releases to use for the upgrade and downgrade tests.
    """
    # We aren't testing upgrades from anything before 3006.0 except the latest 3005.x
    threshold_major = 3005
    parsed_salt_version = tools.utils.Version(salt_version)
    # We want the latest 4 major versions, removing the oldest if this version is a new major
    num_major_versions = 4
    if parsed_salt_version.minor == 0:
        num_major_versions = 3
    majors = sorted(
        list(
            {version.major for version in releases if version.major >= threshold_major}
        )
    )[-num_major_versions:]
    testing_releases = []
    # Append the latest minor for each major
    for major in majors:
        minors_of_major = [version for version in releases if version.major == major]
        testing_releases.append(minors_of_major[-1])

    str_releases = [str(version) for version in testing_releases]

    ctx.info("Testing Releases:", sorted(str_releases))

    github_output = os.environ.get("GITHUB_OUTPUT")
    if github_output is not None:
        with open(github_output, "a", encoding="utf-8") as wfh:
            wfh.write(f"testing-releases={json.dumps(str_releases)}\n")

    ctx.exit(0)


@ci.command(
    name="define-cache-seed",
    arguments={
        "static_cache_seed": {
            "help": "The static cache seed value",
        },
        "randomize": {
            "help": "Randomize the cache seed value",
        },
    },
)
def define_cache_seed(ctx: Context, static_cache_seed: str, randomize: bool = False):
    """
    Set `cache-seed` in GH Actions outputs.
    """
    github_output = os.environ.get("GITHUB_OUTPUT")
    if github_output is None:
        ctx.warn("The 'GITHUB_OUTPUT' variable is not set.")
        ctx.exit(1)

    if TYPE_CHECKING:
        assert github_output is not None

    github_step_summary = os.environ.get("GITHUB_STEP_SUMMARY")
    if github_step_summary is None:
        ctx.warn("The 'GITHUB_STEP_SUMMARY' variable is not set.")
        ctx.exit(1)

    if TYPE_CHECKING:
        assert github_step_summary is not None

    labels: list[str] = []
    gh_event_path = os.environ.get("GITHUB_EVENT_PATH") or None
    if gh_event_path is not None:
        try:
            gh_event = json.loads(open(gh_event_path, encoding="utf-8").read())
        except Exception as exc:
            ctx.error(
                f"Could not load the GH Event payload from {gh_event_path!r}:\n", exc  # type: ignore[arg-type]
            )
            ctx.exit(1)

        labels.extend(
            label[0] for label in _get_pr_test_labels_from_event_payload(gh_event)
        )

    if randomize is True:
        cache_seed = f"SEED-{random.randint(100, 1000)}"
        with open(github_step_summary, "a", encoding="utf-8") as wfh:
            wfh.write(
                f"The cache seed has been randomized to `{cache_seed}` because "
                "`--randomize` was passed to `tools ci define-cache-seed`."
            )
    elif "test:random-cache-seed" in labels:
        cache_seed = f"SEED-{random.randint(100, 1000)}"
        with open(github_step_summary, "a", encoding="utf-8") as wfh:
            wfh.write(
                f"The cache seed has been randomized to `{cache_seed}` because "
                "the label `test:random-cache-seed` was set."
            )
    else:
        cache_seed = static_cache_seed

    ctx.info("Writing 'cache-seed' to the github outputs file")
    with open(github_output, "a", encoding="utf-8") as wfh:
        wfh.write(f"cache-seed={cache_seed}\n")


@ci.command(
    name="upload-coverage",
    arguments={
        "commit_sha": {
            "help": "The commit SHA",
            "required": True,
        },
        "reports_path": {
            "help": "The path to the directory containing the XML Coverage Reports",
        },
    },
)
def upload_coverage(ctx: Context, reports_path: pathlib.Path, commit_sha: str = None):
    """
    Upload code coverage to codecov.
    """
    codecov = shutil.which("codecov")
    if not codecov:
        ctx.error("Could not find the path to the 'codecov' binary")
        ctx.exit(1)

    if TYPE_CHECKING:
        assert commit_sha is not None

    codecov_args: list[str] = [
        codecov,
        "--nonZero",
        "--sha",
        commit_sha,
    ]

    from_pull_request = False

    gh_event_path = os.environ.get("GITHUB_EVENT_PATH") or None
    if gh_event_path is not None:
        try:
            gh_event = json.loads(open(gh_event_path, encoding="utf-8").read())
            pr_event_data = gh_event.get("pull_request")
            if pr_event_data:
                from_pull_request = True
                codecov_args.extend(["--parent", pr_event_data["base"]["sha"]])
        except Exception as exc:
            ctx.error(
                f"Could not load the GH Event payload from {gh_event_path!r}:\n", exc  # type: ignore[arg-type]
            )

    sleep_time = 15
    for fpath in reports_path.glob("*.xml"):
        if fpath.name in ("salt.xml", "tests.xml"):
            flags = fpath.stem
        else:
            try:
                section, distro_slug, nox_session = fpath.stem.split("..")
            except ValueError:
                ctx.error(
                    f"The file {fpath} does not respect the expected naming convention "
                    "'{salt|tests}..<distro-slug>..<nox-session>.xml'. Skipping..."
                )
                continue
            flags = f"{section},{distro_slug}"

        max_attempts = 3
        current_attempt = 0
        while True:
            current_attempt += 1
            ctx.info(
                f"Uploading '{fpath}' coverage report to codecov (attempt {current_attempt} of {max_attempts}) ..."
            )

            ret = ctx.run(
                *codecov_args,
                "--file",
                str(fpath),
                "--name",
                fpath.stem,
                "--flags",
                flags,
                check=False,
                capture=True,
            )
            stdout = ret.stdout.strip().decode()
            stderr = ret.stderr.strip().decode()
            if ret.returncode == 0:
                ctx.console_stdout.print(stdout)
                ctx.console.print(stderr)
                break

            if (
                "Too many uploads to this commit" in stdout
                or "Too many uploads to this commit" in stderr
            ):
                # Let's just stop trying
                ctx.console_stdout.print(stdout)
                ctx.console.print(stderr)
                break

            if current_attempt >= max_attempts:
                ctx.error(f"Failed to upload {fpath} to codecov:")
                ctx.console_stdout.print(stdout)
                ctx.console.print(stderr)
                if from_pull_request is True:
                    # Codecov is having some issues with tokenless uploads
                    # Don't let PR's fail, but do fail otherwise so we know
                    # we should fix it.
                    github_step_summary = os.environ.get("GITHUB_STEP_SUMMARY")
                    if github_step_summary is not None:
                        with open(github_step_summary, "a", encoding="utf-8") as wfh:
                            wfh.write(f"Failed to upload `{fpath}` to codecov\n")
                    ctx.exit(0)
                ctx.exit(1)

            ctx.warn(f"Waiting {sleep_time} seconds until next retry...")
            time.sleep(sleep_time)

    ctx.exit(0)<|MERGE_RESOLUTION|>--- conflicted
+++ resolved
@@ -665,18 +665,6 @@
         "scenarios": 1,
         "unit": 4,
     }
-<<<<<<< HEAD
-    # On nightly and scheduled builds we don't want splits at all
-    if workflow.lower() in ("nightly", "scheduled"):
-        ctx.info(f"Reducing splits definition since workflow is '{workflow}'")
-        for key in _splits:
-            new_value = _splits[key] - 1
-            if new_value < 1:
-                new_value = 1
-            _splits[key] = new_value
-
-=======
->>>>>>> 975c2a43
     for transport in ("zeromq", "tcp"):
         if transport == "tcp":
             if distro_slug not in (
