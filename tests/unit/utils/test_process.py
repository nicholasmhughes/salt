--- conflicted
+++ resolved
@@ -35,7 +35,7 @@
         name = func.__name__[5:]
 
         def _die():
-            salt.utils.appendproctitle('test_{0}'.format(name))
+            salt.utils.process.appendproctitle('test_{0}'.format(name))
         setattr(self, 'die_' + name, _die)
 
     return wrapper
@@ -51,7 +51,7 @@
         name = func.__name__[5:]
 
         def _incr(counter, num):
-            salt.utils.appendproctitle('test_{0}'.format(name))
+            salt.utils.process.appendproctitle('test_{0}'.format(name))
             for _ in range(0, num):
                 counter.value += 1
         setattr(self, 'incr_' + name, _incr)
@@ -69,7 +69,7 @@
         name = func.__name__[5:]
 
         def _spin():
-            salt.utils.appendproctitle('test_{0}'.format(name))
+            salt.utils.process.appendproctitle('test_{0}'.format(name))
             while True:
                 time.sleep(1)
         setattr(self, 'spin_' + name, _spin)
@@ -84,14 +84,6 @@
         '''
         Make sure that the process is alive 2s later
         '''
-<<<<<<< HEAD
-        def spin():
-            salt.utils.process.appendproctitle('test_basic')
-            while True:
-                time.sleep(1)
-
-=======
->>>>>>> ba614625
         process_manager = salt.utils.process.ProcessManager()
         process_manager.add_process(self.spin_basic)
         initial_pid = next(six.iterkeys(process_manager._process_map))
@@ -111,14 +103,6 @@
 
     @spin
     def test_kill(self):
-<<<<<<< HEAD
-        def spin():
-            salt.utils.process.appendproctitle('test_kill')
-            while True:
-                time.sleep(1)
-
-=======
->>>>>>> ba614625
         process_manager = salt.utils.process.ProcessManager()
         process_manager.add_process(self.spin_kill)
         initial_pid = next(six.iterkeys(process_manager._process_map))
@@ -147,12 +131,6 @@
         '''
         Make sure that the process is alive 2s later
         '''
-<<<<<<< HEAD
-        def die():
-            salt.utils.process.appendproctitle('test_restarting')
-
-=======
->>>>>>> ba614625
         process_manager = salt.utils.process.ProcessManager()
         process_manager.add_process(self.die_restarting)
         initial_pid = next(six.iterkeys(process_manager._process_map))
@@ -173,13 +151,6 @@
     @skipIf(sys.version_info < (2, 7), 'Needs > Py 2.7 due to bug in stdlib')
     @incr
     def test_counter(self):
-<<<<<<< HEAD
-        def incr(counter, num):
-            salt.utils.process.appendproctitle('test_counter')
-            for _ in range(0, num):
-                counter.value += 1
-=======
->>>>>>> ba614625
         counter = multiprocessing.Value('i', 0)
         process_manager = salt.utils.process.ProcessManager()
         process_manager.add_process(self.incr_counter, args=(counter, 2))
