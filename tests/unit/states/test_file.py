# -*- coding: utf-8 -*-

# Import python libs
from __future__ import absolute_import, print_function, unicode_literals

import os
import pprint
import shutil
from datetime import datetime

import salt.modules.file as filemod
import salt.serializers.json as jsonserializer
import salt.serializers.python as pythonserializer
import salt.serializers.yaml as yamlserializer
import salt.states.file as filestate

# Import salt libs
import salt.utils.files
import salt.utils.json
import salt.utils.platform
import salt.utils.win_functions
import salt.utils.yaml
from salt.exceptions import CommandExecutionError
from salt.ext.six.moves import range
from tests.support.helpers import destructiveTest

# Import Salt Testing libs
from tests.support.mixins import LoaderModuleMockMixin
from tests.support.mock import MagicMock, Mock, call, mock_open, patch
from tests.support.runtests import RUNTIME_VARS
from tests.support.unit import TestCase, skipIf

try:
    from dateutil.relativedelta import relativedelta

    HAS_DATEUTIL = True
except ImportError:
    HAS_DATEUTIL = False

NO_DATEUTIL_REASON = "python-dateutil is not installed"


class TestFileState(TestCase, LoaderModuleMockMixin):
    def setup_loader_modules(self):
        return {
            filestate: {
                "__env__": "base",
                "__salt__": {"file.manage_file": False},
                "__serializers__": {
                    "yaml.serialize": yamlserializer.serialize,
                    "python.serialize": pythonserializer.serialize,
                    "json.serialize": jsonserializer.serialize,
                },
                "__opts__": {"test": False, "cachedir": ""},
                "__instance_id__": "",
                "__low__": {},
                "__utils__": {},
            }
        }

    def tearDown(self):
        remove_dir = "/tmp/etc"
        if salt.utils.platform.is_windows():
            remove_dir = "c:\\tmp\\etc"
        try:
            salt.utils.files.rm_rf(remove_dir)
        except OSError:
            pass

    def test_serialize(self):
        def returner(contents, *args, **kwargs):
            returner.returned = contents

        returner.returned = None

        with patch.dict(filestate.__salt__, {"file.manage_file": returner}):

            dataset = {"foo": True, "bar": 42, "baz": [1, 2, 3], "qux": 2.0}

            filestate.serialize("/tmp", dataset)
            self.assertEqual(salt.utils.yaml.safe_load(returner.returned), dataset)

            filestate.serialize("/tmp", dataset, formatter="yaml")
            self.assertEqual(salt.utils.yaml.safe_load(returner.returned), dataset)

            filestate.serialize("/tmp", dataset, formatter="json")
            self.assertEqual(salt.utils.json.loads(returner.returned), dataset)

            filestate.serialize("/tmp", dataset, formatter="python")
            self.assertEqual(returner.returned, pprint.pformat(dataset) + "\n")

            mock_serializer = Mock(return_value="")
            with patch.dict(
                filestate.__serializers__, {"json.serialize": mock_serializer}
            ):
                filestate.serialize(
                    "/tmp", dataset, formatter="json", serializer_opts=[{"indent": 8}]
                )
                mock_serializer.assert_called_with(
                    dataset, indent=8, separators=(",", ": "), sort_keys=True
                )

    def test_contents_and_contents_pillar(self):
        def returner(contents, *args, **kwargs):
            returner.returned = contents

        returner.returned = None

        manage_mode_mock = MagicMock()
        with patch.dict(
            filestate.__salt__,
            {"file.manage_file": returner, "config.manage_mode": manage_mode_mock},
        ):

            ret = filestate.managed(
                "/tmp/foo", contents="hi", contents_pillar="foo:bar"
            )
            self.assertEqual(False, ret["result"])

    def test_contents_pillar_doesnt_add_more_newlines(self):
        # make sure the newline
        pillar_value = "i am the pillar value{0}".format(os.linesep)

        self.run_contents_pillar(pillar_value, expected=pillar_value)

    def run_contents_pillar(self, pillar_value, expected):
        returner = MagicMock(return_value=None)
        path = "/tmp/foo"
        pillar_path = "foo:bar"

        # the values don't matter here
        pillar_mock = MagicMock(return_value=pillar_value)
        with patch.dict(
            filestate.__salt__,
            {
                "file.manage_file": returner,
                "config.manage_mode": MagicMock(),
                "file.source_list": MagicMock(return_value=[None, None]),
                "file.get_managed": MagicMock(return_value=[None, None, None]),
                "pillar.get": pillar_mock,
            },
        ):

            ret = filestate.managed(path, contents_pillar=pillar_path)

            # make sure no errors are returned
            self.assertEqual(None, ret)

            # Make sure the contents value matches the expected value.
            # returner.call_args[0] will be an args tuple containing all the args
            # passed to the mocked returner for file.manage_file. Any changes to
            # the arguments for file.manage_file may make this assertion fail.
            # If the test is failing, check the position of the "contents" param
            # in the manage_file() function in salt/modules/file.py, the fix is
            # likely as simple as updating the 2nd index below.
            self.assertEqual(expected, returner.call_args[0][-5])

    def test_symlink(self):
        """
        Test to create a symlink.
        """
        name = os.sep + os.path.join("tmp", "testfile.txt")
        target = salt.utils.files.mkstemp()
        test_dir = os.sep + "tmp"
        user = "salt"

        if salt.utils.platform.is_windows():
            group = "salt"
        else:
            group = "saltstack"

        def return_val(kwargs):
            val = {
                "name": name,
                "result": False,
                "comment": "",
                "changes": {},
            }
            val.update(kwargs)
            return val

        mock_t = MagicMock(return_value=True)
        mock_f = MagicMock(return_value=False)
        mock_empty = MagicMock(return_value="")
        mock_uid = MagicMock(return_value="U1001")
        mock_gid = MagicMock(return_value="g1001")
        mock_target = MagicMock(return_value=target)
        mock_user = MagicMock(return_value=user)
        mock_grp = MagicMock(return_value=group)
        mock_os_error = MagicMock(side_effect=OSError)

        with patch.dict(filestate.__salt__, {"config.manage_mode": mock_t}):
            comt = "Must provide name to file.symlink"
            ret = return_val({"comment": comt, "name": ""})
            self.assertDictEqual(filestate.symlink("", target), ret)

        with patch.dict(
            filestate.__salt__,
            {
                "config.manage_mode": mock_t,
                "file.user_to_uid": mock_empty,
                "file.group_to_gid": mock_empty,
                "user.info": mock_empty,
                "user.current": mock_user,
            },
        ):
            if salt.utils.platform.is_windows():
                comt = "User {0} does not exist".format(user)
                ret = return_val({"comment": comt, "name": name})
            else:
                comt = "User {0} does not exist. Group {1} does not exist.".format(
                    user, group
                )
                ret = return_val({"comment": comt, "name": name})
            self.assertDictEqual(
                filestate.symlink(name, target, user=user, group=group), ret
            )

        with patch.dict(
            filestate.__salt__,
            {
                "config.manage_mode": mock_t,
                "file.user_to_uid": mock_uid,
                "file.group_to_gid": mock_gid,
                "file.is_link": mock_f,
                "user.info": mock_empty,
                "user.current": mock_user,
            },
        ), patch.dict(filestate.__opts__, {"test": True}), patch.object(
            os.path, "exists", mock_f
        ):
            if salt.utils.platform.is_windows():
                comt = "User {0} does not exist".format(user)
                ret = return_val(
                    {"comment": comt, "result": False, "name": name, "changes": {}}
                )
            else:
                comt = "Symlink {0} to {1} is set for creation".format(name, target)
                ret = return_val(
                    {"comment": comt, "result": None, "changes": {"new": name}}
                )
            self.assertDictEqual(
                filestate.symlink(name, target, user=user, group=group), ret
            )

        with patch.dict(
            filestate.__salt__,
            {
                "config.manage_mode": mock_t,
                "file.user_to_uid": mock_uid,
                "file.group_to_gid": mock_gid,
                "file.is_link": mock_f,
                "user.info": mock_empty,
                "user.current": mock_user,
            },
        ), patch.dict(filestate.__opts__, {"test": False}), patch.object(
            os.path, "isdir", mock_f
        ), patch.object(
            os.path, "exists", mock_f
        ):
            if salt.utils.platform.is_windows():
                comt = "User {0} does not exist".format(user)
                ret = return_val(
                    {"comment": comt, "result": False, "name": name, "changes": {}}
                )
            else:
                comt = "Directory {0} for symlink is not present".format(test_dir)
                ret = return_val({"comment": comt, "result": False, "changes": {}})
            self.assertDictEqual(
                filestate.symlink(name, target, user=user, group=group), ret
            )

        with patch.dict(
            filestate.__salt__,
            {
                "config.manage_mode": mock_t,
                "file.user_to_uid": mock_uid,
                "file.group_to_gid": mock_gid,
                "file.is_link": mock_t,
                "file.readlink": mock_target,
                "user.info": mock_empty,
                "user.current": mock_user,
            },
        ), patch.dict(filestate.__opts__, {"test": False}), patch.object(
            os.path, "isdir", mock_t
        ), patch.object(
            salt.states.file, "_check_symlink_ownership", mock_t
        ), patch(
            "salt.utils.win_functions.get_sid_from_name", return_value="test-sid"
        ):
            if salt.utils.platform.is_windows():
                comt = "Symlink {0} is present and owned by {1}".format(name, user)
            else:
                comt = "Symlink {0} is present and owned by {1}:{2}".format(
                    name, user, group
                )
            ret = return_val({"comment": comt, "result": True, "changes": {}})
            self.assertDictEqual(
                filestate.symlink(name, target, user=user, group=group), ret
            )

        with patch.dict(
            filestate.__salt__,
            {
                "config.manage_mode": mock_t,
                "file.user_to_uid": mock_uid,
                "file.group_to_gid": mock_gid,
                "file.is_link": mock_f,
                "file.readlink": mock_target,
                "user.info": mock_empty,
                "user.current": mock_user,
            },
        ), patch.dict(filestate.__opts__, {"test": False}), patch.object(
            os.path, "isdir", mock_t
        ), patch.object(
            os.path, "exists", mock_t
        ), patch.object(
            os.path, "lexists", mock_t
        ), patch(
            "salt.utils.win_functions.get_sid_from_name", return_value="test-sid"
        ):
            comt = (
                "Symlink & backup dest exists and Force not set. {0} -> "
                "{1} - backup: {2}".format(name, target, os.path.join(test_dir, "SALT"))
            )
            ret.update({"comment": comt, "result": False, "changes": {}})
            self.assertDictEqual(
                filestate.symlink(
                    name, target, user=user, group=group, backupname="SALT"
                ),
                ret,
            )

        with patch.dict(
            filestate.__salt__,
            {
                "config.manage_mode": mock_t,
                "file.user_to_uid": mock_uid,
                "file.group_to_gid": mock_gid,
                "file.is_link": mock_f,
                "file.readlink": mock_target,
                "user.info": mock_empty,
                "user.current": mock_user,
            },
        ), patch.dict(filestate.__opts__, {"test": False}), patch.object(
            os.path, "exists", mock_t
        ), patch.object(
            os.path, "isfile", mock_t
        ), patch.object(
            os.path, "isdir", mock_t
        ), patch(
            "salt.utils.win_functions.get_sid_from_name", return_value="test-sid"
        ):
            comt = "Backupname must be an absolute path or a file name: {0}".format(
                "tmp/SALT"
            )
            ret.update({"comment": comt, "result": False, "changes": {}})
            self.assertDictEqual(
                filestate.symlink(
                    name, target, user=user, group=group, backupname="tmp/SALT"
                ),
                ret,
            )

        with patch.dict(
            filestate.__salt__,
            {
                "config.manage_mode": mock_t,
                "file.user_to_uid": mock_uid,
                "file.group_to_gid": mock_gid,
                "file.is_link": mock_f,
                "file.readlink": mock_target,
                "user.info": mock_empty,
                "user.current": mock_user,
            },
        ), patch.dict(filestate.__opts__, {"test": False}), patch.object(
            os.path, "isdir", mock_t
        ), patch.object(
            os.path, "exists", mock_t
        ), patch.object(
            os.path, "isfile", mock_t
        ), patch(
            "salt.utils.win_functions.get_sid_from_name", return_value="test-sid"
        ):
            comt = "File exists where the symlink {0} should be".format(name)
            ret = return_val({"comment": comt, "changes": {}, "result": False})
            self.assertDictEqual(
                filestate.symlink(name, target, user=user, group=group), ret
            )

        with patch.dict(
            filestate.__salt__,
            {
                "config.manage_mode": mock_t,
                "file.user_to_uid": mock_uid,
                "file.group_to_gid": mock_gid,
                "file.is_link": mock_f,
                "file.readlink": mock_target,
                "file.symlink": mock_t,
                "user.info": mock_t,
                "file.lchown": mock_f,
            },
        ), patch.dict(filestate.__opts__, {"test": False}), patch.object(
            os.path, "isdir", MagicMock(side_effect=[True, False])
        ), patch.object(
            os.path, "isdir", mock_t
        ), patch.object(
            os.path, "exists", mock_t
        ), patch(
            "salt.utils.win_functions.get_sid_from_name", return_value="test-sid"
        ):
            comt = "Directory exists where the symlink {0} should be".format(name)
            ret = return_val({"comment": comt, "result": False, "changes": {}})
            self.assertDictEqual(
                filestate.symlink(name, target, user=user, group=group), ret
            )

        with patch.dict(
            filestate.__salt__,
            {
                "config.manage_mode": mock_t,
                "file.user_to_uid": mock_uid,
                "file.group_to_gid": mock_gid,
                "file.is_link": mock_f,
                "file.readlink": mock_target,
                "file.symlink": mock_os_error,
                "user.info": mock_t,
                "file.lchown": mock_f,
            },
        ), patch.dict(filestate.__opts__, {"test": False}), patch.object(
            os.path, "isdir", MagicMock(side_effect=[True, False])
        ), patch.object(
            os.path, "isfile", mock_f
        ), patch(
            "salt.utils.win_functions.get_sid_from_name", return_value="test-sid"
        ):
            comt = "Unable to create new symlink {0} -> {1}: ".format(name, target)
            ret = return_val({"comment": comt, "result": False, "changes": {}})
            self.assertDictEqual(
                filestate.symlink(name, target, user=user, group=group), ret
            )

        with patch.dict(
            filestate.__salt__,
            {
                "config.manage_mode": mock_t,
                "file.user_to_uid": mock_uid,
                "file.group_to_gid": mock_gid,
                "file.is_link": mock_f,
                "file.readlink": mock_target,
                "file.symlink": mock_t,
                "user.info": mock_t,
                "file.lchown": mock_f,
                "file.get_user": mock_user,
                "file.get_group": mock_grp,
            },
        ), patch.dict(filestate.__opts__, {"test": False}), patch.object(
            os.path, "isdir", MagicMock(side_effect=[True, False])
        ), patch.object(
            os.path, "isfile", mock_f
        ), patch(
            "salt.states.file._check_symlink_ownership", return_value=True
        ), patch(
            "salt.utils.win_functions.get_sid_from_name", return_value="test-sid"
        ):
            comt = "Created new symlink {0} -> {1}".format(name, target)
            ret = return_val(
                {"comment": comt, "result": True, "changes": {"new": name}}
            )
            self.assertDictEqual(
                filestate.symlink(name, target, user=user, group=group), ret
            )

        with patch.dict(
            filestate.__salt__,
            {
                "config.manage_mode": mock_t,
                "file.user_to_uid": mock_uid,
                "file.group_to_gid": mock_gid,
                "file.is_link": mock_f,
                "file.readlink": mock_target,
                "file.symlink": mock_t,
                "user.info": mock_t,
                "file.lchown": mock_f,
                "file.get_user": mock_empty,
                "file.get_group": mock_empty,
            },
        ), patch.dict(filestate.__opts__, {"test": False}), patch.object(
            os.path, "isdir", MagicMock(side_effect=[True, False])
        ), patch.object(
            os.path, "isfile", mock_f
        ), patch(
            "salt.utils.win_functions.get_sid_from_name", return_value="test-sid"
        ), patch(
            "salt.states.file._set_symlink_ownership", return_value=False
        ), patch(
            "salt.states.file._check_symlink_ownership", return_value=False
        ):
            comt = (
                "Created new symlink {0} -> {1}, but was unable to set "
                "ownership to {2}:{3}".format(name, target, user, group)
            )
            ret = return_val(
                {"comment": comt, "result": False, "changes": {"new": name}}
            )
            self.assertDictEqual(
                filestate.symlink(name, target, user=user, group=group), ret
            )

    @skipIf(salt.utils.platform.is_windows(), "Do not run on Windows")
    def test_hardlink(self):
        """
        Test to create a hardlink.
        """

        name = os.path.join(os.sep, "tmp", "testfile.txt")
        target = salt.utils.files.mkstemp()
        test_dir = os.path.join(os.sep, "tmp")
        user, group = "salt", "saltstack"

        def return_val(**kwargs):
            res = {
                "name": name,
                "result": False,
                "comment": "",
                "changes": {},
            }
            res.update(kwargs)
            return res

        mock_t = MagicMock(return_value=True)
        mock_f = MagicMock(return_value=False)
        mock_empty = MagicMock(return_value="")
        mock_uid = MagicMock(return_value="U1001")
        mock_gid = MagicMock(return_value="g1001")
        mock_nothing = MagicMock(return_value={})
        mock_stats = MagicMock(return_value={"inode": 1})
        mock_execerror = MagicMock(side_effect=CommandExecutionError)

        patches = {}
        patches["file.user_to_uid"] = mock_empty
        patches["file.group_to_gid"] = mock_empty
        patches["user.info"] = mock_empty
        patches["file.is_hardlink"] = mock_t
        patches["file.stats"] = mock_empty

        # Argument validation
        with patch.dict(filestate.__salt__, patches):
            expected = "Must provide name to file.hardlink"
            ret = return_val(comment=expected, name="")
            self.assertDictEqual(filestate.hardlink("", target), ret)

        # User validation for dir_mode
        with patch.dict(filestate.__salt__, patches), patch.dict(
            filestate.__salt__, {"file.user_to_uid": mock_empty}
        ), patch.dict(
            filestate.__salt__, {"file.group_to_gid": mock_gid}
        ), patch.object(
            os.path, "isabs", mock_t
        ):
            expected = "User {0} does not exist".format(user)
            ret = return_val(comment=expected, name=name)
            self.assertDictEqual(
                filestate.hardlink(name, target, user=user, group=group), ret
            )

        # Group validation for dir_mode
        with patch.dict(filestate.__salt__, patches), patch.dict(
            filestate.__salt__, {"file.user_to_uid": mock_uid}
        ), patch.dict(
            filestate.__salt__, {"file.group_to_gid": mock_empty}
        ), patch.object(
            os.path, "isabs", mock_t
        ):
            expected = "Group {0} does not exist".format(group)
            ret = return_val(comment=expected, name=name)
            self.assertDictEqual(
                filestate.hardlink(name, target, user=user, group=group), ret
            )

        # Absolute path for name
        nonabs = "./non-existent-path/to/non-existent-file"
        with patch.dict(filestate.__salt__, patches), patch.dict(
            filestate.__salt__, {"file.user_to_uid": mock_uid}
        ), patch.dict(filestate.__salt__, {"file.group_to_gid": mock_gid}):
            expected = "Specified file {0} is not an absolute path".format(nonabs)
            ret = return_val(comment=expected, name=nonabs)
            self.assertDictEqual(
                filestate.hardlink(nonabs, target, user=user, group=group), ret
            )

        # Absolute path for target
        with patch.dict(filestate.__salt__, patches), patch.dict(
            filestate.__salt__, {"file.user_to_uid": mock_uid}
        ), patch.dict(filestate.__salt__, {"file.group_to_gid": mock_gid}):
            expected = "Specified target {0} is not an absolute path".format(nonabs)
            ret = return_val(comment=expected, name=name)
            self.assertDictEqual(
                filestate.hardlink(name, nonabs, user=user, group=group), ret
            )
        # Test option -- nonexistent target
        with patch.dict(filestate.__salt__, patches), patch.dict(
            filestate.__salt__, {"file.user_to_uid": mock_uid}
        ), patch.dict(
            filestate.__salt__, {"file.group_to_gid": mock_gid}
        ), patch.object(
            os.path, "exists", mock_f
        ), patch.dict(
            filestate.__opts__, {"test": True}
        ):
            expected = "Target {0} for hard link does not exist".format(target)
            ret = return_val(comment=expected, name=name)
            self.assertDictEqual(
                filestate.hardlink(name, target, user=user, group=group), ret
            )

        # Test option -- target is a directory
        with patch.dict(filestate.__salt__, patches), patch.dict(
            filestate.__salt__, {"file.user_to_uid": mock_uid}
        ), patch.dict(
            filestate.__salt__, {"file.group_to_gid": mock_gid}
        ), patch.object(
            os.path, "exists", mock_t
        ), patch.dict(
            filestate.__opts__, {"test": True}
        ):
            expected = "Unable to hard link from directory {0}".format(test_dir)
            ret = return_val(comment=expected, name=name)
            self.assertDictEqual(
                filestate.hardlink(name, test_dir, user=user, group=group), ret
            )

        # Test option -- name is a directory
        with patch.dict(filestate.__salt__, patches), patch.dict(
            filestate.__salt__, {"file.user_to_uid": mock_uid}
        ), patch.dict(filestate.__salt__, {"file.group_to_gid": mock_gid}), patch.dict(
            filestate.__opts__, {"test": True}
        ):
            expected = "Unable to hard link to directory {0}".format(test_dir)
            ret = return_val(comment=expected, name=test_dir)
            self.assertDictEqual(
                filestate.hardlink(test_dir, target, user=user, group=group), ret
            )

        # Test option -- name does not exist
        with patch.dict(filestate.__salt__, patches), patch.dict(
            filestate.__salt__, {"file.user_to_uid": mock_uid}
        ), patch.dict(filestate.__salt__, {"file.group_to_gid": mock_gid}), patch.dict(
            filestate.__opts__, {"test": True}
        ):
            expected = "Hard link {0} to {1} is set for creation".format(name, target)
            changes = dict(new=name)
            ret = return_val(result=None, comment=expected, name=name, changes=changes)
            self.assertDictEqual(
                filestate.hardlink(name, target, user=user, group=group), ret
            )

        # Test option -- hardlink matches
        with patch.dict(filestate.__salt__, patches), patch.dict(
            filestate.__salt__, {"file.user_to_uid": mock_uid}
        ), patch.dict(filestate.__salt__, {"file.group_to_gid": mock_gid}), patch.dict(
            filestate.__salt__, {"file.is_hardlink": mock_t}
        ), patch.dict(
            filestate.__salt__, {"file.stats": mock_stats}
        ), patch.object(
            os.path, "exists", mock_t
        ), patch.dict(
            filestate.__opts__, {"test": True}
        ):
            expected = "The hard link {0} is presently targetting {1}".format(
                name, target
            )
            ret = return_val(result=True, comment=expected, name=name)
            self.assertDictEqual(
                filestate.hardlink(name, target, user=user, group=group), ret
            )

        # Test option -- hardlink does not match
        with patch.dict(filestate.__salt__, patches), patch.dict(
            filestate.__salt__, {"file.user_to_uid": mock_uid}
        ), patch.dict(filestate.__salt__, {"file.group_to_gid": mock_gid}), patch.dict(
            filestate.__salt__, {"file.is_hardlink": mock_t}
        ), patch.dict(
            filestate.__salt__, {"file.stats": mock_nothing}
        ), patch.object(
            os.path, "exists", mock_t
        ), patch.dict(
            filestate.__opts__, {"test": True}
        ):
            expected = "Link {0} target is set to be changed to {1}".format(
                name, target
            )
            changes = dict(change=name)
            ret = return_val(result=None, comment=expected, name=name, changes=changes)
            self.assertDictEqual(
                filestate.hardlink(name, target, user=user, group=group), ret
            )

        # Test option -- force removal
        with patch.dict(filestate.__salt__, patches), patch.dict(
            filestate.__salt__, {"file.user_to_uid": mock_uid}
        ), patch.dict(filestate.__salt__, {"file.group_to_gid": mock_gid}), patch.dict(
            filestate.__salt__, {"file.is_hardlink": mock_f}
        ), patch.object(
            os.path, "exists", mock_t
        ), patch.dict(
            filestate.__opts__, {"test": True}
        ):
            expected = (
                "The file or directory {0} is set for removal to "
                "make way for a new hard link targeting {1}".format(name, target)
            )
            ret = return_val(result=None, comment=expected, name=name)
            self.assertDictEqual(
                filestate.hardlink(name, target, force=True, user=user, group=group),
                ret,
            )

        # Test option -- without force removal
        with patch.dict(filestate.__salt__, patches), patch.dict(
            filestate.__salt__, {"file.user_to_uid": mock_uid}
        ), patch.dict(filestate.__salt__, {"file.group_to_gid": mock_gid}), patch.dict(
            filestate.__salt__, {"file.is_hardlink": mock_f}
        ), patch.object(
            os.path, "exists", mock_t
        ), patch.dict(
            filestate.__opts__, {"test": True}
        ):
            expected = (
                "File or directory exists where the hard link {0} "
                "should be. Did you mean to use force?".format(name)
            )
            ret = return_val(result=False, comment=expected, name=name)
            self.assertDictEqual(
                filestate.hardlink(name, target, force=False, user=user, group=group),
                ret,
            )

        # Target is a directory
        with patch.dict(filestate.__salt__, patches), patch.dict(
            filestate.__salt__, {"file.user_to_uid": mock_uid}
        ), patch.dict(filestate.__salt__, {"file.group_to_gid": mock_gid}):
            expected = "Unable to hard link from directory {0}".format(test_dir)
            ret = return_val(comment=expected, name=name)
            self.assertDictEqual(
                filestate.hardlink(name, test_dir, user=user, group=group), ret
            )

        # Name is a directory
        with patch.dict(filestate.__salt__, patches), patch.dict(
            filestate.__salt__, {"file.user_to_uid": mock_uid}
        ), patch.dict(filestate.__salt__, {"file.group_to_gid": mock_gid}):
            expected = "Unable to hard link to directory {0}".format(test_dir)
            ret = return_val(comment=expected, name=test_dir)
            self.assertDictEqual(
                filestate.hardlink(test_dir, target, user=user, group=group), ret
            )

        # Try overwrite file with link
        with patch.dict(filestate.__salt__, patches), patch.dict(
            filestate.__salt__, {"file.user_to_uid": mock_uid}
        ), patch.dict(filestate.__salt__, {"file.group_to_gid": mock_gid}), patch.dict(
            filestate.__salt__, {"file.is_hardlink": mock_f}
        ), patch.object(
            os.path, "isfile", mock_t
        ):

            expected = "File exists where the hard link {0} should be".format(name)
            ret = return_val(comment=expected, name=name)
            self.assertDictEqual(
                filestate.hardlink(name, target, user=user, group=group), ret
            )

        # Try overwrite link with same
        with patch.dict(filestate.__salt__, patches), patch.dict(
            filestate.__salt__, {"file.user_to_uid": mock_uid}
        ), patch.dict(filestate.__salt__, {"file.group_to_gid": mock_gid}), patch.dict(
            filestate.__salt__, {"file.is_hardlink": mock_t}
        ), patch.dict(
            filestate.__salt__, {"file.stats": mock_stats}
        ), patch.object(
            os.path, "isfile", mock_f
        ):

            expected = "Target of hard link {0} is already pointing " "to {1}".format(
                name, target
            )
            ret = return_val(result=True, comment=expected, name=name)
            self.assertDictEqual(
                filestate.hardlink(name, target, user=user, group=group), ret
            )

        # Really overwrite link with same
        with patch.dict(filestate.__salt__, patches), patch.dict(
            filestate.__salt__, {"file.user_to_uid": mock_uid}
        ), patch.dict(filestate.__salt__, {"file.group_to_gid": mock_gid}), patch.dict(
            filestate.__salt__, {"file.is_hardlink": mock_t}
        ), patch.dict(
            filestate.__salt__, {"file.link": mock_t}
        ), patch.dict(
            filestate.__salt__, {"file.stats": mock_nothing}
        ), patch.object(
            os, "remove", mock_t
        ), patch.object(
            os.path, "isfile", mock_f
        ):

            expected = "Set target of hard link {0} -> {1}".format(name, target)
            changes = dict(new=name)
            ret = return_val(result=True, comment=expected, name=name, changes=changes)
            self.assertDictEqual(
                filestate.hardlink(name, target, user=user, group=group), ret
            )

        # Fail at overwriting link with same
        with patch.dict(filestate.__salt__, patches), patch.dict(
            filestate.__salt__, {"file.user_to_uid": mock_uid}
        ), patch.dict(filestate.__salt__, {"file.group_to_gid": mock_gid}), patch.dict(
            filestate.__salt__, {"file.is_hardlink": mock_t}
        ), patch.dict(
            filestate.__salt__, {"file.link": mock_execerror}
        ), patch.dict(
            filestate.__salt__, {"file.stats": mock_nothing}
        ), patch.object(
            os, "remove", mock_t
        ), patch.object(
            os.path, "isfile", mock_f
        ):

            expected = "Unable to set target of hard link {0} -> " "{1}: {2}".format(
                name, target, ""
            )
            ret = return_val(result=False, comment=expected, name=name)
            self.assertDictEqual(
                filestate.hardlink(name, target, user=user, group=group), ret
            )

        # Make new link
        with patch.dict(filestate.__salt__, patches), patch.dict(
            filestate.__salt__, {"file.user_to_uid": mock_uid}
        ), patch.dict(filestate.__salt__, {"file.group_to_gid": mock_gid}), patch.dict(
            filestate.__salt__, {"file.is_hardlink": mock_f}
        ), patch.dict(
            filestate.__salt__, {"file.link": mock_f}
        ), patch.dict(
            filestate.__salt__, {"file.stats": mock_nothing}
        ), patch.object(
            os, "remove", mock_t
        ), patch.object(
            os.path, "isfile", mock_f
        ):

            expected = "Created new hard link {0} -> {1}".format(name, target)
            changes = dict(new=name)
            ret = return_val(result=True, comment=expected, name=name, changes=changes)
            self.assertDictEqual(
                filestate.hardlink(name, target, user=user, group=group), ret
            )

        # Fail while making new link
        with patch.dict(filestate.__salt__, patches), patch.dict(
            filestate.__salt__, {"file.user_to_uid": mock_uid}
        ), patch.dict(filestate.__salt__, {"file.group_to_gid": mock_gid}), patch.dict(
            filestate.__salt__, {"file.is_hardlink": mock_f}
        ), patch.dict(
            filestate.__salt__, {"file.link": mock_execerror}
        ), patch.dict(
            filestate.__salt__, {"file.stats": mock_nothing}
        ), patch.object(
            os, "remove", mock_t
        ), patch.object(
            os.path, "isfile", mock_f
        ):

            expected = "Unable to create new hard link {0} -> " "{1}: {2}".format(
                name, target, ""
            )
            ret = return_val(result=False, comment=expected, name=name)
            self.assertDictEqual(
                filestate.hardlink(name, target, user=user, group=group), ret
            )

        # Force making new link over file
        with patch.dict(filestate.__salt__, patches), patch.dict(
            filestate.__salt__, {"file.user_to_uid": mock_uid}
        ), patch.dict(filestate.__salt__, {"file.group_to_gid": mock_gid}), patch.dict(
            filestate.__salt__, {"file.is_hardlink": mock_f}
        ), patch.dict(
            filestate.__salt__, {"file.link": mock_t}
        ), patch.dict(
            filestate.__salt__, {"file.stats": mock_nothing}
        ), patch.object(
            os, "remove", mock_t
        ), patch.object(
            os.path, "isfile", mock_t
        ):

            expected = "Created new hard link {0} -> {1}".format(name, target)
            changes = dict(new=name)
            changes["forced"] = "File for hard link was forcibly replaced"
            ret = return_val(result=True, comment=expected, name=name, changes=changes)
            self.assertDictEqual(
                filestate.hardlink(name, target, user=user, force=True, group=group),
                ret,
            )

        # Force making new link over file but error out
        with patch.dict(filestate.__salt__, patches), patch.dict(
            filestate.__salt__, {"file.user_to_uid": mock_uid}
        ), patch.dict(filestate.__salt__, {"file.group_to_gid": mock_gid}), patch.dict(
            filestate.__salt__, {"file.is_hardlink": mock_f}
        ), patch.dict(
            filestate.__salt__, {"file.link": mock_execerror}
        ), patch.dict(
            filestate.__salt__, {"file.stats": mock_nothing}
        ), patch.object(
            os, "remove", mock_t
        ), patch.object(
            os.path, "isfile", mock_t
        ):

            expected = "Unable to create new hard link {0} -> " "{1}: {2}".format(
                name, target, ""
            )
            changes = dict(forced="File for hard link was forcibly replaced")
            ret = return_val(result=False, comment=expected, name=name, changes=changes)
            self.assertDictEqual(
                filestate.hardlink(name, target, user=user, force=True, group=group),
                ret,
            )

    # 'absent' function tests: 1
    def test_absent(self):
        """
        Test to make sure that the named file or directory is absent.
        """
        name = "/fake/file.conf"

        ret = {"name": name, "result": False, "comment": "", "changes": {}}

        mock_t = MagicMock(return_value=True)
        mock_f = MagicMock(return_value=False)
        mock_file = MagicMock(side_effect=[True, CommandExecutionError])
        mock_tree = MagicMock(side_effect=[True, OSError])

        comt = "Must provide name to file.absent"
        ret.update({"comment": comt, "name": ""})

        with patch.object(os.path, "islink", MagicMock(return_value=False)):
            self.assertDictEqual(filestate.absent(""), ret)

            with patch.object(os.path, "isabs", mock_f):
                comt = "Specified file {0} is not an absolute path".format(name)
                ret.update({"comment": comt, "name": name})
                self.assertDictEqual(filestate.absent(name), ret)

            with patch.object(os.path, "isabs", mock_t):
                comt = 'Refusing to make "/" absent'
                ret.update({"comment": comt, "name": "/"})
                self.assertDictEqual(filestate.absent("/"), ret)

            with patch.object(os.path, "isfile", mock_t):
                with patch.dict(filestate.__opts__, {"test": True}):
                    comt = "File {0} is set for removal".format(name)
                    ret.update(
                        {
                            "comment": comt,
                            "name": name,
                            "result": None,
                            "changes": {"removed": "/fake/file.conf"},
                        }
                    )
                    self.assertDictEqual(filestate.absent(name), ret)

                with patch.dict(filestate.__opts__, {"test": False}):
                    with patch.dict(filestate.__salt__, {"file.remove": mock_file}):
                        comt = "Removed file {0}".format(name)
                        ret.update(
                            {
                                "comment": comt,
                                "result": True,
                                "changes": {"removed": name},
                            }
                        )
                        self.assertDictEqual(filestate.absent(name), ret)

                        comt = "Removed file {0}".format(name)
                        ret.update({"comment": "", "result": False, "changes": {}})
                        self.assertDictEqual(filestate.absent(name), ret)

            with patch.object(os.path, "isfile", mock_f):
                with patch.object(os.path, "isdir", mock_t):
                    with patch.dict(filestate.__opts__, {"test": True}):
                        comt = "Directory {0} is set for removal".format(name)
                        ret.update(
                            {
                                "comment": comt,
                                "changes": {"removed": name},
                                "result": None,
                            }
                        )
                        self.assertDictEqual(filestate.absent(name), ret)

                    with patch.dict(filestate.__opts__, {"test": False}):
                        with patch.dict(filestate.__salt__, {"file.remove": mock_tree}):
                            comt = "Removed directory {0}".format(name)
                            ret.update(
                                {
                                    "comment": comt,
                                    "result": True,
                                    "changes": {"removed": name},
                                }
                            )
                            self.assertDictEqual(filestate.absent(name), ret)

                            comt = "Failed to remove directory {0}".format(name)
                            ret.update(
                                {"comment": comt, "result": False, "changes": {}}
                            )
                            self.assertDictEqual(filestate.absent(name), ret)

                with patch.object(os.path, "isdir", mock_f):
                    with patch.dict(filestate.__opts__, {"test": True}):
                        comt = "File {0} is not present".format(name)
                        ret.update({"comment": comt, "result": True})
                        self.assertDictEqual(filestate.absent(name), ret)

    # 'exists' function tests: 1

    def test_exists(self):
        """
        Test to verify that the named file or directory is present or exists.
        """
        name = "/etc/grub.conf"

        ret = {"name": name, "result": False, "comment": "", "changes": {}}

        mock_t = MagicMock(return_value=True)
        mock_f = MagicMock(return_value=False)

        comt = "Must provide name to file.exists"
        ret.update({"comment": comt, "name": ""})
        self.assertDictEqual(filestate.exists(""), ret)

        with patch.object(os.path, "exists", mock_f):
            comt = "Specified path {0} does not exist".format(name)
            ret.update({"comment": comt, "name": name})
            self.assertDictEqual(filestate.exists(name), ret)

        with patch.object(os.path, "exists", mock_t):
            comt = "Path {0} exists".format(name)
            ret.update({"comment": comt, "result": True})
            self.assertDictEqual(filestate.exists(name), ret)

    # 'missing' function tests: 1

    def test_missing(self):
        """
        Test to verify that the named file or directory is missing.
        """
        name = "/etc/grub.conf"

        ret = {"name": name, "result": False, "comment": "", "changes": {}}

        mock_t = MagicMock(return_value=True)
        mock_f = MagicMock(return_value=False)

        comt = "Must provide name to file.missing"
        ret.update({"comment": comt, "name": "", "changes": {}})
        self.assertDictEqual(filestate.missing(""), ret)

        with patch.object(os.path, "exists", mock_t):
            comt = "Specified path {0} exists".format(name)
            ret.update({"comment": comt, "name": name})
            self.assertDictEqual(filestate.missing(name), ret)

        with patch.object(os.path, "exists", mock_f):
            comt = "Path {0} is missing".format(name)
            ret.update({"comment": comt, "result": True})
            self.assertDictEqual(filestate.missing(name), ret)

    # 'managed' function tests: 1

    def test_file_managed_should_fall_back_to_binary(self):
        expected_contents = b"\x8b"
        filename = "/tmp/blarg"
        mock_manage = MagicMock(return_value={"fnord": "fnords"})
        with patch(
            "salt.states.file._load_accumulators", MagicMock(return_value=([], []))
        ):
            with patch.dict(
                filestate.__salt__,
                {
                    "file.get_managed": MagicMock(return_value=["", "", ""]),
                    "file.source_list": MagicMock(return_value=["", ""]),
                    "file.manage_file": mock_manage,
                    "pillar.get": MagicMock(return_value=expected_contents),
                },
            ):
                ret = filestate.managed(
                    filename, contents_pillar="fnord", encoding="utf-8"
                )
                actual_contents = mock_manage.call_args[0][14]
                self.assertEqual(actual_contents, expected_contents)

    def test_managed(self):
        """
        Test to manage a given file, this function allows for a file to be
        downloaded from the salt master and potentially run through a templating
        system.
        """
        with patch(
            "salt.states.file._load_accumulators", MagicMock(return_value=([], []))
        ):
            name = "/etc/grub.conf"
            user = "salt"
            group = "saltstack"

            ret = {"name": name, "result": False, "comment": "", "changes": {}}

            mock_t = MagicMock(return_value=True)
            mock_f = MagicMock(return_value=False)
            mock_cmd_fail = MagicMock(return_value={"retcode": 1})
            mock_uid = MagicMock(
                side_effect=[
                    "",
                    "U12",
                    "U12",
                    "U12",
                    "U12",
                    "U12",
                    "U12",
                    "U12",
                    "U12",
                    "U12",
                    "U12",
                    "U12",
                    "U12",
                    "U12",
                    "U12",
                    "U12",
                ]
            )
            mock_gid = MagicMock(
                side_effect=[
                    "",
                    "G12",
                    "G12",
                    "G12",
                    "G12",
                    "G12",
                    "G12",
                    "G12",
                    "G12",
                    "G12",
                    "G12",
                    "G12",
                    "G12",
                    "G12",
                    "G12",
                    "G12",
                ]
            )
            mock_if = MagicMock(
                side_effect=[True, False, False, False, False, False, False, False]
            )
            if salt.utils.platform.is_windows():
                mock_ret = MagicMock(return_value=ret)
            else:
                mock_ret = MagicMock(return_value=(ret, None))
            mock_dict = MagicMock(return_value={})
            mock_cp = MagicMock(side_effect=[Exception, True])
            mock_ex = MagicMock(
                side_effect=[Exception, {"changes": {name: name}}, True, Exception]
            )
            mock_mng = MagicMock(
                side_effect=[
                    Exception,
                    ("", "", ""),
                    ("", "", ""),
                    ("", "", True),
                    ("", "", True),
                    ("", "", ""),
                    ("", "", ""),
                ]
            )
            mock_file = MagicMock(
                side_effect=[
                    CommandExecutionError,
                    ("", ""),
                    ("", ""),
                    ("", ""),
                    ("", ""),
                    ("", ""),
                    ("", ""),
                    ("", ""),
                    ("", ""),
                ]
            )
            with patch.dict(
                filestate.__salt__,
                {
                    "config.manage_mode": mock_t,
                    "file.user_to_uid": mock_uid,
                    "file.group_to_gid": mock_gid,
                    "file.file_exists": mock_if,
                    "file.check_perms": mock_ret,
                    "file.check_managed_changes": mock_dict,
                    "file.get_managed": mock_mng,
                    "file.source_list": mock_file,
                    "file.copy": mock_cp,
                    "file.manage_file": mock_ex,
                    "cmd.run_all": mock_cmd_fail,
                },
            ):
                comt = "Destination file name is required"
                ret.update({"comment": comt, "name": "", "changes": {}})
                self.assertDictEqual(filestate.managed(""), ret)

                with patch.object(os.path, "isfile", mock_f):
                    comt = (
                        "File {0} is not present and is not set for "
                        "creation".format(name)
                    )
                    ret.update({"comment": comt, "name": name, "result": True})
                    self.assertDictEqual(filestate.managed(name, create=False), ret)

                # Group argument is ignored on Windows systems. Group is set to
                # user
                if salt.utils.platform.is_windows():
                    comt = "User salt is not available Group salt" " is not available"
                else:
                    comt = (
                        "User salt is not available Group saltstack" " is not available"
                    )
                ret.update({"comment": comt, "result": False})
                self.assertDictEqual(
                    filestate.managed(name, user=user, group=group), ret
                )

                with patch.object(os.path, "isabs", mock_f):
                    comt = "Specified file {0} is not an absolute path".format(name)
                    ret.update({"comment": comt, "result": False})
                    self.assertDictEqual(
                        filestate.managed(name, user=user, group=group), ret
                    )

                with patch.object(os.path, "isabs", mock_t):
                    with patch.object(os.path, "isdir", mock_t):
                        comt = "Specified target {0} is a directory".format(name)
                        ret.update({"comment": comt})
                        self.assertDictEqual(
                            filestate.managed(name, user=user, group=group), ret
                        )

                    with patch.object(os.path, "isdir", mock_f):
                        comt = "Context must be formed as a dict"
                        ret.update({"comment": comt})
                        self.assertDictEqual(
                            filestate.managed(
                                name, user=user, group=group, context=True
                            ),
                            ret,
                        )

                        comt = "Defaults must be formed as a dict"
                        ret.update({"comment": comt})
                        self.assertDictEqual(
                            filestate.managed(
                                name, user=user, group=group, defaults=True
                            ),
                            ret,
                        )

                        comt = (
                            "Only one of 'contents', 'contents_pillar', "
                            "and 'contents_grains' is permitted"
                        )
                        ret.update({"comment": comt})
                        self.assertDictEqual(
                            filestate.managed(
                                name,
                                user=user,
                                group=group,
                                contents="A",
                                contents_grains="B",
                                contents_pillar="C",
                            ),
                            ret,
                        )

                        with patch.object(os.path, "exists", mock_t):
                            with patch.dict(filestate.__opts__, {"test": True}):
                                comt = "File {0} not updated".format(name)
                                ret.update({"comment": comt})
                                self.assertDictEqual(
                                    filestate.managed(
                                        name, user=user, group=group, replace=False
                                    ),
                                    ret,
                                )

                                comt = "The file {0} is in the correct state".format(
                                    name
                                )
                                ret.update({"comment": comt, "result": True})
                                self.assertDictEqual(
                                    filestate.managed(
                                        name, user=user, contents="A", group=group
                                    ),
                                    ret,
                                )

                        with patch.object(os.path, "exists", mock_f):
                            with patch.dict(filestate.__opts__, {"test": False}):
                                comt = "Unable to manage file: "
                                ret.update({"comment": comt, "result": False})
                                self.assertDictEqual(
                                    filestate.managed(
                                        name, user=user, group=group, contents="A"
                                    ),
                                    ret,
                                )

                                comt = "Unable to manage file: "
                                ret.update({"comment": comt, "result": False})
                                self.assertDictEqual(
                                    filestate.managed(
                                        name, user=user, group=group, contents="A"
                                    ),
                                    ret,
                                )

                                with patch.object(
                                    salt.utils.files, "mkstemp", return_value=name
                                ):
                                    comt = "Unable to copy file {0} to {0}: ".format(
                                        name
                                    )
                                    ret.update({"comment": comt, "result": False})
                                    self.assertDictEqual(
                                        filestate.managed(
                                            name, user=user, group=group, check_cmd="A"
                                        ),
                                        ret,
                                    )

                                comt = "Unable to check_cmd file: "
                                ret.update({"comment": comt, "result": False})
                                self.assertDictEqual(
                                    filestate.managed(
                                        name, user=user, group=group, check_cmd="A"
                                    ),
                                    ret,
                                )

                                comt = "check_cmd execution failed"
                                ret.update(
                                    {
                                        "comment": comt,
                                        "result": False,
                                        "skip_watch": True,
                                    }
                                )
                                self.assertDictEqual(
                                    filestate.managed(
                                        name, user=user, group=group, check_cmd="A"
                                    ),
                                    ret,
                                )

                                comt = "check_cmd execution failed"
                                ret.update({"comment": True, "changes": {}})
                                ret.pop("skip_watch", None)
                                self.assertDictEqual(
                                    filestate.managed(name, user=user, group=group), ret
                                )

                                self.assertTrue(
                                    filestate.managed(name, user=user, group=group)
                                )

                                comt = "Unable to manage file: "
                                ret.update({"comment": comt})
                                self.assertDictEqual(
                                    filestate.managed(name, user=user, group=group), ret
                                )

                        if salt.utils.platform.is_windows():
                            mock_ret = MagicMock(return_value=ret)
                            comt = "File {0} not updated".format(name)
                        else:
                            perms = {"luser": user, "lmode": "0644", "lgroup": group}
                            mock_ret = MagicMock(return_value=(ret, perms))
                            comt = (
                                "File {0} will be updated with "
                                "permissions 0400 from its current "
                                "state of 0644".format(name)
                            )

                        with patch.dict(
                            filestate.__salt__, {"file.check_perms": mock_ret}
                        ):
                            with patch.object(os.path, "exists", mock_t):
                                with patch.dict(filestate.__opts__, {"test": True}):
                                    ret.update({"comment": comt})
                                    if salt.utils.platform.is_windows():
                                        self.assertDictEqual(
                                            filestate.managed(
                                                name, user=user, group=group
                                            ),
                                            ret,
                                        )
                                    else:
                                        self.assertDictEqual(
                                            filestate.managed(
                                                name, user=user, group=group, mode=400
                                            ),
                                            ret,
                                        )

    # 'directory' function tests: 1

    def test_directory(self):
        """
        Test to ensure that a named directory is present and has the right perms
        """
        name = "/etc/testdir"
        user = "salt"
        group = "saltstack"
        if salt.utils.platform.is_windows():
            name = name.replace("/", "\\")

        ret = {"name": name, "result": False, "comment": "", "changes": {}}

        comt = "Must provide name to file.directory"
        ret.update({"comment": comt, "name": ""})
        self.assertDictEqual(filestate.directory(""), ret)

        comt = "Cannot specify both max_depth and clean"
        ret.update({"comment": comt, "name": name})
        self.assertDictEqual(filestate.directory(name, clean=True, max_depth=2), ret)

        mock_t = MagicMock(return_value=True)
        mock_f = MagicMock(return_value=False)
        if salt.utils.platform.is_windows():
            mock_perms = MagicMock(return_value=ret)
        else:
            mock_perms = MagicMock(return_value=(ret, ""))
        mock_uid = MagicMock(
            side_effect=[
                "",
                "U12",
                "U12",
                "U12",
                "U12",
                "U12",
                "U12",
                "U12",
                "U12",
                "U12",
                "U12",
            ]
        )
        mock_gid = MagicMock(
            side_effect=[
                "",
                "G12",
                "G12",
                "G12",
                "G12",
                "G12",
                "G12",
                "G12",
                "G12",
                "G12",
                "G12",
            ]
        )
        mock_check = MagicMock(
            return_value=(
                None,
                'The directory "{0}" will be changed'.format(name),
                {name: {"directory": "new"}},
            )
        )
        mock_error = CommandExecutionError
        with patch.dict(
            filestate.__salt__,
            {
                "config.manage_mode": mock_t,
                "file.user_to_uid": mock_uid,
                "file.group_to_gid": mock_gid,
                "file.stats": mock_f,
                "file.check_perms": mock_perms,
                "file.mkdir": mock_t,
            },
        ), patch("salt.utils.win_dacl.get_sid", mock_error), patch(
            "os.path.isdir", mock_t
        ), patch(
            "salt.states.file._check_directory_win", mock_check
        ):
            if salt.utils.platform.is_windows():
                comt = "User salt is not available Group salt" " is not available"
            else:
                comt = "User salt is not available Group saltstack" " is not available"
            ret.update({"comment": comt, "name": name})
            self.assertDictEqual(filestate.directory(name, user=user, group=group), ret)

            with patch.object(os.path, "isabs", mock_f):
                comt = "Specified file {0} is not an absolute path".format(name)
                ret.update({"comment": comt})
                self.assertDictEqual(
                    filestate.directory(name, user=user, group=group), ret
                )

            with patch.object(os.path, "isabs", mock_t):
                with patch.object(
                    os.path,
                    "isfile",
                    MagicMock(side_effect=[True, True, False, True, True, True, False]),
                ):
                    with patch.object(os.path, "lexists", mock_t):
                        comt = "File exists where the backup target" " A should go"
                        ret.update({"comment": comt})
                        self.assertDictEqual(
                            filestate.directory(
                                name, user=user, group=group, backupname="A"
                            ),
                            ret,
                        )

                    with patch.object(os.path, "isfile", mock_t):
                        comt = "Specified location {0} exists and is a file".format(
                            name
                        )
                        ret.update({"comment": comt})
                        self.assertDictEqual(
                            filestate.directory(name, user=user, group=group), ret
                        )

                    with patch.object(os.path, "islink", mock_t):
                        comt = "Specified location {0} exists and is a symlink".format(
                            name
                        )
                        ret.update({"comment": comt})
                        self.assertDictEqual(
                            filestate.directory(name, user=user, group=group), ret
                        )

                with patch.object(os.path, "isdir", mock_f):
                    with patch.dict(filestate.__opts__, {"test": True}):
                        if salt.utils.platform.is_windows():
                            comt = 'The directory "{0}" will be changed' "".format(name)
                        else:
                            comt = (
                                "The following files will be changed:\n{0}:"
                                " directory - new\n".format(name)
                            )
                        ret.update(
                            {
                                "comment": comt,
                                "result": None,
                                "changes": {name: {"directory": "new"}},
                            }
                        )
                        self.assertDictEqual(
                            filestate.directory(name, user=user, group=group), ret
                        )

                    with patch.dict(filestate.__opts__, {"test": False}):
                        with patch.object(os.path, "isdir", mock_f):
                            comt = "No directory to create {0} in".format(name)
                            ret.update({"comment": comt, "result": False})
                            self.assertDictEqual(
                                filestate.directory(name, user=user, group=group), ret
                            )

                        with patch.object(
                            os.path,
                            "isdir",
                            MagicMock(side_effect=[True, False, True, True]),
                        ):
                            comt = "Failed to create directory {0}".format(name)
                            ret.update({"comment": comt, "result": False})
                            self.assertDictEqual(
                                filestate.directory(name, user=user, group=group), ret
                            )

                        recurse = ["ignore_files", "ignore_dirs"]
                        ret.update(
                            {
                                "comment": 'Must not specify "recurse" '
                                'options "ignore_files" and '
                                '"ignore_dirs" at the same '
                                "time.",
                                "changes": {},
                            }
                        )
                        with patch.object(os.path, "isdir", mock_t):
                            self.assertDictEqual(
                                filestate.directory(
                                    name, user=user, recurse=recurse, group=group
                                ),
                                ret,
                            )

                            self.assertDictEqual(
                                filestate.directory(name, user=user, group=group), ret
                            )

    # 'recurse' function tests: 1

    def test_recurse(self):
        """
        Test to recurse through a subdirectory on the master
        and copy said subdirectory over to the specified path.
        """
        name = "/opt/code/flask"
        source = "salt://code/flask"
        user = "salt"
        group = "saltstack"
        if salt.utils.platform.is_windows():
            name = name.replace("/", "\\")

        ret = {"name": name, "result": False, "comment": "", "changes": {}}

        comt = (
            "'mode' is not allowed in 'file.recurse'."
            " Please use 'file_mode' and 'dir_mode'."
        )
        ret.update({"comment": comt})
        self.assertDictEqual(filestate.recurse(name, source, mode="W"), ret)

        mock_t = MagicMock(return_value=True)
        mock_f = MagicMock(return_value=False)
        mock_uid = MagicMock(return_value="")
        mock_gid = MagicMock(return_value="")
        mock_l = MagicMock(return_value=[])
        mock_emt = MagicMock(side_effect=[[], ["code/flask"], ["code/flask"]])
        mock_lst = MagicMock(
            side_effect=[
                CommandExecutionError,
                (source, ""),
                (source, ""),
                (source, ""),
            ]
        )
        with patch.dict(
            filestate.__salt__,
            {
                "config.manage_mode": mock_t,
                "file.user_to_uid": mock_uid,
                "file.group_to_gid": mock_gid,
                "file.source_list": mock_lst,
                "cp.list_master_dirs": mock_emt,
                "cp.list_master": mock_l,
            },
        ):

            # Group argument is ignored on Windows systems. Group is set to user
            if salt.utils.platform.is_windows():
                comt = "User salt is not available Group salt" " is not available"
            else:
                comt = "User salt is not available Group saltstack" " is not available"
            ret.update({"comment": comt})
            self.assertDictEqual(
                filestate.recurse(name, source, user=user, group=group), ret
            )

            with patch.object(os.path, "isabs", mock_f):
                comt = "Specified file {0} is not an absolute path".format(name)
                ret.update({"comment": comt})
                self.assertDictEqual(filestate.recurse(name, source), ret)

            with patch.object(os.path, "isabs", mock_t):
                comt = "Invalid source '1' (must be a salt:// URI)"
                ret.update({"comment": comt})
                self.assertDictEqual(filestate.recurse(name, 1), ret)

                comt = "Invalid source '//code/flask' (must be a salt:// URI)"
                ret.update({"comment": comt})
                self.assertDictEqual(filestate.recurse(name, "//code/flask"), ret)

                comt = "Recurse failed: "
                ret.update({"comment": comt})
                self.assertDictEqual(filestate.recurse(name, source), ret)

                comt = (
                    "The directory 'code/flask' does not exist"
                    " on the salt fileserver in saltenv 'base'"
                )
                ret.update({"comment": comt})
                self.assertDictEqual(filestate.recurse(name, source), ret)

                with patch.object(os.path, "isdir", mock_f):
                    with patch.object(os.path, "exists", mock_t):
                        comt = "The path {0} exists and is not a directory".format(name)
                        ret.update({"comment": comt})
                        self.assertDictEqual(filestate.recurse(name, source), ret)

                with patch.object(os.path, "isdir", mock_t):
                    comt = "The directory {0} is in the correct state".format(name)
                    ret.update({"comment": comt, "result": True})
                    self.assertDictEqual(filestate.recurse(name, source), ret)

    # 'replace' function tests: 1

    def test_replace(self):
        """
        Test to maintain an edit in a file.
        """
        name = "/etc/grub.conf"
        pattern = "CentOS +"
        repl = "salt"

        ret = {"name": name, "result": False, "comment": "", "changes": {}}

        comt = "Must provide name to file.replace"
        ret.update({"comment": comt, "name": "", "changes": {}})
        self.assertDictEqual(filestate.replace("", pattern, repl), ret)

        mock_t = MagicMock(return_value=True)
        mock_f = MagicMock(return_value=False)
        with patch.object(os.path, "isabs", mock_f):
            comt = "Specified file {0} is not an absolute path".format(name)
            ret.update({"comment": comt, "name": name})
            self.assertDictEqual(filestate.replace(name, pattern, repl), ret)

        with patch.object(os.path, "isabs", mock_t):
            with patch.object(os.path, "exists", mock_t):
                with patch.dict(filestate.__salt__, {"file.replace": mock_f}):
                    with patch.dict(filestate.__opts__, {"test": False}):
                        comt = "No changes needed to be made"
                        ret.update({"comment": comt, "name": name, "result": True})
                        self.assertDictEqual(
                            filestate.replace(name, pattern, repl), ret
                        )

    # 'blockreplace' function tests: 1

    def test_blockreplace(self):
        """
        Test to maintain an edit in a file in a zone
        delimited by two line markers.
        """
        with patch(
            "salt.states.file._load_accumulators", MagicMock(return_value=([], []))
        ):
            name = "/etc/hosts"

            ret = {"name": name, "result": False, "comment": "", "changes": {}}

            comt = "Must provide name to file.blockreplace"
            ret.update({"comment": comt, "name": ""})
            self.assertDictEqual(filestate.blockreplace(""), ret)

            mock_t = MagicMock(return_value=True)
            mock_f = MagicMock(return_value=False)
            with patch.object(os.path, "isabs", mock_f):
                comt = "Specified file {0} is not an absolute path".format(name)
                ret.update({"comment": comt, "name": name})
                self.assertDictEqual(filestate.blockreplace(name), ret)

            with patch.object(os.path, "isabs", mock_t), patch.object(
                os.path, "exists", mock_t
            ):
                with patch.dict(filestate.__salt__, {"file.blockreplace": mock_t}):
                    with patch.dict(filestate.__opts__, {"test": True}):
                        comt = "Changes would be made"
                        ret.update(
                            {"comment": comt, "result": None, "changes": {"diff": True}}
                        )
                        self.assertDictEqual(filestate.blockreplace(name), ret)

    # 'comment' function tests: 1

    def test_comment(self):
        """
        Test to comment out specified lines in a file.
        """
        with patch.object(os.path, "exists", MagicMock(return_value=True)):
            name = "/etc/aliases" if salt.utils.platform.is_darwin() else "/etc/fstab"
            regex = "bind 127.0.0.1"

            ret = {"name": name, "result": False, "comment": "", "changes": {}}

            comt = "Must provide name to file.comment"
            ret.update({"comment": comt, "name": ""})
            self.assertDictEqual(filestate.comment("", regex), ret)

            mock_t = MagicMock(return_value=True)
            mock_f = MagicMock(return_value=False)
            with patch.object(os.path, "isabs", mock_f):
                comt = "Specified file {0} is not an absolute path".format(name)
                ret.update({"comment": comt, "name": name})
                self.assertDictEqual(filestate.comment(name, regex), ret)

            with patch.object(os.path, "isabs", mock_t):
                with patch.dict(
                    filestate.__salt__,
                    {"file.search": MagicMock(side_effect=[False, True, False, False])},
                ):
                    comt = "Pattern already commented"
                    ret.update({"comment": comt, "result": True})
                    self.assertDictEqual(filestate.comment(name, regex), ret)

                    comt = "{0}: Pattern not found".format(regex)
                    ret.update({"comment": comt, "result": False})
                    self.assertDictEqual(filestate.comment(name, regex), ret)

                with patch.dict(
                    filestate.__salt__,
                    {
                        "file.search": MagicMock(side_effect=[True, True, True]),
                        "file.comment": mock_t,
                        "file.comment_line": mock_t,
                    },
                ):
                    with patch.dict(filestate.__opts__, {"test": True}):
                        comt = "File {0} is set to be updated".format(name)
                        ret.update(
                            {
                                "comment": comt,
                                "result": None,
                                "changes": {name: "updated"},
                            }
                        )
                        self.assertDictEqual(filestate.comment(name, regex), ret)

                    with patch.dict(filestate.__opts__, {"test": False}):
                        with patch.object(
                            salt.utils.files, "fopen", MagicMock(mock_open())
                        ):
                            comt = "Commented lines successfully"
                            ret.update({"comment": comt, "result": True, "changes": {}})
                            self.assertDictEqual(filestate.comment(name, regex), ret)

    # 'uncomment' function tests: 1

    def test_uncomment(self):
        """
        Test to uncomment specified commented lines in a file
        """
        with patch.object(os.path, "exists", MagicMock(return_value=True)):
            name = "/etc/aliases" if salt.utils.platform.is_darwin() else "/etc/fstab"
            regex = "bind 127.0.0.1"

            ret = {"name": name, "result": False, "comment": "", "changes": {}}

            comt = "Must provide name to file.uncomment"
            ret.update({"comment": comt, "name": ""})
            self.assertDictEqual(filestate.uncomment("", regex), ret)

            mock_t = MagicMock(return_value=True)
            mock_f = MagicMock(return_value=False)
            mock = MagicMock(side_effect=[False, True, False, False, True, True, True])
            with patch.object(os.path, "isabs", mock_f):
                comt = "Specified file {0} is not an absolute path".format(name)
                ret.update({"comment": comt, "name": name})
                self.assertDictEqual(filestate.uncomment(name, regex), ret)

            with patch.object(os.path, "isabs", mock_t):
                with patch.dict(
                    filestate.__salt__,
                    {
                        "file.search": mock,
                        "file.uncomment": mock_t,
                        "file.comment_line": mock_t,
                    },
                ):
                    comt = "Pattern already uncommented"
                    ret.update({"comment": comt, "result": True})
                    self.assertDictEqual(filestate.uncomment(name, regex), ret)

                    comt = "{0}: Pattern not found".format(regex)
                    ret.update({"comment": comt, "result": False})
                    self.assertDictEqual(filestate.uncomment(name, regex), ret)

                    with patch.dict(filestate.__opts__, {"test": True}):
                        comt = "File {0} is set to be updated".format(name)
                        ret.update(
                            {
                                "comment": comt,
                                "result": None,
                                "changes": {name: "updated"},
                            }
                        )
                        self.assertDictEqual(filestate.uncomment(name, regex), ret)

                    with patch.dict(filestate.__opts__, {"test": False}):
                        with patch.object(
                            salt.utils.files, "fopen", MagicMock(mock_open())
                        ):
                            comt = "Uncommented lines successfully"
                            ret.update({"comment": comt, "result": True, "changes": {}})
                            self.assertDictEqual(filestate.uncomment(name, regex), ret)

    # 'prepend' function tests: 1

    def test_prepend(self):
        """
        Test to ensure that some text appears at the beginning of a file.
        """
        name = "/tmp/etc/motd"
        if salt.utils.platform.is_windows():
            name = "c:\\tmp\\etc\\motd"
        assert not os.path.exists(os.path.split(name)[0])
        source = ["salt://motd/hr-messages.tmpl"]
        sources = ["salt://motd/devops-messages.tmpl"]
        text = ["Trust no one unless you have eaten much salt with him."]

        ret = {"name": name, "result": False, "comment": "", "changes": {}}

        comt = "Must provide name to file.prepend"
        ret.update({"comment": comt, "name": ""})
        self.assertDictEqual(filestate.prepend(""), ret)

        comt = "source and sources are mutually exclusive"
        ret.update({"comment": comt, "name": name})
        self.assertDictEqual(
            filestate.prepend(name, source=source, sources=sources), ret
        )

        mock_t = MagicMock(return_value=True)
        mock_f = MagicMock(return_value=False)
        with patch.dict(
            filestate.__salt__,
            {
                "file.directory_exists": mock_f,
                "file.makedirs": mock_t,
                "file.stats": mock_f,
                "cp.get_template": mock_f,
                "file.search": mock_f,
                "file.prepend": mock_t,
            },
        ):
            comt = (
                "The following files will be changed:\n/tmp/etc:" " directory - new\n"
            )
            changes = {"/tmp/etc": {"directory": "new"}}
            if salt.utils.platform.is_windows():
                comt = 'The directory "c:\\tmp\\etc" will be changed'
                changes = {"c:\\tmp\\etc": {"directory": "new"}}
            ret.update({"comment": comt, "name": name, "changes": changes})
            self.assertDictEqual(filestate.prepend(name, makedirs=True), ret)

            with patch.object(os.path, "isabs", mock_f):
                comt = "Specified file {0} is not an absolute path".format(name)
                ret.update({"comment": comt, "changes": {}})
                self.assertDictEqual(filestate.prepend(name), ret)

            with patch.object(os.path, "isabs", mock_t):
                with patch.object(os.path, "exists", mock_t):
                    comt = "Failed to load template file {0}".format(source)
                    ret.update({"comment": comt, "name": source, "data": []})
                    self.assertDictEqual(filestate.prepend(name, source=source), ret)

                    ret.pop("data", None)
                    ret.update({"name": name})
                    with patch.object(
                        salt.utils.files, "fopen", MagicMock(mock_open(read_data=""))
                    ):
                        with patch.dict(filestate.__utils__, {"files.is_text": mock_f}):
                            with patch.dict(filestate.__opts__, {"test": True}):
                                change = {"diff": "Replace binary file"}
                                comt = "File {0} is set to be updated".format(name)
                                ret.update(
                                    {"comment": comt, "result": None, "changes": change}
                                )
                                self.assertDictEqual(
                                    filestate.prepend(name, text=text), ret
                                )

                            with patch.dict(filestate.__opts__, {"test": False}):
                                comt = "Prepended 1 lines"
                                ret.update(
                                    {"comment": comt, "result": True, "changes": {}}
                                )
                                self.assertDictEqual(
                                    filestate.prepend(name, text=text), ret
                                )

    # 'touch' function tests: 1

    def test_touch(self):
        """
        Test to replicate the 'nix "touch" command to create a new empty
        file or update the atime and mtime of an existing file.
        """
        name = "/var/log/httpd/logrotate.empty"

        ret = {"name": name, "result": False, "comment": "", "changes": {}}

        comt = "Must provide name to file.touch"
        ret.update({"comment": comt, "name": ""})
        self.assertDictEqual(filestate.touch(""), ret)

        mock_t = MagicMock(return_value=True)
        mock_f = MagicMock(return_value=False)
        with patch.object(os.path, "isabs", mock_f):
            comt = "Specified file {0} is not an absolute path".format(name)
            ret.update({"comment": comt, "name": name})
            self.assertDictEqual(filestate.touch(name), ret)

        with patch.object(os.path, "isabs", mock_t):
            with patch.object(os.path, "exists", mock_f):
                with patch.dict(filestate.__opts__, {"test": True}):
                    comt = "File {0} is set to be created".format(name)
                    ret.update(
                        {"comment": comt, "result": None, "changes": {"new": name}}
                    )
                    self.assertDictEqual(filestate.touch(name), ret)

            with patch.dict(filestate.__opts__, {"test": False}):
                with patch.object(os.path, "isdir", mock_f):
                    comt = "Directory not present to touch file {0}".format(name)
                    ret.update({"comment": comt, "result": False, "changes": {}})
                    self.assertDictEqual(filestate.touch(name), ret)

                with patch.object(os.path, "isdir", mock_t):
                    with patch.dict(filestate.__salt__, {"file.touch": mock_t}):
                        comt = "Created empty file {0}".format(name)
                        ret.update(
                            {"comment": comt, "result": True, "changes": {"new": name}}
                        )
                        self.assertDictEqual(filestate.touch(name), ret)

    # 'copy' function tests: 1

    def test_copy(self):
        """
        Test if the source file exists on the system, copy it to the named file.
        """
        name = "/tmp/salt"
        source = "/tmp/salt/salt"
        user = "salt"
        group = "saltstack"

        ret = {"name": name, "result": False, "comment": "", "changes": {}}

        comt = "Must provide name to file.copy"
        ret.update({"comment": comt, "name": ""})
        self.assertDictEqual(filestate.copy_("", source), ret)

        mock_t = MagicMock(return_value=True)
        mock_f = MagicMock(return_value=False)
        mock_uid = MagicMock(side_effect=[""])
        mock_gid = MagicMock(side_effect=[""])
        mock_user = MagicMock(return_value=user)
        mock_grp = MagicMock(return_value=group)
        mock_io = MagicMock(side_effect=IOError)
        with patch.object(os.path, "isabs", mock_f):
            comt = "Specified file {0} is not an absolute path".format(name)
            ret.update({"comment": comt, "name": name})
            self.assertDictEqual(filestate.copy_(name, source), ret)

        with patch.object(os.path, "isabs", mock_t):
            with patch.object(os.path, "exists", mock_f):
                comt = 'Source file "{0}" is not present'.format(source)
                ret.update({"comment": comt, "result": False})
                self.assertDictEqual(filestate.copy_(name, source), ret)

            with patch.object(os.path, "exists", mock_t):
                with patch.dict(
                    filestate.__salt__,
                    {
                        "file.user_to_uid": mock_uid,
                        "file.group_to_gid": mock_gid,
                        "file.get_user": mock_user,
                        "file.get_group": mock_grp,
                        "file.get_mode": mock_grp,
                        "file.check_perms": mock_t,
                    },
                ):

                    # Group argument is ignored on Windows systems. Group is set
                    # to user
                    if salt.utils.platform.is_windows():
                        comt = (
                            "User salt is not available Group salt" " is not available"
                        )
                    else:
                        comt = (
                            "User salt is not available Group saltstack"
                            " is not available"
                        )
                    ret.update({"comment": comt, "result": False})
                    self.assertDictEqual(
                        filestate.copy_(name, source, user=user, group=group), ret
                    )

                    comt1 = (
                        'Failed to delete "{0}" in preparation for'
                        " forced move".format(name)
                    )
                    comt2 = (
                        'The target file "{0}" exists and will not be '
                        "overwritten".format(name)
                    )
                    comt3 = 'File "{0}" is set to be copied to "{1}"'.format(
                        source, name
                    )
                    with patch.object(os.path, "isdir", mock_f):
                        with patch.object(os.path, "lexists", mock_t):
                            with patch.dict(filestate.__opts__, {"test": False}):
                                with patch.dict(
                                    filestate.__salt__, {"file.remove": mock_io}
                                ):
                                    ret.update({"comment": comt1, "result": False})
                                    self.assertDictEqual(
                                        filestate.copy_(
                                            name, source, preserve=True, force=True
                                        ),
                                        ret,
                                    )

                                with patch.object(os.path, "isfile", mock_t):
                                    ret.update({"comment": comt2, "result": True})
                                    self.assertDictEqual(
                                        filestate.copy_(name, source, preserve=True),
                                        ret,
                                    )

                        with patch.object(os.path, "lexists", mock_f):
                            with patch.dict(filestate.__opts__, {"test": True}):
                                ret.update({"comment": comt3, "result": None})
                                self.assertDictEqual(
                                    filestate.copy_(name, source, preserve=True), ret
                                )

                            with patch.dict(filestate.__opts__, {"test": False}):
                                comt = "The target directory /tmp is" " not present"
                                ret.update({"comment": comt, "result": False})
                                self.assertDictEqual(
                                    filestate.copy_(name, source, preserve=True), ret
                                )

    # 'rename' function tests: 1

    def test_rename(self):
        """
        Test if the source file exists on the system,
        rename it to the named file.
        """
        name = "/tmp/salt"
        source = "/tmp/salt/salt"

        ret = {"name": name, "result": False, "comment": "", "changes": {}}

        comt = "Must provide name to file.rename"
        ret.update({"comment": comt, "name": ""})
        self.assertDictEqual(filestate.rename("", source), ret)

        mock_t = MagicMock(return_value=True)
        mock_f = MagicMock(return_value=False)

        mock_lex = MagicMock(side_effect=[False, True, True])
        with patch.object(os.path, "isabs", mock_f):
            comt = "Specified file {0} is not an absolute path".format(name)
            ret.update({"comment": comt, "name": name})
            self.assertDictEqual(filestate.rename(name, source), ret)

        mock_lex = MagicMock(return_value=False)
        with patch.object(os.path, "isabs", mock_t):
            with patch.object(os.path, "lexists", mock_lex):
                comt = (
                    'Source file "{0}" has already been moved out of '
                    "place".format(source)
                )
                ret.update({"comment": comt, "result": True})
                self.assertDictEqual(filestate.rename(name, source), ret)

        mock_lex = MagicMock(side_effect=[True, True, True])
        with patch.object(os.path, "isabs", mock_t):
            with patch.object(os.path, "lexists", mock_lex):
                comt = (
                    'The target file "{0}" exists and will not be '
                    "overwritten".format(name)
                )
                ret.update({"comment": comt, "result": True})
                self.assertDictEqual(filestate.rename(name, source), ret)

        mock_lex = MagicMock(side_effect=[True, True, True])
        mock_rem = MagicMock(side_effect=IOError)
        with patch.object(os.path, "isabs", mock_t):
            with patch.object(os.path, "lexists", mock_lex):
                with patch.dict(filestate.__opts__, {"test": False}):
                    comt = (
                        'Failed to delete "{0}" in preparation for '
                        "forced move".format(name)
                    )
                    with patch.dict(filestate.__salt__, {"file.remove": mock_rem}):
                        ret.update({"name": name, "comment": comt, "result": False})
                        self.assertDictEqual(
                            filestate.rename(name, source, force=True), ret
                        )

        mock_lex = MagicMock(side_effect=[True, False, False])
        with patch.object(os.path, "isabs", mock_t):
            with patch.object(os.path, "lexists", mock_lex):
                with patch.dict(filestate.__opts__, {"test": True}):
                    comt = 'File "{0}" is set to be moved to "{1}"'.format(source, name)
                    ret.update({"name": name, "comment": comt, "result": None})
                    self.assertDictEqual(filestate.rename(name, source), ret)

        mock_lex = MagicMock(side_effect=[True, False, False])
        with patch.object(os.path, "isabs", mock_t):
            with patch.object(os.path, "lexists", mock_lex):
                with patch.object(os.path, "isdir", mock_f):
                    with patch.dict(filestate.__opts__, {"test": False}):
                        comt = "The target directory /tmp is not present"
                        ret.update({"name": name, "comment": comt, "result": False})
                        self.assertDictEqual(filestate.rename(name, source), ret)

        mock_lex = MagicMock(side_effect=[True, False, False])
        with patch.object(os.path, "isabs", mock_t):
            with patch.object(os.path, "lexists", mock_lex):
                with patch.object(os.path, "isdir", mock_t):
                    with patch.object(os.path, "islink", mock_f):
                        with patch.dict(filestate.__opts__, {"test": False}):
                            with patch.object(
                                shutil, "move", MagicMock(side_effect=IOError)
                            ):
                                comt = 'Failed to move "{0}" to "{1}"'.format(
                                    source, name
                                )
                                ret.update(
                                    {"name": name, "comment": comt, "result": False}
                                )
                                self.assertDictEqual(
                                    filestate.rename(name, source), ret
                                )

        mock_lex = MagicMock(side_effect=[True, False, False])
        with patch.object(os.path, "isabs", mock_t):
            with patch.object(os.path, "lexists", mock_lex):
                with patch.object(os.path, "isdir", mock_t):
                    with patch.object(os.path, "islink", mock_f):
                        with patch.dict(filestate.__opts__, {"test": False}):
                            with patch.object(shutil, "move", MagicMock()):
                                comt = 'Moved "{0}" to "{1}"'.format(source, name)
                                ret.update(
                                    {
                                        "name": name,
                                        "comment": comt,
                                        "result": True,
                                        "changes": {name: source},
                                    }
                                )
                                self.assertDictEqual(
                                    filestate.rename(name, source), ret
                                )

    # 'accumulated' function tests: 1

    def test_accumulated(self):
        """
        Test to prepare accumulator which can be used in template in file.
        """
        with patch(
            "salt.states.file._load_accumulators", MagicMock(return_value=({}, {}))
        ), patch(
            "salt.states.file._persist_accummulators", MagicMock(return_value=True)
        ):
            name = "animals_doing_things"
            filename = "/tmp/animal_file.txt"
            text = " jumps over the lazy dog."

            ret = {"name": name, "result": False, "comment": "", "changes": {}}

            comt = "Must provide name to file.accumulated"
            ret.update({"comment": comt, "name": ""})
            self.assertDictEqual(filestate.accumulated("", filename, text), ret)

            comt = "No text supplied for accumulator"
            ret.update({"comment": comt, "name": name})
            self.assertDictEqual(filestate.accumulated(name, filename, None), ret)

            with patch.dict(
                filestate.__low__,
                {
                    "require_in": "file",
                    "watch_in": "salt",
                    "__sls__": "SLS",
                    "__id__": "ID",
                },
            ):
                comt = "Orphaned accumulator animals_doing_things in SLS:ID"
                ret.update({"comment": comt, "name": name})
                self.assertDictEqual(filestate.accumulated(name, filename, text), ret)

            with patch.dict(
                filestate.__low__,
                {
                    "require_in": [{"file": "A"}],
                    "watch_in": [{"B": "C"}],
                    "__sls__": "SLS",
                    "__id__": "ID",
                },
            ):
                comt = "Accumulator {0} for file {1} " "was charged by text".format(
                    name, filename
                )
                ret.update({"comment": comt, "name": name, "result": True})
                self.assertDictEqual(filestate.accumulated(name, filename, text), ret)

        # 'serialize' function tests: 1

        def test_serialize_into_managed_file(self):
            """
            Test to serializes dataset and store it into managed file.
            """
            name = "/etc/dummy/package.json"

            ret = {"name": name, "result": False, "comment": "", "changes": {}}

            comt = "Must provide name to file.serialize"
            ret.update({"comment": comt, "name": ""})
            self.assertDictEqual(filestate.serialize(""), ret)

            mock_t = MagicMock(return_value=True)
            mock_f = MagicMock(return_value=False)
            with patch.object(os.path, "isfile", mock_f):
                comt = "File {0} is not present and is not set for " "creation".format(
                    name
                )
                ret.update({"comment": comt, "name": name, "result": True})
                self.assertDictEqual(filestate.serialize(name, create=False), ret)

            comt = "Only one of 'dataset' and 'dataset_pillar' is permitted"
            ret.update({"comment": comt, "result": False})
            self.assertDictEqual(
                filestate.serialize(name, dataset=True, dataset_pillar=True), ret
            )

            comt = "Neither 'dataset' nor 'dataset_pillar' was defined"
            ret.update({"comment": comt, "result": False})
            self.assertDictEqual(filestate.serialize(name), ret)

            with patch.object(os.path, "isfile", mock_t):
                comt = "Python format is not supported for merging"
                ret.update({"comment": comt, "result": False})
                self.assertDictEqual(
                    filestate.serialize(
                        name, dataset=True, merge_if_exists=True, formatter="python"
                    ),
                    ret,
                )

            comt = "A format is not supported"
            ret.update({"comment": comt, "result": False})
            self.assertDictEqual(
                filestate.serialize(name, dataset=True, formatter="A"), ret
            )
            mock_changes = MagicMock(return_value=True)
            mock_no_changes = MagicMock(return_value=False)

            # __opts__['test']=True with changes
            with patch.dict(
                filestate.__salt__, {"file.check_managed_changes": mock_changes}
            ):
                with patch.dict(filestate.__opts__, {"test": True}):
                    comt = "Dataset will be serialized and stored into {0}".format(name)
                    ret.update({"comment": comt, "result": None, "changes": True})
                    self.assertDictEqual(
                        filestate.serialize(name, dataset=True, formatter="python"), ret
                    )

            # __opts__['test']=True without changes
            with patch.dict(
                filestate.__salt__, {"file.check_managed_changes": mock_no_changes}
            ):
                with patch.dict(filestate.__opts__, {"test": True}):
                    comt = "The file {0} is in the correct state".format(name)
                    ret.update({"comment": comt, "result": True, "changes": False})
                    self.assertDictEqual(
                        filestate.serialize(name, dataset=True, formatter="python"), ret
                    )

            mock = MagicMock(return_value=ret)
            with patch.dict(filestate.__opts__, {"test": False}):
                with patch.dict(filestate.__salt__, {"file.manage_file": mock}):
                    comt = "Dataset will be serialized and stored into {0}".format(name)
                    ret.update({"comment": comt, "result": None})
                    self.assertDictEqual(
                        filestate.serialize(name, dataset=True, formatter="python"), ret
                    )

    # 'mknod' function tests: 1

    def test_mknod(self):
        """
        Test to create a special file similar to the 'nix mknod command.
        """
        name = "/dev/AA"
        ntype = "a"

        ret = {"name": name, "result": False, "comment": "", "changes": {}}

        comt = "Must provide name to file.mknod"
        ret.update({"comment": comt, "name": ""})
        self.assertDictEqual(filestate.mknod("", ntype), ret)

        comt = (
            "Node type unavailable: 'a'. Available node types are "
            "character ('c'), block ('b'), and pipe ('p')"
        )
        ret.update({"comment": comt, "name": name})
        self.assertDictEqual(filestate.mknod(name, ntype), ret)

    # 'mod_run_check_cmd' function tests: 1

    def test_mod_run_check_cmd(self):
        """
        Test to execute the check_cmd logic.
        """
        cmd = "A"
        filename = "B"

        ret = {
            "comment": "check_cmd execution failed",
            "result": False,
            "skip_watch": True,
        }

        mock = MagicMock(side_effect=[{"retcode": 1}, {"retcode": 0}])
        with patch.dict(filestate.__salt__, {"cmd.run_all": mock}):
            self.assertDictEqual(filestate.mod_run_check_cmd(cmd, filename), ret)

            self.assertTrue(filestate.mod_run_check_cmd(cmd, filename))

    @skipIf(not HAS_DATEUTIL, NO_DATEUTIL_REASON)
    def test_retention_schedule(self):
        """
        Test to execute the retention_schedule logic.

        This test takes advantage of knowing which files it is generating,
        which means it can easily generate list of which files it should keep.
        """

        def generate_fake_files(
            format="example_name_%Y%m%dT%H%M%S.tar.bz2",
            starting=datetime(2016, 2, 8, 9),
            every=relativedelta(minutes=30),
            ending=datetime(2015, 12, 25),
            maxfiles=None,
        ):
            """
            For starting, make sure that it's over a week from the beginning of the month
            For every, pick only one of minutes, hours, days, weeks, months or years
            For ending, the further away it is from starting, the slower the tests run
            Full coverage requires over a year of separation, but that's painfully slow.
            """

            if every.years:
                ts = datetime(starting.year, 1, 1)
            elif every.months:
                ts = datetime(starting.year, starting.month, 1)
            elif every.days:
                ts = datetime(starting.year, starting.month, starting.day)
            elif every.hours:
                ts = datetime(
                    starting.year, starting.month, starting.day, starting.hour
                )
            elif every.minutes:
                ts = datetime(
                    starting.year, starting.month, starting.day, starting.hour, 0
                )
            else:
                raise NotImplementedError("not sure what you're trying to do here")

            fake_files = []
            count = 0
            while ending < ts:
                fake_files.append(ts.strftime(format=format))
                count += 1
                if maxfiles and maxfiles == "all" or maxfiles and count >= maxfiles:
                    break
                ts -= every
            return fake_files

        fake_name = "/some/dir/name"
        fake_retain = {
            "most_recent": 2,
            "first_of_hour": 4,
            "first_of_day": 7,
            "first_of_week": 6,
            "first_of_month": 6,
            "first_of_year": "all",
        }
        fake_strptime_format = "example_name_%Y%m%dT%H%M%S.tar.bz2"
        fake_matching_file_list = generate_fake_files()
        # Add some files which do not match fake_strptime_format
        fake_no_match_file_list = generate_fake_files(
            format="no_match_%Y%m%dT%H%M%S.tar.bz2", every=relativedelta(days=1)
        )

        def lstat_side_effect(path):
            import re
            from time import mktime

            x = re.match(r"^[^\d]*(\d{8}T\d{6})\.tar\.bz2$", path).group(1)
            ts = mktime(datetime.strptime(x, "%Y%m%dT%H%M%S").timetuple())
            return {
                "st_atime": 0.0,
                "st_ctime": 0.0,
                "st_gid": 0,
                "st_mode": 33188,
                "st_mtime": ts,
                "st_nlink": 1,
                "st_size": 0,
                "st_uid": 0,
            }

        mock_t = MagicMock(return_value=True)
        mock_f = MagicMock(return_value=False)
        mock_lstat = MagicMock(side_effect=lstat_side_effect)
        mock_remove = MagicMock()

        def run_checks(isdir=mock_t, strptime_format=None, test=False):
            expected_ret = {
                "name": fake_name,
                "changes": {"retained": [], "deleted": [], "ignored": []},
                "result": True,
                "comment": "Name provided to file.retention must be a directory",
            }
            if strptime_format:
                fake_file_list = sorted(
                    fake_matching_file_list + fake_no_match_file_list
                )
            else:
                fake_file_list = sorted(fake_matching_file_list)
            mock_readdir = MagicMock(return_value=fake_file_list)

            with patch.dict(filestate.__opts__, {"test": test}):
                with patch.object(os.path, "isdir", isdir):
                    mock_readdir.reset_mock()
                    with patch.dict(filestate.__salt__, {"file.readdir": mock_readdir}):
                        with patch.dict(filestate.__salt__, {"file.lstat": mock_lstat}):
                            mock_remove.reset_mock()
                            with patch.dict(
                                filestate.__salt__, {"file.remove": mock_remove}
                            ):
                                if strptime_format:
                                    actual_ret = filestate.retention_schedule(
                                        fake_name,
                                        fake_retain,
                                        strptime_format=fake_strptime_format,
                                    )
                                else:
                                    actual_ret = filestate.retention_schedule(
                                        fake_name, fake_retain
                                    )

            if not isdir():
                mock_readdir.assert_has_calls([])
                expected_ret["result"] = False
            else:
                mock_readdir.assert_called_once_with(fake_name)
                ignored_files = fake_no_match_file_list if strptime_format else []
                retained_files = set(
                    generate_fake_files(maxfiles=fake_retain["most_recent"])
                )
                junk_list = [
                    ("first_of_hour", relativedelta(hours=1)),
                    ("first_of_day", relativedelta(days=1)),
                    ("first_of_week", relativedelta(weeks=1)),
                    ("first_of_month", relativedelta(months=1)),
                    ("first_of_year", relativedelta(years=1)),
                ]
                for retainable, retain_interval in junk_list:
                    new_retains = set(
                        generate_fake_files(
                            maxfiles=fake_retain[retainable], every=retain_interval
                        )
                    )
                    # if we generate less than the number of files expected,
                    # then the oldest file will also be retained
<<<<<<< HEAD
                    # (correctly, since it's the first in its category)
                    if fake_retain[retainable] == 'all' or len(new_retains) < fake_retain[retainable]:
=======
                    # (correctly, since it's the first in it's category)
                    if (
                        fake_retain[retainable] == "all"
                        or len(new_retains) < fake_retain[retainable]
                    ):
>>>>>>> 62458e4e
                        new_retains.add(fake_file_list[0])
                    retained_files |= new_retains

                deleted_files = sorted(
                    list(set(fake_file_list) - retained_files - set(ignored_files)),
                    reverse=True,
                )
                retained_files = sorted(list(retained_files), reverse=True)
                expected_ret["changes"] = {
                    "retained": retained_files,
                    "deleted": deleted_files,
                    "ignored": ignored_files,
                }
                if test:
                    expected_ret["result"] = None
                    expected_ret["comment"] = (
                        "{0} backups would have been removed from {1}.\n"
                        "".format(len(deleted_files), fake_name)
                    )
                else:
                    expected_ret["comment"] = (
                        "{0} backups were removed from {1}.\n"
                        "".format(len(deleted_files), fake_name)
                    )
                    mock_remove.assert_has_calls(
                        [call(os.path.join(fake_name, x)) for x in deleted_files],
                        any_order=True,
                    )

            self.assertDictEqual(actual_ret, expected_ret)

        run_checks(isdir=mock_f)
        run_checks()
        run_checks(test=True)
        run_checks(strptime_format=fake_strptime_format)
        run_checks(strptime_format=fake_strptime_format, test=True)


class TestFindKeepFiles(TestCase):
    @skipIf(salt.utils.platform.is_windows(), "Do not run on Windows")
    def test__find_keep_files_unix(self):
        keep = filestate._find_keep_files(
            "/test/parent_folder", ["/test/parent_folder/meh.txt"]
        )
        expected = [
            "/",
            "/test",
            "/test/parent_folder",
            "/test/parent_folder/meh.txt",
        ]
        actual = sorted(list(keep))
        assert actual == expected, actual

    @skipIf(not salt.utils.platform.is_windows(), "Only run on Windows")
    def test__find_keep_files_win32(self):
        """
        Test _find_keep_files. The `_find_keep_files` function is only called by
        _clean_dir, so case doesn't matter. Should return all lower case.
        """
        keep = filestate._find_keep_files(
            "c:\\test\\parent_folder",
            [
                "C:\\test\\parent_folder\\meh-1.txt",
                "C:\\Test\\Parent_folder\\Meh-2.txt",
            ],
        )
        expected = [
            "c:\\",
            "c:\\test",
            "c:\\test\\parent_folder",
            "c:\\test\\parent_folder\\meh-1.txt",
            "c:\\test\\parent_folder\\meh-2.txt",
        ]
        actual = sorted(list(keep))
        self.assertListEqual(actual, expected)


class TestFileTidied(TestCase):
    def setUp(self):
        setattr(filestate, "__opts__", {})
        setattr(filestate, "__salt__", {})

    def tearDown(self):
        delattr(filestate, "__opts__")
        delattr(filestate, "__salt__")

    def test__tidied(self):
        name = os.sep + "test"
        if salt.utils.platform.is_windows():
            name = "c:" + name
        walker = [
            (os.path.join("test", "test1"), [], ["file1"]),
            (os.path.join("test", "test2", "test3"), [], []),
            (os.path.join("test", "test2"), ["test3"], ["file2"]),
            ("test", ["test1", "test2"], ["file3"]),
        ]
        today_delta = datetime.today() - datetime.utcfromtimestamp(0)
        remove = MagicMock(name="file.remove")
        with patch("os.walk", return_value=walker), patch(
            "os.path.islink", return_value=False
        ), patch("os.path.getatime", return_value=today_delta.total_seconds()), patch(
            "os.path.getsize", return_value=10
        ), patch.dict(
            filestate.__opts__, {"test": False}
        ), patch.dict(
            filestate.__salt__, {"file.remove": remove}
        ), patch(
            "os.path.isdir", return_value=True
        ):
            ret = filestate.tidied(name=name)
        exp = {
            "name": name,
            "changes": {
                "removed": [
                    os.path.join("test", "test1", "file1"),
                    os.path.join("test", "test2", "file2"),
                    os.path.join("test", "file3"),
                ]
            },
            "pchanges": {},
            "result": True,
            "comment": "Removed 3 files or directories from directory {0}".format(name),
        }
        self.assertDictEqual(exp, ret)
        assert remove.call_count == 3

        remove.reset_mock()
        with patch("os.walk", return_value=walker), patch(
            "os.path.islink", return_value=False
        ), patch("os.path.getatime", return_value=today_delta.total_seconds()), patch(
            "os.path.getsize", return_value=10
        ), patch.dict(
            filestate.__opts__, {"test": False}
        ), patch.dict(
            filestate.__salt__, {"file.remove": remove}
        ), patch(
            "os.path.isdir", return_value=True
        ):
            ret = filestate.tidied(name=name, rmdirs=True)
        exp = {
            "name": name,
            "changes": {
                "removed": [
                    os.path.join("test", "test1", "file1"),
                    os.path.join("test", "test2", "file2"),
                    os.path.join("test", "test2", "test3"),
                    os.path.join("test", "file3"),
                    os.path.join("test", "test1"),
                    os.path.join("test", "test2"),
                ]
            },
            "pchanges": {},
            "result": True,
            "comment": "Removed 6 files or directories from directory {0}".format(name),
        }
        self.assertDictEqual(exp, ret)
        assert remove.call_count == 6

    def test__bad_input(self):
        exp = {
            "name": "test/",
            "changes": {},
            "pchanges": {},
            "result": False,
            "comment": "Specified file test/ is not an absolute path",
        }
        assert filestate.tidied(name="test/") == exp
        exp = {
            "name": "/bad-directory-name/",
            "changes": {},
            "pchanges": {},
            "result": False,
            "comment": "/bad-directory-name/ does not exist or is not a directory.",
        }
        assert filestate.tidied(name="/bad-directory-name/") == exp


class TestFilePrivateFunctions(TestCase, LoaderModuleMockMixin):
    def setup_loader_modules(self):
        return {filestate: {"__salt__": {"file.stats": filemod.stats}}}

    @destructiveTest
    @skipIf(salt.utils.platform.is_windows(), "File modes do not exist on windows")
    def test__check_directory(self):
        """
        Test the _check_directory function
        Make sure that recursive file permission checks return correctly
        """
        # set file permissions
        # Run _check_directory function
        # Verify that it returns correctly
        # Delete tmp directory structure
        root_tmp_dir = os.path.join(RUNTIME_VARS.TMP, "test__check_dir")
        expected_dir_mode = 0o777
        depth = 3
        try:

            def create_files(tmp_dir):
                for f in range(depth):
                    path = os.path.join(tmp_dir, "file_{:03}.txt".format(f))
                    with salt.utils.files.fopen(path, "w+"):
                        os.chmod(path, expected_dir_mode)

            # Create tmp directory structure
            os.mkdir(root_tmp_dir)
            os.chmod(root_tmp_dir, expected_dir_mode)
            create_files(root_tmp_dir)

            for d in range(depth):
                dir_name = os.path.join(root_tmp_dir, "dir{:03}".format(d))
                os.mkdir(dir_name)
                os.chmod(dir_name, expected_dir_mode)
                create_files(dir_name)
                for s in range(depth):
                    sub_dir_name = os.path.join(dir_name, "dir{:03}".format(s))
                    os.mkdir(sub_dir_name)
                    os.chmod(sub_dir_name, expected_dir_mode)
                    create_files(sub_dir_name)

            # Set some bad permissions
            changed_files = {
                os.path.join(root_tmp_dir, "file_000.txt"),
                os.path.join(root_tmp_dir, "dir002", "file_000.txt"),
                os.path.join(root_tmp_dir, "dir000", "dir001", "file_002.txt"),
                os.path.join(root_tmp_dir, "dir001", "dir002"),
                os.path.join(root_tmp_dir, "dir002", "dir000"),
                os.path.join(root_tmp_dir, "dir001"),
            }
            for c in changed_files:
                os.chmod(c, 0o770)

            ret = filestate._check_directory(
                root_tmp_dir,
                dir_mode=oct(expected_dir_mode),
                file_mode=oct(expected_dir_mode),
                recurse=["mode"],
            )
            self.assertSetEqual(changed_files, set(ret[-1].keys()))

        finally:
            # Cleanup
            shutil.rmtree(root_tmp_dir)<|MERGE_RESOLUTION|>--- conflicted
+++ resolved
@@ -2577,16 +2577,11 @@
                     )
                     # if we generate less than the number of files expected,
                     # then the oldest file will also be retained
-<<<<<<< HEAD
-                    # (correctly, since it's the first in its category)
-                    if fake_retain[retainable] == 'all' or len(new_retains) < fake_retain[retainable]:
-=======
-                    # (correctly, since it's the first in it's category)
+                    # (correctly, since its the first in it's category)
                     if (
                         fake_retain[retainable] == "all"
                         or len(new_retains) < fake_retain[retainable]
                     ):
->>>>>>> 62458e4e
                         new_retains.add(fake_file_list[0])
                     retained_files |= new_retains
 
