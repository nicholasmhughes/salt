"""
    :codeauthor: Bo Maryniuk <bo@suse.de>
"""

<<<<<<< HEAD
import imp
=======
import imp  # pylint: disable=deprecated-module
>>>>>>> fcb38a54
import os

import pytest

from tests.support.mock import MagicMock, patch
from tests.support.unit import TestCase

try:
    from zypp_plugin import BogusIO

    HAS_ZYPP_PLUGIN = True
except ImportError:
    HAS_ZYPP_PLUGIN = False

BUILTINS_OPEN = "builtins.open"

ZYPPNOTIFY_FILE = os.path.sep.join(
    os.path.dirname(__file__).split(os.path.sep)[:-2]
    + ["scripts", "suse", "zypper", "plugins", "commit", "zyppnotify"]
)


@pytest.mark.skipif(not HAS_ZYPP_PLUGIN, reason="zypp_plugin is missing.")
class ZyppPluginsTestCase(TestCase):
    """
    Test shipped libzypp plugins.
    """

    @pytest.mark.skipif(
        not os.path.exists(ZYPPNOTIFY_FILE),
        reason=f"Required file '{ZYPPNOTIFY_FILE}' does not exist.",
    )
    def test_drift_detector(self):
        """
        Test drift detector for a correct cookie file.
        Returns:

        """
        zyppnotify = imp.load_source("zyppnotify", ZYPPNOTIFY_FILE)
        drift = zyppnotify.DriftDetector()
        drift._get_mtime = MagicMock(return_value=123)
        drift._get_checksum = MagicMock(return_value="deadbeef")
        bogus_io = BogusIO()
        with patch(BUILTINS_OPEN, bogus_io):
            drift.PLUGINEND(None, None)
        self.assertEqual(str(bogus_io), "deadbeef 123\n")
        self.assertEqual(bogus_io.mode, "w")
        self.assertEqual(bogus_io.path, "/var/cache/salt/minion/rpmdb.cookie")<|MERGE_RESOLUTION|>--- conflicted
+++ resolved
@@ -2,11 +2,7 @@
     :codeauthor: Bo Maryniuk <bo@suse.de>
 """
 
-<<<<<<< HEAD
-import imp
-=======
 import imp  # pylint: disable=deprecated-module
->>>>>>> fcb38a54
 import os
 
 import pytest
