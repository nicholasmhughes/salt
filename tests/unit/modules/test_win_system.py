# -*- coding: utf-8 -*-
'''
    :codeauthor: Rahul Handay <rahulha@saltstack.com>
'''

# Import Python Libs
from __future__ import absolute_import, unicode_literals, print_function
import types
from datetime import datetime

# Import Salt Testing Libs
from tests.support.mixins import LoaderModuleMockMixin
from tests.support.unit import TestCase, skipIf
from tests.support.mock import (
    MagicMock,
    patch,
    Mock,
    NO_MOCK,
    NO_MOCK_REASON
)

# Import Salt Libs
import salt.modules.win_system as win_system
import salt.utils.stringutils

try:
    import wmi
    HAS_WMI = True
except ImportError:
    HAS_WMI = False


class MockWMI_ComputerSystem(object):
    '''
    Mock WMI Win32_ComputerSystem Class
    '''
    BootupState = 'Normal boot'
    Caption = 'SALT SERVER'
    ChassisBootupState = 3
    ChassisSKUNumber = '3.14159'
    DNSHostname = 'SALT SERVER'
    Domain = 'WORKGROUP'
    DomainRole = 2
    Manufacturer = 'Dell Inc.'
    Model = 'Dell 2980'
    NetworkServerModeEnabled = True
    PartOfDomain = False
    PCSystemType = 4
    PowerState = 0
    Status = 'OK'
    SystemType = 'x64-based PC'
    TotalPhysicalMemory = 17078214656
    ThermalState = 3
    Workgroup = 'WORKGROUP'

    def __init__(self):
        pass

    @staticmethod
    def Rename(Name):
        return Name == Name

    @staticmethod
    def JoinDomainOrWorkgroup(Name):
        return [0]


class MockWMI_OperatingSystem(object):
    '''
    Mock WMI Win32_OperatingSystem Class
    '''
    Description = 'Because salt goes EVERYWHERE'
    InstallDate = '20110211131800'
    LastBootUpTime = '19620612120000'
    Manufacturer = 'Python'
    Caption = 'Salty'
    NumberOfUsers = 7530000000
    Organization = 'SaltStack'
    OSArchitecture = 'Windows'
    Primary = True
    ProductType = 3
    RegisteredUser = 'thatch@saltstack.com'
    SystemDirectory = 'C:\\Windows\\System32'
    SystemDrive = 'C:\\'
    Version = '10.0.17763'
    WindowsDirectory = 'C:\\Windows'

    def __init__(self):
        pass


class MockWMI_Processor(object):
    '''
    Mock WMI Win32_Processor Class
    '''
    Manufacturer = 'Intel'
    MaxClockSpeed = 2301
    NumberOfLogicalProcessors = 8
    NumberOfCores = 4
    NumberOfEnabledCore = 4

    def __init__(self):
        pass


class MockWMI_BIOS(object):
    '''
    Mock WMI Win32_BIOS Class
    '''
    SerialNumber = 'SALTY2011'
    Manufacturer = 'Dell Inc.'
    Version = 'DELL - 10283849'
    Caption = 'A12'
    BIOSVersion = [Version, Caption, 'ASUS - 3948D']
    Description = Caption

    def __init__(self):
        pass


class Mockwinapi(object):
    '''
    Mock winapi class
    '''
    def __init__(self):
        pass

    class winapi(object):
        '''
        Mock winapi class
        '''
        def __init__(self):
            pass

        @staticmethod
        def Com():
            '''
            Mock Com method
            '''
            return True


@skipIf(NO_MOCK, NO_MOCK_REASON)
@skipIf(not HAS_WMI, 'WMI only available on Windows')
class WinSystemTestCase(TestCase, LoaderModuleMockMixin):
    '''
        Test cases for salt.modules.win_system
    '''
    def setup_loader_modules(self):
        modules_globals = {}
        # wmi and pythoncom modules are platform specific...
        mock_pythoncom = types.ModuleType(
            salt.utils.stringutils.to_str('pythoncom')
        )
        sys_modules_patcher = patch.dict('sys.modules',
                                         {'pythoncom': mock_pythoncom})
        sys_modules_patcher.start()
        self.addCleanup(sys_modules_patcher.stop)
        self.WMI = Mock()
        self.addCleanup(delattr, self, 'WMI')
        modules_globals['wmi'] = wmi

        if win_system.HAS_WIN32NET_MODS is False:
            win32api = types.ModuleType(
                str('win32api')  # future lint: disable=blacklisted-function
            )
            now = datetime.now()
            win32api.GetLocalTime = MagicMock(return_value=[now.year, now.month, now.weekday(),
                                                            now.day, now.hour, now.minute,
                                                            now.second, now.microsecond])
            modules_globals['win32api'] = win32api
<<<<<<< HEAD
=======
            win32net = types.ModuleType(str('win32net'))  # future lint: disable=blacklisted-function
            win32net.NetServerGetInfo = MagicMock()
            win32net.NetServerSetInfo = MagicMock()
            modules_globals['win32net'] = win32net
>>>>>>> db02b1d7

        return {win_system: modules_globals}

    def test_halt(self):
        '''
            Test to halt a running system
        '''
        mock = MagicMock(return_value='salt')
        with patch.object(win_system, 'shutdown', mock):
            self.assertEqual(win_system.halt(), 'salt')

    def test_init(self):
        '''
            Test to change the system runlevel on sysV compatible systems
        '''
        self.assertEqual(win_system.init(3),
                         'Not implemented on Windows at this time.')

    @skipIf(not win_system.HAS_WIN32NET_MODS, 'Missing win32 libraries')
    def test_poweroff(self):
        '''
            Test to poweroff a running system
        '''
        mock = MagicMock(return_value='salt')
        with patch.object(win_system, 'shutdown', mock):
            self.assertEqual(win_system.poweroff(), 'salt')

    @skipIf(not win_system.HAS_WIN32NET_MODS, 'Missing win32 libraries')
    def test_reboot(self):
        '''
            Test to reboot the system
        '''
        with patch('salt.modules.win_system.shutdown',
                   MagicMock(return_value=True)) as shutdown:
            self.assertEqual(win_system.reboot(), True)

    @skipIf(not win_system.HAS_WIN32NET_MODS, 'Missing win32 libraries')
    def test_reboot_with_timeout_in_minutes(self):
        '''
            Test to reboot the system with a timeout
        '''
        with patch('salt.modules.win_system.shutdown',
                   MagicMock(return_value=True)) as shutdown:
            self.assertEqual(win_system.reboot(5, in_seconds=False), True)
            shutdown.assert_called_with(timeout=5, in_seconds=False, reboot=True,
                                        only_on_pending_reboot=False)

    @skipIf(not win_system.HAS_WIN32NET_MODS, 'Missing win32 libraries')
    def test_reboot_with_timeout_in_seconds(self):
        '''
            Test to reboot the system with a timeout
        '''
        with patch('salt.modules.win_system.shutdown',
                   MagicMock(return_value=True)) as shutdown:
            self.assertEqual(win_system.reboot(5, in_seconds=True), True)
            shutdown.assert_called_with(timeout=5, in_seconds=True, reboot=True,
                                        only_on_pending_reboot=False)

    @skipIf(not win_system.HAS_WIN32NET_MODS, 'Missing win32 libraries')
    def test_reboot_with_wait(self):
        '''
            Test to reboot the system with a timeout and
            wait for it to finish
        '''
        with patch('salt.modules.win_system.shutdown',
                   MagicMock(return_value=True)), \
                patch('salt.modules.win_system.time.sleep',
                      MagicMock()) as time:
            self.assertEqual(win_system.reboot(wait_for_reboot=True), True)
            time.assert_called_with(330)

    @skipIf(not win_system.HAS_WIN32NET_MODS, 'Missing win32 libraries')
    def test_shutdown(self):
        '''
            Test to shutdown a running system
        '''
        with patch('salt.modules.win_system.win32api.InitiateSystemShutdown',
                   MagicMock()):
            self.assertEqual(win_system.shutdown(), True)

    @skipIf(not win_system.HAS_WIN32NET_MODS, 'Missing win32 libraries')
    def test_shutdown_hard(self):
        '''
            Test to shutdown a running system with no timeout or warning
        '''
        with patch('salt.modules.win_system.shutdown',
                   MagicMock(return_value=True)) as shutdown:
            self.assertEqual(win_system.shutdown_hard(), True)
            shutdown.assert_called_with(timeout=0)

    @skipIf(not win_system.HAS_WIN32NET_MODS, 'Missing win32 libraries')
    def test_set_computer_name(self):
        '''
            Test to set the Windows computer name
        '''
        with patch('salt.modules.win_system.windll.kernel32.SetComputerNameExW',
                   MagicMock(return_value=True)):
            with patch.object(win_system, 'get_computer_name',
                              MagicMock(return_value='salt')):
                with patch.object(win_system, 'get_pending_computer_name',
                                  MagicMock(return_value='salt_new')):
                    self.assertDictEqual(win_system.set_computer_name("salt_new"),
                                         {'Computer Name': {'Current': 'salt',
                                                            'Pending': 'salt_new'}})
        # Test set_computer_name failure
        with patch('salt.modules.win_system.windll.kernel32.SetComputerNameExW',
                   MagicMock(return_value=False)):
            self.assertFalse(win_system.set_computer_name("salt"))

    @skipIf(not win_system.HAS_WIN32NET_MODS, 'Missing win32 libraries')
    def test_get_pending_computer_name(self):
        '''
            Test to get a pending computer name.
        '''
        with patch.object(win_system, 'get_computer_name',
                          MagicMock(return_value='salt')):
            reg_mock = MagicMock(return_value={'vdata': 'salt'})
            with patch.dict(win_system.__salt__, {'reg.read_value': reg_mock}):
                self.assertFalse(win_system.get_pending_computer_name())

            reg_mock = MagicMock(return_value={'vdata': 'salt_pending'})
            with patch.dict(win_system.__salt__, {'reg.read_value': reg_mock}):
                self.assertEqual(win_system.get_pending_computer_name(),
                                 'salt_pending')

    @skipIf(not win_system.HAS_WIN32NET_MODS, 'Missing win32 libraries')
    def test_get_computer_name(self):
        '''
            Test to get the Windows computer name
        '''
        with patch('salt.modules.win_system.win32api.GetComputerNameEx',
                   MagicMock(side_effect=['computer name', ''])):
            self.assertEqual(win_system.get_computer_name(), 'computer name')
            self.assertFalse(win_system.get_computer_name())

    @skipIf(not win_system.HAS_WIN32NET_MODS, 'Missing win32 libraries')
    def test_set_computer_desc(self):
        '''
            Test to set the Windows computer description
        '''
<<<<<<< HEAD
        mock = MagicMock(return_value=True)
        with patch.dict(win_system.__salt__, {'cmd.run': mock}):
            mock = MagicMock(return_value="Salt's comp")
            with patch.object(win_system, 'get_computer_desc', mock):
                self.assertDictEqual(
                    win_system.set_computer_desc("Salt's comp"),
                    {'Computer Description': "Salt's comp"})
=======
        mock = MagicMock()
        mock_get_info = MagicMock(return_value={'comment': ''})
        mock_get_desc = MagicMock(return_value="Salt's comp")
        with patch('salt.modules.win_system.win32net.NetServerGetInfo', mock_get_info), \
                patch('salt.modules.win_system.win32net.NetServerSetInfo', mock), \
                patch.object(win_system, 'get_computer_desc', mock_get_desc):
            self.assertDictEqual(
                win_system.set_computer_desc("Salt's comp"),
                {'Computer Description': "Salt's comp"})
>>>>>>> db02b1d7

    @skipIf(not win_system.HAS_WIN32NET_MODS, 'Missing win32 libraries')
    def test_get_computer_desc(self):
        '''
            Test to get the Windows computer description
        '''
        with patch('salt.modules.win_system.get_system_info',
                   MagicMock(side_effect=[{'description': 'salt description'},
                                          {'description': None}])):
            self.assertEqual(win_system.get_computer_desc(), 'salt description')
            self.assertFalse(win_system.get_computer_desc())

    @skipIf(not win_system.HAS_WIN32NET_MODS, 'Missing win32 libraries')
    def test_join_domain(self):
        '''
            Test to join a computer to an Active Directory domain
        '''
        with patch('salt.modules.win_system._join_domain',
                   MagicMock(return_value=0)):
            with patch('salt.modules.win_system.get_domain_workgroup',
                       MagicMock(return_value={'Workgroup': 'Workgroup'})):
                self.assertDictEqual(
                    win_system.join_domain(
                        "saltstack", "salt", "salt@123"),
                        {'Domain': 'saltstack', 'Restart': False})

            with patch('salt.modules.win_system.get_domain_workgroup',
                       MagicMock(return_value={'Domain': 'saltstack'})):
                self.assertEqual(
                    win_system.join_domain("saltstack", "salt", "salt@123"),
                    'Already joined to saltstack')

    def test_get_system_time(self):
        '''
            Test to get system time
        '''
        tm = datetime.strftime(datetime.now(), "%I:%M:%S %p")
        win_tm = win_system.get_system_time()
        try:
            self.assertEqual(win_tm, tm)
        except AssertionError:
            # handle race condition
            import re
            self.assertTrue(re.search(r'^\d{2}:\d{2} \w{2}$', win_tm))

    @skipIf(not win_system.HAS_WIN32NET_MODS, 'Missing win32 libraries')
    def test_set_system_time(self):
        '''
            Test to set system time
        '''
        with patch('salt.modules.win_system.set_system_date_time',
                   MagicMock(side_effect=[False, True])):
            self.assertFalse(win_system.set_system_time("11:31:15 AM"))
            self.assertTrue(win_system.set_system_time("11:31:15 AM"))

    def test_get_system_date(self):
        '''
            Test to get system date
        '''
        date = datetime.strftime(datetime.now(), "%m/%d/%Y")
        self.assertEqual(win_system.get_system_date(), date)

    @skipIf(not win_system.HAS_WIN32NET_MODS, 'Missing win32 libraries')
    def test_set_system_date(self):
        '''
            Test to set system date
        '''
        with patch('salt.modules.win_system.set_system_date_time',
                   MagicMock(side_effect=[False, True])):
            self.assertFalse(win_system.set_system_date("03-28-13"))
            self.assertTrue(win_system.set_system_date("03-28-13"))

    def test_start_time_service(self):
        '''
            Test to start the Windows time service
        '''
        mock = MagicMock(return_value=True)
        with patch.dict(win_system.__salt__, {'service.start': mock}):
            self.assertTrue(win_system.start_time_service())

    def test_stop_time_service(self):
        '''
            Test to stop the windows time service
        '''
        mock = MagicMock(return_value=True)
        with patch.dict(win_system.__salt__, {'service.stop': mock}):
            self.assertTrue(win_system.stop_time_service())

    def test_set_hostname(self):
        '''
            Test setting a new hostname
        '''
        with patch('salt.utils', Mockwinapi), \
                patch('salt.utils.winapi.Com', MagicMock()), \
                patch.object(self.WMI, 'Win32_ComputerSystem',
                             return_value=[MockWMI_ComputerSystem()]), \
                patch.object(wmi, 'WMI', Mock(return_value=self.WMI)):
            self.assertTrue(win_system.set_hostname("NEW"))

    def test_get_domain_workgroup(self):
        '''
        Test get_domain_workgroup
        '''
        with patch('salt.utils', Mockwinapi), \
                patch.object(wmi, 'WMI', Mock(return_value=self.WMI)), \
                patch('salt.utils.winapi.Com', MagicMock()), \
                patch.object(self.WMI, 'Win32_ComputerSystem',
                             return_value=[MockWMI_ComputerSystem()]):
            self.assertDictEqual(win_system.get_domain_workgroup(),
                                 {'Workgroup': 'WORKGROUP'})

    def test_set_domain_workgroup(self):
        '''
        Test set_domain_workgroup
        '''
        with patch('salt.utils', Mockwinapi), \
                patch.object(wmi, 'WMI', Mock(return_value=self.WMI)), \
                patch('salt.utils.winapi.Com', MagicMock()), \
                patch.object(self.WMI, 'Win32_ComputerSystem',
                          return_value=[MockWMI_ComputerSystem()]):
            self.assertTrue(win_system.set_domain_workgroup('test'))

    def test_get_hostname(self):
        '''
            Test getting a new hostname
        '''
        cmd_run_mock = MagicMock(return_value="MINION")
        with patch.dict(win_system.__salt__, {'cmd.run': cmd_run_mock}):
            ret = win_system.get_hostname()
            self.assertEqual(ret, "MINION")
        cmd_run_mock.assert_called_once_with(cmd="hostname")

    @skipIf(not win_system.HAS_WIN32NET_MODS, 'Missing win32 libraries')
    def test_get_system_info(self):
        fields = ['bios_caption', 'bios_description', 'bios_details',
                  'bios_manufacturer', 'bios_version', 'bootup_state',
                  'caption', 'chassis_bootup_state', 'chassis_sku_number',
                  'description', 'dns_hostname', 'domain', 'domain_role',
                  'hardware_manufacturer', 'hardware_model', 'hardware_serial',
                  'install_date', 'last_boot', 'name',
                  'network_server_mode_enabled', 'organization',
                  'os_architecture', 'os_manufacturer', 'os_name', 'os_type',
                  'os_version', 'part_of_domain', 'pc_system_type',
                  'power_state', 'primary', 'processor_cores',
                  'processor_cores_enabled', 'processor_manufacturer',
                  'processor_max_clock_speed', 'processors',
                  'processors_logical', 'registered_user', 'status',
                  'system_directory', 'system_drive', 'system_type',
                  'thermal_state', 'total_physical_memory',
                  'total_physical_memory_raw', 'users', 'windows_directory',
                  'workgroup']
        with patch('salt.utils', Mockwinapi), \
                patch('salt.utils.winapi.Com', MagicMock()), \
                patch.object(self.WMI, 'Win32_OperatingSystem',
                             return_value=[MockWMI_OperatingSystem()]), \
                patch.object(self.WMI, 'Win32_ComputerSystem',
                             return_value=[MockWMI_ComputerSystem()]), \
                patch.object(self.WMI, 'Win32_Processor',
                             return_value=[MockWMI_Processor(),
                                           MockWMI_Processor()]), \
                patch.object(self.WMI, 'Win32_BIOS',
                             return_value=[MockWMI_BIOS()]), \
                patch.object(wmi, 'WMI', Mock(return_value=self.WMI)):
            ret = win_system.get_system_info()
        # Make sure all the fields are in the return
        for field in fields:
            self.assertIn(field, ret)
        # os_type
        os_types = ['Work Station', 'Domain Controller', 'Server']
        self.assertIn(ret['os_type'], os_types)
        domain_roles = ['Standalone Workstation', 'Member Workstation',
                        'Standalone Server', 'Member Server',
                        'Backup Domain Controller', 'Primary Domain Controller']
        self.assertIn(ret['domain_role'], domain_roles)
        system_types = ['Unspecified', 'Desktop', 'Mobile', 'Workstation',
                        'Enterprise Server', 'SOHO Server', 'Appliance PC',
                        'Performance Server', 'Slate', 'Maximum']
        self.assertIn(ret['pc_system_type'], system_types)
        warning_states = ['Other', 'Unknown', 'Safe', 'Warning', 'Critical',
                          'Non-recoverable']
        self.assertIn(ret['chassis_bootup_state'], warning_states)
        self.assertIn(ret['thermal_state'], warning_states)<|MERGE_RESOLUTION|>--- conflicted
+++ resolved
@@ -169,13 +169,10 @@
                                                             now.day, now.hour, now.minute,
                                                             now.second, now.microsecond])
             modules_globals['win32api'] = win32api
-<<<<<<< HEAD
-=======
             win32net = types.ModuleType(str('win32net'))  # future lint: disable=blacklisted-function
             win32net.NetServerGetInfo = MagicMock()
             win32net.NetServerSetInfo = MagicMock()
             modules_globals['win32net'] = win32net
->>>>>>> db02b1d7
 
         return {win_system: modules_globals}
 
@@ -316,15 +313,6 @@
         '''
             Test to set the Windows computer description
         '''
-<<<<<<< HEAD
-        mock = MagicMock(return_value=True)
-        with patch.dict(win_system.__salt__, {'cmd.run': mock}):
-            mock = MagicMock(return_value="Salt's comp")
-            with patch.object(win_system, 'get_computer_desc', mock):
-                self.assertDictEqual(
-                    win_system.set_computer_desc("Salt's comp"),
-                    {'Computer Description': "Salt's comp"})
-=======
         mock = MagicMock()
         mock_get_info = MagicMock(return_value={'comment': ''})
         mock_get_desc = MagicMock(return_value="Salt's comp")
@@ -334,7 +322,6 @@
             self.assertDictEqual(
                 win_system.set_computer_desc("Salt's comp"),
                 {'Computer Description': "Salt's comp"})
->>>>>>> db02b1d7
 
     @skipIf(not win_system.HAS_WIN32NET_MODS, 'Missing win32 libraries')
     def test_get_computer_desc(self):
