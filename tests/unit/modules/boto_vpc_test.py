# -*- coding: utf-8 -*-

# TODO: Update skipped tests to expect dictionary results from the execution
#       module functions.

# Import Python libs
from __future__ import absolute_import
from distutils.version import LooseVersion  # pylint: disable=import-error,no-name-in-module
<<<<<<< HEAD
import random
import string
=======
import pkg_resources
from pkg_resources import DistributionNotFound
>>>>>>> 1c4369d0

# Import Salt Testing libs
from salttesting.unit import skipIf, TestCase
from salttesting.mock import NO_MOCK, NO_MOCK_REASON, MagicMock, patch
from salttesting.helpers import ensure_in_syspath

ensure_in_syspath('../../')

# Import Salt libs
import salt.config
import salt.loader
from salt.modules import boto_vpc
from salt.exceptions import SaltInvocationError, CommandExecutionError
from salt.modules.boto_vpc import _maybe_set_name_tag, _maybe_set_tags

# Import 3rd-party libs
import salt.ext.six as six
# pylint: disable=import-error,no-name-in-module
try:
    import boto
    from boto.exception import BotoServerError
    HAS_BOTO = True
except ImportError:
    HAS_BOTO = False

try:
    import moto
    from moto import mock_ec2
    HAS_MOTO = True
except ImportError:
    HAS_MOTO = False

    def mock_ec2(self):
        '''
        if the mock_ec2 function is not available due to import failure
        this replaces the decorated function with stub_function.
        Allows boto_vpc unit tests to use the @mock_ec2 decorator
        without a "NameError: name 'mock_ec2' is not defined" error.
        '''

        def stub_function(self):
            pass

        return stub_function
# pylint: enable=import-error,no-name-in-module

# the boto_vpc module relies on the connect_to_region() method
# which was added in boto 2.8.0
# https://github.com/boto/boto/commit/33ac26b416fbb48a60602542b4ce15dcc7029f12
required_boto_version = '2.8.0'
required_moto_version = '0.3.7'

region = 'us-east-1'
access_key = 'GKTADJGHEIQSXMKKRBJ08H'
secret_key = 'askdjghsdfjkghWupUjasdflkdfklgjsdfjajkghs'
conn_parameters = {'region': region, 'key': access_key, 'keyid': secret_key, 'profile': {}}
cidr_block = '10.0.0.0/24'
dhcp_options_parameters = {'domain_name': 'example.com', 'domain_name_servers': ['1.2.3.4'], 'ntp_servers': ['5.6.7.8'],
                           'netbios_name_servers': ['10.0.0.1'], 'netbios_node_type': 2}
network_acl_entry_parameters = ('fake', 100, -1, 'allow', cidr_block)
dhcp_options_parameters.update(conn_parameters)

opts = salt.config.DEFAULT_MINION_OPTS
utils = salt.loader.utils(opts, whitelist=['boto'])
mods = salt.loader.minion_mods(opts)

boto_vpc.__utils__ = utils
boto_vpc.__salt__ = {}
boto_vpc.__init__(opts)


def _has_required_boto():
    '''
    Returns True/False boolean depending on if Boto is installed and correct
    version.
    '''
    if not HAS_BOTO:
        return False
    elif LooseVersion(boto.__version__) < LooseVersion(required_boto_version):
        return False
    else:
        return True


def _get_moto_version():
    '''
    Returns the moto version
    '''
    try:
        return LooseVersion(moto.__version__)
    except AttributeError:
        try:
            return LooseVersion(pkg_resources.get_distribution('moto').version)
        except DistributionNotFound:
            return False


def _has_required_moto():
    '''
    Returns True/False boolean depending on if Moto is installed and correct
    version.
    '''
    if not HAS_MOTO:
        return False
    else:
        if _get_moto_version() < LooseVersion(required_moto_version):
            return False
        return True


context = {}


class BotoVpcTestCaseBase(TestCase):
    def setUp(self):
        boto_vpc.__context__ = {}
        context.clear()
        # connections keep getting cached from prior tests, can't find the
        # correct context object to clear it. So randomize the cache key, to prevent any
        # cache hits
        conn_parameters['key'] = ''.join(random.choice(string.ascii_lowercase + string.digits) for _ in range(50))

        self.patcher = patch('boto3.session.Session')
        self.addCleanup(self.patcher.stop)
        mock_session = self.patcher.start()

        session_instance = mock_session.return_value
        self.conn3 = MagicMock()
        session_instance.client.return_value = self.conn3


class BotoVpcTestCaseMixin(object):
    conn = None

    def _create_vpc(self, name=None, tags=None):
        '''
        Helper function to create a test vpc
        '''
        if not self.conn:
            self.conn = boto.vpc.connect_to_region(region)

        vpc = self.conn.create_vpc(cidr_block)

        _maybe_set_name_tag(name, vpc)
        _maybe_set_tags(tags, vpc)
        return vpc

    def _create_subnet(self, vpc_id, cidr_block='10.0.0.0/25', name=None, tags=None, availability_zone=None):
        '''
        Helper function to create a test subnet
        '''
        if not self.conn:
            self.conn = boto.vpc.connect_to_region(region)

        subnet = self.conn.create_subnet(vpc_id, cidr_block, availability_zone=availability_zone)
        _maybe_set_name_tag(name, subnet)
        _maybe_set_tags(tags, subnet)
        return subnet

    def _create_internet_gateway(self, vpc_id, name=None, tags=None):
        '''
        Helper function to create a test internet gateway
        '''
        if not self.conn:
            self.conn = boto.vpc.connect_to_region(region)

        igw = self.conn.create_internet_gateway(vpc_id)
        _maybe_set_name_tag(name, igw)
        _maybe_set_tags(tags, igw)
        return igw

    def _create_customer_gateway(self, vpc_id, name=None, tags=None):
        '''
        Helper function to create a test customer gateway
        '''
        if not self.conn:
            self.conn = boto.vpc.connect_to_region(region)

        gw = self.conn.create_customer_gateway(vpc_id)
        _maybe_set_name_tag(name, gw)
        _maybe_set_tags(tags, gw)
        return gw

    def _create_dhcp_options(self, domain_name='example.com', domain_name_servers=None, ntp_servers=None,
                             netbios_name_servers=None, netbios_node_type=2):
        '''
        Helper function to create test dchp options
        '''
        if not netbios_name_servers:
            netbios_name_servers = ['10.0.0.1']
        if not ntp_servers:
            ntp_servers = ['5.6.7.8']
        if not domain_name_servers:
            domain_name_servers = ['1.2.3.4']

        if not self.conn:
            self.conn = boto.vpc.connect_to_region(region)

        return self.conn.create_dhcp_options(domain_name=domain_name, domain_name_servers=domain_name_servers,
                                             ntp_servers=ntp_servers, netbios_name_servers=netbios_name_servers,
                                             netbios_node_type=netbios_node_type)

    def _create_network_acl(self, vpc_id):
        '''
        Helper function to create test network acl
        '''
        if not self.conn:
            self.conn = boto.vpc.connect_to_region(region)

        return self.conn.create_network_acl(vpc_id)

    def _create_network_acl_entry(self, network_acl_id, rule_number, protocol, rule_action, cidr_block, egress=None,
                                  icmp_code=None, icmp_type=None, port_range_from=None, port_range_to=None):
        '''
        Helper function to create test network acl entry
        '''
        if not self.conn:
            self.conn = boto.vpc.connect_to_region(region)

        return self.conn.create_network_acl_entry(network_acl_id, rule_number, protocol, rule_action,
                                                  cidr_block,
                                                  egress=egress,
                                                  icmp_code=icmp_code, icmp_type=icmp_type,
                                                  port_range_from=port_range_from, port_range_to=port_range_to)

    def _create_route_table(self, vpc_id, name=None, tags=None):
        '''
        Helper function to create a test route table
        '''
        if not self.conn:
            self.conn = boto.vpc.connect_to_region(region)

        rtbl = self.conn.create_route_table(vpc_id)
        _maybe_set_name_tag(name, rtbl)
        _maybe_set_tags(tags, rtbl)
        return rtbl


@skipIf(NO_MOCK, NO_MOCK_REASON)
@skipIf(HAS_BOTO is False, 'The boto module must be installed.')
@skipIf(HAS_MOTO is False, 'The moto module must be installed.')
@skipIf(_has_required_boto() is False, 'The boto module must be greater than'
                                       ' or equal to version {0}'
        .format(required_boto_version))
@skipIf(_has_required_moto() is False, 'The moto version must be >= to version {0}'.format(required_moto_version))
class BotoVpcTestCase(BotoVpcTestCaseBase, BotoVpcTestCaseMixin):
    '''
    TestCase for salt.modules.boto_vpc module
    '''

    @mock_ec2
    def test_that_when_checking_if_a_vpc_exists_by_id_and_a_vpc_exists_the_vpc_exists_method_returns_true(self):
        '''
        Tests checking vpc existence via id when the vpc already exists
        '''
        vpc = self._create_vpc()

        vpc_exists_result = boto_vpc.exists(vpc_id=vpc.id, **conn_parameters)

        self.assertTrue(vpc_exists_result['exists'])

    @mock_ec2
    def test_that_when_checking_if_a_vpc_exists_by_id_and_a_vpc_does_not_exist_the_vpc_exists_method_returns_false(
            self):
        '''
        Tests checking vpc existence via id when the vpc does not exist
        '''
        self._create_vpc()  # Created to ensure that the filters are applied correctly

        vpc_exists_result = boto_vpc.exists(vpc_id='fake', **conn_parameters)

        self.assertFalse(vpc_exists_result['exists'])

    @mock_ec2
    def test_that_when_checking_if_a_vpc_exists_by_name_and_a_vpc_exists_the_vpc_exists_method_returns_true(self):
        '''
        Tests checking vpc existence via name when vpc exists
        '''
        self._create_vpc(name='test')

        vpc_exists_result = boto_vpc.exists(name='test', **conn_parameters)

        self.assertTrue(vpc_exists_result['exists'])

    @mock_ec2
    def test_that_when_checking_if_a_vpc_exists_by_name_and_a_vpc_does_not_exist_the_vpc_exists_method_returns_false(
            self):
        '''
        Tests checking vpc existence via name when vpc does not exist
        '''
        self._create_vpc()  # Created to ensure that the filters are applied correctly

        vpc_exists_result = boto_vpc.exists(name='test', **conn_parameters)

        self.assertFalse(vpc_exists_result['exists'])

    @mock_ec2
    def test_that_when_checking_if_a_vpc_exists_by_tags_and_a_vpc_exists_the_vpc_exists_method_returns_true(self):
        '''
        Tests checking vpc existence via tag when vpc exists
        '''
        self._create_vpc(tags={'test': 'testvalue'})

        vpc_exists_result = boto_vpc.exists(tags={'test': 'testvalue'}, **conn_parameters)

        self.assertTrue(vpc_exists_result['exists'])

    @mock_ec2
    def test_that_when_checking_if_a_vpc_exists_by_tags_and_a_vpc_does_not_exist_the_vpc_exists_method_returns_false(
            self):
        '''
        Tests checking vpc existence via tag when vpc does not exist
        '''
        self._create_vpc()  # Created to ensure that the filters are applied correctly

        vpc_exists_result = boto_vpc.exists(tags={'test': 'testvalue'}, **conn_parameters)

        self.assertFalse(vpc_exists_result['exists'])

    @mock_ec2
    def test_that_when_checking_if_a_vpc_exists_by_cidr_and_a_vpc_exists_the_vpc_exists_method_returns_true(self):
        '''
        Tests checking vpc existence via cidr when vpc exists
        '''
        self._create_vpc()

        vpc_exists_result = boto_vpc.exists(cidr=u'10.0.0.0/24', **conn_parameters)

        self.assertTrue(vpc_exists_result['exists'])

    @mock_ec2
    def test_that_when_checking_if_a_vpc_exists_by_cidr_and_a_vpc_does_not_exist_the_vpc_exists_method_returns_false(
            self):
        '''
        Tests checking vpc existence via cidr when vpc does not exist
        '''
        self._create_vpc()  # Created to ensure that the filters are applied correctly

        vpc_exists_result = boto_vpc.exists(cidr=u'10.10.10.10/24', **conn_parameters)

        self.assertFalse(vpc_exists_result['exists'])

    @mock_ec2
    @skipIf(True, 'Disabled pending https://github.com/spulec/moto/issues/493')
    def test_that_when_checking_if_a_vpc_exists_but_providing_no_filters_the_vpc_exists_method_raises_a_salt_invocation_error(self):
        '''
        Tests checking vpc existence when no filters are provided
        '''
        with self.assertRaisesRegexp(SaltInvocationError, 'At least one of the following '
                                                          'must be provided: vpc_id, vpc_name, '
                                                          'cidr or tags.'):
            boto_vpc.exists(**conn_parameters)

    @mock_ec2
    def test_get_vpc_id_method_when_filtering_by_name(self):
        '''
        Tests getting vpc id when filtering by name
        '''
        vpc = self._create_vpc(name='test')

        get_id_result = boto_vpc.get_id(name='test', **conn_parameters)

        self.assertEqual(vpc.id, get_id_result['id'])

    @mock_ec2
    def test_get_vpc_id_method_when_filtering_by_invalid_name(self):
        '''
        Tests getting vpc id when filtering by invalid name
        '''
        self._create_vpc(name='test')

        get_id_result = boto_vpc.get_id(name='test_fake', **conn_parameters)

        self.assertEqual(get_id_result['id'], None)

    @mock_ec2
    def test_get_vpc_id_method_when_filtering_by_cidr(self):
        '''
        Tests getting vpc id when filtering by cidr
        '''
        vpc = self._create_vpc()

        get_id_result = boto_vpc.get_id(cidr=u'10.0.0.0/24', **conn_parameters)

        self.assertEqual(vpc.id, get_id_result['id'])

    @mock_ec2
    def test_get_vpc_id_method_when_filtering_by_invalid_cidr(self):
        '''
        Tests getting vpc id when filtering by invalid cidr
        '''
        self._create_vpc()

        get_id_result = boto_vpc.get_id(cidr=u'10.10.10.10/24', **conn_parameters)

        self.assertEqual(get_id_result['id'], None)

    @mock_ec2
    def test_get_vpc_id_method_when_filtering_by_tags(self):
        '''
        Tests getting vpc id when filtering by tags
        '''
        vpc = self._create_vpc(tags={'test': 'testvalue'})

        get_id_result = boto_vpc.get_id(tags={'test': 'testvalue'}, **conn_parameters)

        self.assertEqual(vpc.id, get_id_result['id'])

    @mock_ec2
    def test_get_vpc_id_method_when_filtering_by_invalid_tags(self):
        '''
        Tests getting vpc id when filtering by invalid tags
        '''
        self._create_vpc(tags={'test': 'testvalue'})

        get_id_result = boto_vpc.get_id(tags={'test': 'fake-testvalue'}, **conn_parameters)

        self.assertEqual(get_id_result['id'], None)

    @mock_ec2
    @skipIf(True, 'Disabled pending https://github.com/spulec/moto/issues/493')
    def test_get_vpc_id_method_when_not_providing_filters_raises_a_salt_invocation_error(self):
        '''
        Tests getting vpc id but providing no filters
        '''
        with self.assertRaisesRegexp(SaltInvocationError, 'At least one of the following must be provided: vpc_id, vpc_name, cidr or tags.'):
            boto_vpc.get_id(**conn_parameters)

    @mock_ec2
    def test_get_vpc_id_method_when_more_than_one_vpc_is_matched_raises_a_salt_command_execution_error(self):
        '''
        Tests getting vpc id but providing no filters
        '''
        vpc1 = self._create_vpc(name='vpc-test1')
        vpc2 = self._create_vpc(name='vpc-test2')

        with self.assertRaisesRegexp(CommandExecutionError, 'Found more than one VPC matching the criteria.'):
            boto_vpc.get_id(cidr=u'10.0.0.0/24', **conn_parameters)

    @mock_ec2
    def test_that_when_creating_a_vpc_succeeds_the_create_vpc_method_returns_true(self):
        '''
        tests True VPC created.
        '''
        vpc_creation_result = boto_vpc.create(cidr_block, **conn_parameters)

        self.assertTrue(vpc_creation_result)

    @mock_ec2
    def test_that_when_creating_a_vpc_and_specifying_a_vpc_name_succeeds_the_create_vpc_method_returns_true(self):
        '''
        tests True VPC created.
        '''
        vpc_creation_result = boto_vpc.create(cidr_block, vpc_name='test', **conn_parameters)

        self.assertTrue(vpc_creation_result)

    @mock_ec2
    def test_that_when_creating_a_vpc_and_specifying_tags_succeeds_the_create_vpc_method_returns_true(self):
        '''
        tests True VPC created.
        '''
        vpc_creation_result = boto_vpc.create(cidr_block, tags={'test': 'value'}, **conn_parameters)

        self.assertTrue(vpc_creation_result)

    @mock_ec2
    @skipIf(True, 'Disabled pending https://github.com/spulec/moto/issues/493')
    def test_that_when_creating_a_vpc_fails_the_create_vpc_method_returns_false(self):
        '''
        tests False VPC not created.
        '''
        with patch('moto.ec2.models.VPCBackend.create_vpc', side_effect=BotoServerError(400, 'Mocked error')):
            vpc_creation_result = boto_vpc.create(cidr_block, **conn_parameters)
            self.assertFalse(vpc_creation_result['created'])
            self.assertTrue('error' in vpc_creation_result)

    @mock_ec2
    def test_that_when_deleting_an_existing_vpc_the_delete_vpc_method_returns_true(self):
        '''
        Tests deleting an existing vpc
        '''
        vpc = self._create_vpc()

        vpc_deletion_result = boto_vpc.delete(vpc.id, **conn_parameters)

        self.assertTrue(vpc_deletion_result)

    @mock_ec2
    def test_that_when_deleting_a_non_existent_vpc_the_delete_vpc_method_returns_false(self):
        '''
        Tests deleting a non-existent vpc
        '''
        delete_vpc_result = boto_vpc.delete('1234', **conn_parameters)

        self.assertFalse(delete_vpc_result['deleted'])

    @mock_ec2
    def test_that_when_describing_vpc_by_id_it_returns_the_dict_of_properties_returns_true(self):
        '''
        Tests describing parameters via vpc id if vpc exist
        '''
        # With moto 0.4.25 is_default is set to True. 0.4.24 and older, is_default is False
        if _get_moto_version() >= LooseVersion('0.4.25'):
            is_default = True
        else:
            is_default = False

        vpc = self._create_vpc(name='test', tags={'test': 'testvalue'})

        describe_vpc = boto_vpc.describe(vpc_id=vpc.id, **conn_parameters)

        vpc_properties = dict(id=vpc.id,
                              cidr_block=six.text_type(cidr_block),
                              is_default=is_default,
                              state=u'available',
                              tags={u'Name': u'test', u'test': u'testvalue'},
                              dhcp_options_id=u'dopt-7a8b9c2d',
                              instance_tenancy=u'default')

        self.assertEqual(describe_vpc, {'vpc': vpc_properties})

    @mock_ec2
    def test_that_when_describing_vpc_by_id_it_returns_the_dict_of_properties_returns_false(self):
        '''
        Tests describing parameters via vpc id if vpc does not exist
        '''
        vpc = self._create_vpc(name='test', tags={'test': 'testvalue'})

        describe_vpc = boto_vpc.describe(vpc_id='vpc-fake', **conn_parameters)

        self.assertFalse(describe_vpc['vpc'])

    @mock_ec2
    @skipIf(True, 'Disabled pending https://github.com/spulec/moto/issues/493')
    def test_that_when_describing_vpc_by_id_on_connection_error_it_returns_error(self):
        '''
        Tests describing parameters failure
        '''
        vpc = self._create_vpc(name='test', tags={'test': 'testvalue'})

        with patch('moto.ec2.models.VPCBackend.get_all_vpcs',
                side_effect=BotoServerError(400, 'Mocked error')):
            describe_result = boto_vpc.describe(vpc_id=vpc.id, **conn_parameters)
            self.assertTrue('error' in describe_result)

    @mock_ec2
    def test_that_when_describing_vpc_but_providing_no_vpc_id_the_describe_method_raises_a_salt_invocation_error(self):
        '''
        Tests describing vpc without vpc id
        '''
        with self.assertRaisesRegexp(SaltInvocationError,
                                     'A valid vpc id or name needs to be specified.'):
            boto_vpc.describe(vpc_id=None, **conn_parameters)


@skipIf(NO_MOCK, NO_MOCK_REASON)
@skipIf(HAS_BOTO is False, 'The boto module must be installed.')
@skipIf(HAS_MOTO is False, 'The moto module must be installed.')
@skipIf(_has_required_boto() is False, 'The boto module must be greater than'
                                       ' or equal to version {0}'
        .format(required_boto_version))
@skipIf(_has_required_moto() is False, 'The moto version must be >= to version {0}'.format(required_moto_version))
class BotoVpcSubnetsTestCase(BotoVpcTestCaseBase, BotoVpcTestCaseMixin):
    @mock_ec2
    def test_get_subnet_association_single_subnet(self):
        '''
        tests that given multiple subnet ids in the same VPC that the VPC ID is
        returned. The test is valuable because it uses a string as an argument
        to subnets as opposed to a list.
        '''
        vpc = self._create_vpc()
        subnet = self._create_subnet(vpc.id)
        subnet_association = boto_vpc.get_subnet_association(subnets=subnet.id,
                                                             **conn_parameters)
        self.assertEqual(vpc.id, subnet_association['vpc_id'])

    @mock_ec2
    def test_get_subnet_association_multiple_subnets_same_vpc(self):
        '''
        tests that given multiple subnet ids in the same VPC that the VPC ID is
        returned.
        '''
        vpc = self._create_vpc()
        subnet_a = self._create_subnet(vpc.id, '10.0.0.0/25')
        subnet_b = self._create_subnet(vpc.id, '10.0.0.128/25')
        subnet_association = boto_vpc.get_subnet_association([subnet_a.id, subnet_b.id],
                                                             **conn_parameters)
        self.assertEqual(vpc.id, subnet_association['vpc_id'])

    @mock_ec2
    def test_get_subnet_association_multiple_subnets_different_vpc(self):
        '''
        tests that given multiple subnet ids in different VPCs that False is
        returned.
        '''
        vpc_a = self._create_vpc()
        vpc_b = self.conn.create_vpc(cidr_block)
        subnet_a = self._create_subnet(vpc_a.id, '10.0.0.0/24')
        subnet_b = self._create_subnet(vpc_b.id, '10.0.0.0/24')
        subnet_association = boto_vpc.get_subnet_association([subnet_a.id, subnet_b.id],
                                                            **conn_parameters)
        self.assertEqual(set(subnet_association['vpc_ids']), set([vpc_a.id, vpc_b.id]))

    @mock_ec2
    def test_that_when_creating_a_subnet_succeeds_the_create_subnet_method_returns_true(self):
        '''
        Tests creating a subnet successfully
        '''
        vpc = self._create_vpc()

        subnet_creation_result = boto_vpc.create_subnet(vpc.id, '10.0.0.0/24', **conn_parameters)

        self.assertTrue(subnet_creation_result['created'])
        self.assertTrue('id' in subnet_creation_result)

    @mock_ec2
    def test_that_when_creating_a_subnet_and_specifying_a_name_succeeds_the_create_subnet_method_returns_true(self):
        '''
        Tests creating a subnet successfully when specifying a name
        '''
        vpc = self._create_vpc()

        subnet_creation_result = boto_vpc.create_subnet(vpc.id, '10.0.0.0/24', subnet_name='test', **conn_parameters)

        self.assertTrue(subnet_creation_result['created'])

    @mock_ec2
    def test_that_when_creating_a_subnet_and_specifying_tags_succeeds_the_create_subnet_method_returns_true(self):
        '''
        Tests creating a subnet successfully when specifying a tag
        '''
        vpc = self._create_vpc()

        subnet_creation_result = boto_vpc.create_subnet(vpc.id, '10.0.0.0/24', tags={'test': 'testvalue'},
                                                        **conn_parameters)

        self.assertTrue(subnet_creation_result['created'])

    @mock_ec2
    @skipIf(True, 'Disabled pending https://github.com/spulec/moto/issues/493')
    def test_that_when_creating_a_subnet_fails_the_create_subnet_method_returns_error(self):
        '''
        Tests creating a subnet failure
        '''
        vpc = self._create_vpc()

        with patch('moto.ec2.models.SubnetBackend.create_subnet', side_effect=BotoServerError(400, 'Mocked error')):
            subnet_creation_result = boto_vpc.create_subnet(vpc.id, '10.0.0.0/24', **conn_parameters)
            self.assertTrue('error' in subnet_creation_result)

    @mock_ec2
    def test_that_when_deleting_an_existing_subnet_the_delete_subnet_method_returns_true(self):
        '''
        Tests deleting an existing subnet
        '''
        vpc = self._create_vpc()
        subnet = self._create_subnet(vpc.id)

        subnet_deletion_result = boto_vpc.delete_subnet(subnet_id=subnet.id, **conn_parameters)

        self.assertTrue(subnet_deletion_result['deleted'])

    @mock_ec2
    def test_that_when_deleting_a_non_existent_subnet_the_delete_vpc_method_returns_false(self):
        '''
        Tests deleting a subnet that doesn't exist
        '''
        delete_subnet_result = boto_vpc.delete_subnet(subnet_id='1234', **conn_parameters)
        self.assertTrue('error' in delete_subnet_result)

    @mock_ec2
    def test_that_when_checking_if_a_subnet_exists_by_id_the_subnet_exists_method_returns_true(self):
        '''
        Tests checking if a subnet exists when it does exist
        '''
        vpc = self._create_vpc()
        subnet = self._create_subnet(vpc.id)

        subnet_exists_result = boto_vpc.subnet_exists(subnet_id=subnet.id, **conn_parameters)

        self.assertTrue(subnet_exists_result['exists'])

    @mock_ec2
    def test_that_when_a_subnet_does_not_exist_the_subnet_exists_method_returns_false(self):
        '''
        Tests checking if a subnet exists which doesn't exist
        '''
        subnet_exists_result = boto_vpc.subnet_exists('fake', **conn_parameters)

        self.assertFalse(subnet_exists_result['exists'])

    @mock_ec2
    def test_that_when_checking_if_a_subnet_exists_by_name_the_subnet_exists_method_returns_true(self):
        '''
        Tests checking subnet existence by name
        '''
        vpc = self._create_vpc()
        self._create_subnet(vpc.id, name='test')

        subnet_exists_result = boto_vpc.subnet_exists(name='test', **conn_parameters)

        self.assertTrue(subnet_exists_result['exists'])

    @mock_ec2
    def test_that_when_checking_if_a_subnet_exists_by_name_the_subnet_does_not_exist_the_subnet_method_returns_false(self):
        '''
        Tests checking subnet existence by name when it doesn't exist
        '''
        vpc = self._create_vpc()
        self._create_subnet(vpc.id)

        subnet_exists_result = boto_vpc.subnet_exists(name='test', **conn_parameters)

        self.assertFalse(subnet_exists_result['exists'])

    @mock_ec2
    def test_that_when_checking_if_a_subnet_exists_by_tags_the_subnet_exists_method_returns_true(self):
        '''
        Tests checking subnet existence by tag
        '''
        vpc = self._create_vpc()
        self._create_subnet(vpc.id, tags={'test': 'testvalue'})

        subnet_exists_result = boto_vpc.subnet_exists(tags={'test': 'testvalue'}, **conn_parameters)

        self.assertTrue(subnet_exists_result['exists'])

    @mock_ec2
    def test_that_when_checking_if_a_subnet_exists_by_tags_the_subnet_does_not_exist_the_subnet_method_returns_false(self):
        '''
        Tests checking subnet existence by tag when subnet doesn't exist
        '''
        vpc = self._create_vpc()
        self._create_subnet(vpc.id)

        subnet_exists_result = boto_vpc.subnet_exists(tags={'test': 'testvalue'}, **conn_parameters)

        self.assertFalse(subnet_exists_result['exists'])

    @mock_ec2
    @skipIf(True, 'Disabled pending https://github.com/spulec/moto/issues/493')
    def test_that_when_checking_if_a_subnet_exists_but_providing_no_filters_the_subnet_exists_method_raises_a_salt_invocation_error(self):
        '''
        Tests checking subnet existence without any filters
        '''
        with self.assertRaisesRegexp(SaltInvocationError,
                                     'At least one of the following must be specified: '
                                     'subnet id, cidr, subnet_name, tags, or zones.'):
            boto_vpc.subnet_exists(**conn_parameters)

    @mock_ec2
    def test_that_describe_subnet_by_id_for_existing_subnet_returns_correct_data(self):
        '''
        Tests describing a subnet by id.
        '''
        vpc = self._create_vpc()
        subnet = self._create_subnet(vpc.id)

        describe_subnet_results = boto_vpc.describe_subnet(region=region,
                                                           key=secret_key,
                                                           keyid=access_key,
                                                           subnet_id=subnet.id)
        self.assertEqual(set(describe_subnet_results['subnet'].keys()),
                         set(['id', 'cidr_block', 'availability_zone', 'tags']))

    @mock_ec2
    def test_that_describe_subnet_by_id_for_non_existent_subnet_returns_none(self):
        '''
        Tests describing a non-existent subnet by id.
        '''
        self._create_vpc()

        describe_subnet_results = boto_vpc.describe_subnet(region=region,
                                                           key=secret_key,
                                                           keyid=access_key,
                                                           subnet_id='subnet-a1b2c3')
        self.assertEqual(describe_subnet_results['subnet'], None)

    @mock_ec2
    def test_that_describe_subnet_by_name_for_existing_subnet_returns_correct_data(self):
        '''
        Tests describing a subnet by name.
        '''
        vpc = self._create_vpc()
        self._create_subnet(vpc.id, name='test')

        describe_subnet_results = boto_vpc.describe_subnet(region=region,
                                                           key=secret_key,
                                                           keyid=access_key,
                                                           subnet_name='test')
        self.assertEqual(set(describe_subnet_results['subnet'].keys()),
                         set(['id', 'cidr_block', 'availability_zone', 'tags']))

    @mock_ec2
    def test_that_describe_subnet_by_name_for_non_existent_subnet_returns_none(self):
        '''
        Tests describing a non-existent subnet by id.
        '''
        self._create_vpc()

        describe_subnet_results = boto_vpc.describe_subnet(region=region,
                                                           key=secret_key,
                                                           keyid=access_key,
                                                           subnet_name='test')
        self.assertEqual(describe_subnet_results['subnet'], None)

    @mock_ec2
    def test_that_describe_subnets_by_id_for_existing_subnet_returns_correct_data(self):
        '''
        Tests describing multiple subnets by id.
        '''
        vpc = self._create_vpc()
        subnet1 = self._create_subnet(vpc.id)
        subnet2 = self._create_subnet(vpc.id)

        describe_subnet_results = boto_vpc.describe_subnets(region=region,
                                                            key=secret_key,
                                                            keyid=access_key,
                                                            subnet_ids=[subnet1.id, subnet2.id])
        self.assertEqual(len(describe_subnet_results['subnets']), 2)
        self.assertEqual(set(describe_subnet_results['subnets'][0].keys()),
                         set(['id', 'cidr_block', 'availability_zone', 'tags']))

    @mock_ec2
    def test_that_describe_subnets_by_name_for_existing_subnets_returns_correct_data(self):
        '''
        Tests describing multiple subnets by id.
        '''
        vpc = self._create_vpc()
        self._create_subnet(vpc.id, name='subnet1')
        self._create_subnet(vpc.id, name='subnet2')

        describe_subnet_results = boto_vpc.describe_subnets(region=region,
                                                            key=secret_key,
                                                            keyid=access_key,
                                                            subnet_names=['subnet1', 'subnet2'])
        self.assertEqual(len(describe_subnet_results['subnets']), 2)
        self.assertEqual(set(describe_subnet_results['subnets'][0].keys()),
                         set(['id', 'cidr_block', 'availability_zone', 'tags']))

    @mock_ec2
    def test_create_subnet_passes_availability_zone(self):
        '''
        Tests that the availability_zone kwarg is passed on to _create_resource
        '''
        vpc = self._create_vpc()
        self._create_subnet(vpc.id, name='subnet1', availability_zone='us-east-1a')
        describe_subnet_results = boto_vpc.describe_subnets(region=region,
                                                            key=secret_key,
                                                            keyid=access_key,
                                                            subnet_names=['subnet1'])
        self.assertEqual(describe_subnet_results['subnets'][0]['availability_zone'], 'us-east-1a')


@skipIf(NO_MOCK, NO_MOCK_REASON)
@skipIf(HAS_BOTO is False, 'The boto module must be installed.')
@skipIf(HAS_MOTO is False, 'The moto module must be installed.')
@skipIf(_has_required_boto() is False, 'The boto module must be greater than'
                                       ' or equal to version {0}'
        .format(required_boto_version))
class BotoVpcInternetGatewayTestCase(BotoVpcTestCaseBase, BotoVpcTestCaseMixin):
    @mock_ec2
    def test_that_when_creating_an_internet_gateway_the_create_internet_gateway_method_returns_true(self):
        '''
        Tests creating an internet gateway successfully (with no vpc id or name)
        '''

        igw_creation_result = boto_vpc.create_internet_gateway(region=region,
                                                               key=secret_key,
                                                               keyid=access_key)
        self.assertTrue(igw_creation_result.get('created'))

    @mock_ec2
    def test_that_when_creating_an_internet_gateway_with_non_existent_vpc_the_create_internet_gateway_method_returns_an_error(self):
        '''
        Tests that creating an internet gateway for a non-existent VPC fails.
        '''

        igw_creation_result = boto_vpc.create_internet_gateway(region=region,
                                                               key=secret_key,
                                                               keyid=access_key,
                                                               vpc_name='non-existent-vpc')
        self.assertTrue('error' in igw_creation_result)

    @mock_ec2
    def test_that_when_creating_an_internet_gateway_with_vpc_name_specified_the_create_internet_gateway_method_returns_true(self):
        '''
        Tests creating an internet gateway with vpc name specified.
        '''

        self._create_vpc(name='test-vpc')

        igw_creation_result = boto_vpc.create_internet_gateway(region=region,
                                                               key=secret_key,
                                                               keyid=access_key,
                                                               vpc_name='test-vpc')

        self.assertTrue(igw_creation_result.get('created'))

    @mock_ec2
    def test_that_when_creating_an_internet_gateway_with_vpc_id_specified_the_create_internet_gateway_method_returns_true(self):
        '''
        Tests creating an internet gateway with vpc name specified.
        '''

        vpc = self._create_vpc()

        igw_creation_result = boto_vpc.create_internet_gateway(region=region,
                                                               key=secret_key,
                                                               keyid=access_key,
                                                               vpc_id=vpc.id)

        self.assertTrue(igw_creation_result.get('created'))


@skipIf(NO_MOCK, NO_MOCK_REASON)
@skipIf(HAS_BOTO is False, 'The boto module must be installed.')
@skipIf(HAS_MOTO is False, 'The moto module must be installed.')
@skipIf(_has_required_boto() is False, 'The boto module must be greater than'
                                       ' or equal to version {0}'
        .format(required_boto_version))
class BotoVpcCustomerGatewayTestCase(BotoVpcTestCaseBase, BotoVpcTestCaseMixin):
    @mock_ec2
    @skipIf(True, 'Moto has not implemented this feature. Skipping for now.')
    def test_that_when_creating_a_customer_gateway_the_create_customer_gateway_method_returns_true(self):
        '''
        Tests creating an internet gateway successfully (with no vpc id or name)
        '''

        gw_creation_result = boto_vpc.create_customer_gateway('ipsec.1', '10.1.1.1', None)
        self.assertTrue(gw_creation_result.get('created'))

    @mock_ec2
    @skipIf(True, 'Moto has not implemented this feature. Skipping for now.')
    def test_that_when_checking_if_a_subnet_exists_by_id_the_subnet_exists_method_returns_true(self):
        '''
        Tests checking if a subnet exists when it does exist
        '''

        gw_creation_result = boto_vpc.create_customer_gateway('ipsec.1', '10.1.1.1', None)
        gw_exists_result = boto_vpc.customer_gateway_exists(customer_gateway_id=gw_creation_result['id'])
        self.assertTrue(gw_exists_result['exists'])

    @mock_ec2
    @skipIf(True, 'Moto has not implemented this feature. Skipping for now.')
    def test_that_when_a_subnet_does_not_exist_the_subnet_exists_method_returns_false(self):
        '''
        Tests checking if a subnet exists which doesn't exist
        '''
        gw_exists_result = boto_vpc.customer_gateway_exists('fake')
        self.assertFalse(gw_exists_result['exists'])


@skipIf(NO_MOCK, NO_MOCK_REASON)
@skipIf(HAS_BOTO is False, 'The boto module must be installed.')
@skipIf(HAS_MOTO is False, 'The moto module must be installed.')
@skipIf(_has_required_boto() is False, 'The boto module must be greater than'
                                       ' or equal to version {0}'
        .format(required_boto_version))
@skipIf(_has_required_moto() is False, 'The moto version must be >= to version {0}'.format(required_moto_version))
class BotoVpcDHCPOptionsTestCase(BotoVpcTestCaseBase, BotoVpcTestCaseMixin):
    @mock_ec2
    def test_that_when_creating_dhcp_options_succeeds_the_create_dhcp_options_method_returns_true(self):
        '''
        Tests creating dhcp options successfully
        '''
        dhcp_options_creation_result = boto_vpc.create_dhcp_options(**dhcp_options_parameters)

        self.assertTrue(dhcp_options_creation_result['created'])

    @mock_ec2
    @skipIf(True, 'Moto has not implemented this feature. Skipping for now.')
    def test_that_when_creating_dhcp_options_and_specifying_a_name_succeeds_the_create_dhcp_options_method_returns_true(
            self):
        '''
        Tests creating dchp options with name successfully
        '''
        dhcp_options_creation_result = boto_vpc.create_dhcp_options(dhcp_options_name='test',
                                                                    **dhcp_options_parameters)

        self.assertTrue(dhcp_options_creation_result['created'])

    @mock_ec2
    def test_that_when_creating_dhcp_options_and_specifying_tags_succeeds_the_create_dhcp_options_method_returns_true(
            self):
        '''
        Tests creating dchp options with tag successfully
        '''
        dhcp_options_creation_result = boto_vpc.create_dhcp_options(tags={'test': 'testvalue'},
                                                                    **dhcp_options_parameters)

        self.assertTrue(dhcp_options_creation_result['created'])

    @mock_ec2
    @skipIf(True, 'Disabled pending https://github.com/spulec/moto/issues/493')
    def test_that_when_creating_dhcp_options_fails_the_create_dhcp_options_method_returns_error(self):
        '''
        Tests creating dhcp options failure
        '''
        with patch('moto.ec2.models.DHCPOptionsSetBackend.create_dhcp_options',
                   side_effect=BotoServerError(400, 'Mocked error')):
            r = dhcp_options_creation_result = boto_vpc.create_dhcp_options(**dhcp_options_parameters)
            self.assertTrue('error' in r)

    @mock_ec2
    def test_that_when_associating_an_existing_dhcp_options_set_to_an_existing_vpc_the_associate_dhcp_options_method_returns_true(
            self):
        '''
        Tests associating existing dchp options successfully
        '''
        vpc = self._create_vpc()
        dhcp_options = self._create_dhcp_options()

        dhcp_options_association_result = boto_vpc.associate_dhcp_options_to_vpc(dhcp_options.id, vpc.id,
                                                                                 **conn_parameters)

        self.assertTrue(dhcp_options_association_result['associated'])

    @mock_ec2
    def test_that_when_associating_a_non_existent_dhcp_options_set_to_an_existing_vpc_the_associate_dhcp_options_method_returns_error(
            self):
        '''
        Tests associating non-existanct dhcp options successfully
        '''
        vpc = self._create_vpc()

        dhcp_options_association_result = boto_vpc.associate_dhcp_options_to_vpc('fake', vpc.id, **conn_parameters)

        self.assertTrue('error' in dhcp_options_association_result)

    @mock_ec2
    def test_that_when_associating_an_existing_dhcp_options_set_to_a_non_existent_vpc_the_associate_dhcp_options_method_returns_false(
            self):
        '''
        Tests associating existing dhcp options to non-existence vpc
        '''
        dhcp_options = self._create_dhcp_options()

        dhcp_options_association_result = boto_vpc.associate_dhcp_options_to_vpc(dhcp_options.id, 'fake',
                                                                                 **conn_parameters)

        self.assertTrue('error' in dhcp_options_association_result)

    @mock_ec2
    def test_that_when_creating_and_associating_dhcp_options_set_to_an_existing_vpc_succeeds_the_associate_new_dhcp_options_method_returns_true(
            self):
        '''
        Tests creation/association of dchp options to an existing vpc successfully
        '''
        vpc = self._create_vpc()

        dhcp_creation_and_association_result = boto_vpc.associate_new_dhcp_options_to_vpc(vpc.id,
                                                                                          **dhcp_options_parameters)

        self.assertTrue(dhcp_creation_and_association_result['created'])

    @mock_ec2
    @skipIf(True, 'Disabled pending https://github.com/spulec/moto/issues/493')
    def test_that_when_creating_and_associating_dhcp_options_set_to_an_existing_vpc_fails_creating_the_dhcp_options_the_associate_new_dhcp_options_method_raises_exception(
            self):
        '''
        Tests creation failure during creation/association of dchp options to an existing vpc
        '''
        vpc = self._create_vpc()

        with patch('moto.ec2.models.DHCPOptionsSetBackend.create_dhcp_options',
                   side_effect=BotoServerError(400, 'Mocked error')):
            r = boto_vpc.associate_new_dhcp_options_to_vpc(vpc.id, **dhcp_options_parameters)
            self.assertTrue('error' in r)

    @mock_ec2
    @skipIf(True, 'Disabled pending https://github.com/spulec/moto/issues/493')
    def test_that_when_creating_and_associating_dhcp_options_set_to_an_existing_vpc_fails_associating_the_dhcp_options_the_associate_new_dhcp_options_method_raises_exception(self):
        '''
        Tests association failure during creation/association of dchp options to existing vpc
        '''
        vpc = self._create_vpc()

        with patch('moto.ec2.models.DHCPOptionsSetBackend.associate_dhcp_options',
                   side_effect=BotoServerError(400, 'Mocked error')):
            r = boto_vpc.associate_new_dhcp_options_to_vpc(vpc.id, **dhcp_options_parameters)
            self.assertTrue('error' in r)

    @mock_ec2
    def test_that_when_creating_and_associating_dhcp_options_set_to_a_non_existent_vpc_the_dhcp_options_the_associate_new_dhcp_options_method_returns_false(
            self):
        '''
        Tests creation/association of dhcp options to non-existent vpc
        '''

        r = boto_vpc.associate_new_dhcp_options_to_vpc('fake', **dhcp_options_parameters)
        self.assertTrue('error' in r)

    @mock_ec2
    def test_that_when_dhcp_options_exists_the_dhcp_options_exists_method_returns_true(self):
        '''
        Tests existence of dhcp options successfully
        '''
        dhcp_options = self._create_dhcp_options()

        dhcp_options_exists_result = boto_vpc.dhcp_options_exists(dhcp_options.id, **conn_parameters)

        self.assertTrue(dhcp_options_exists_result['exists'])

    @mock_ec2
    def test_that_when_dhcp_options_do_not_exist_the_dhcp_options_exists_method_returns_false(self):
        '''
        Tests existence of dhcp options failure
        '''
        r = boto_vpc.dhcp_options_exists('fake', **conn_parameters)
        self.assertFalse(r['exists'])

    @mock_ec2
    @skipIf(True, 'Disabled pending https://github.com/spulec/moto/issues/493')
    def test_that_when_checking_if_dhcp_options_exists_but_providing_no_filters_the_dhcp_options_exists_method_raises_a_salt_invocation_error(self):
        '''
        Tests checking dhcp option existence with no filters
        '''
        with self.assertRaisesRegexp(SaltInvocationError, 'At least one of the following must be provided: id, name, or tags.'):
            boto_vpc.dhcp_options_exists(**conn_parameters)


@skipIf(NO_MOCK, NO_MOCK_REASON)
@skipIf(HAS_BOTO is False, 'The boto module must be installed.')
@skipIf(HAS_MOTO is False, 'The moto module must be installed.')
@skipIf(_has_required_boto() is False, 'The boto module must be greater than'
                                       ' or equal to version {0}'
        .format(required_boto_version))
class BotoVpcNetworkACLTestCase(BotoVpcTestCaseBase, BotoVpcTestCaseMixin):
    @mock_ec2
    #@skipIf(True, 'Moto has not implemented this feature. Skipping for now.')
    def test_that_when_creating_network_acl_for_an_existing_vpc_the_create_network_acl_method_returns_true(self):
        '''
        Tests creation of network acl with existing vpc
        '''
        vpc = self._create_vpc()

        network_acl_creation_result = boto_vpc.create_network_acl(vpc.id, **conn_parameters)

        self.assertTrue(network_acl_creation_result)

    @mock_ec2
    #@skipIf(True, 'Moto has not implemented this feature. Skipping for now.')
    def test_that_when_creating_network_acl_for_an_existing_vpc_and_specifying_a_name_the_create_network_acl_method_returns_true(
            self):
        '''
        Tests creation of network acl via name with an existing vpc
        '''
        vpc = self._create_vpc()

        network_acl_creation_result = boto_vpc.create_network_acl(vpc.id, network_acl_name='test', **conn_parameters)

        self.assertTrue(network_acl_creation_result)

    @mock_ec2
    #@skipIf(True, 'Moto has not implemented this feature. Skipping for now.')
    def test_that_when_creating_network_acl_for_an_existing_vpc_and_specifying_tags_the_create_network_acl_method_returns_true(
            self):
        '''
        Tests creation of network acl via tags with an existing vpc
        '''
        vpc = self._create_vpc()

        network_acl_creation_result = boto_vpc.create_network_acl(vpc.id, tags={'test': 'testvalue'}, **conn_parameters)

        self.assertTrue(network_acl_creation_result)

    @mock_ec2
    #@skipIf(True, 'Moto has not implemented this feature. Skipping for now.')
    def test_that_when_creating_network_acl_for_a_non_existent_vpc_the_create_network_acl_method_returns_an_error(self):
        '''
        Tests creation of network acl with a non-existent vpc
        '''
        network_acl_creation_result = boto_vpc.create_network_acl('fake', **conn_parameters)

        self.assertTrue('error' in network_acl_creation_result)

    @mock_ec2
    @skipIf(True, 'Moto has not implemented this feature. Skipping for now.')
    def test_that_when_creating_network_acl_fails_the_create_network_acl_method_returns_false(self):
        '''
        Tests creation of network acl failure
        '''
        vpc = self._create_vpc()

        with patch('moto.ec2.models.NetworkACLBackend.create_network_acl',
                   side_effect=BotoServerError(400, 'Mocked error')):
            network_acl_creation_result = boto_vpc.create_network_acl(vpc.id, **conn_parameters)

        self.assertFalse(network_acl_creation_result)

    @mock_ec2
    #@skipIf(True, 'Moto has not implemented this feature. Skipping for now.')
    def test_that_when_deleting_an_existing_network_acl_the_delete_network_acl_method_returns_true(self):
        '''
        Tests deletion of existing network acl successfully
        '''
        vpc = self._create_vpc()
        network_acl = self._create_network_acl(vpc.id)

        network_acl_deletion_result = boto_vpc.delete_network_acl(network_acl.id, **conn_parameters)

        self.assertTrue(network_acl_deletion_result)

    @mock_ec2
    #@skipIf(True, 'Moto has not implemented this feature. Skipping for now.')
    def test_that_when_deleting_a_non_existent_network_acl_the_delete_network_acl_method_returns_an_error(self):
        '''
        Tests deleting a non-existent network acl
        '''
        network_acl_deletion_result = boto_vpc.delete_network_acl('fake', **conn_parameters)

        self.assertTrue('error' in network_acl_deletion_result)

    @mock_ec2
    #@skipIf(True, 'Moto has not implemented this feature. Skipping for now.')
    def test_that_when_a_network_acl_exists_the_network_acl_exists_method_returns_true(self):
        '''
        Tests existence of network acl
        '''
        vpc = self._create_vpc()
        network_acl = self._create_network_acl(vpc.id)

        network_acl_deletion_result = boto_vpc.network_acl_exists(network_acl.id, **conn_parameters)

        self.assertTrue(network_acl_deletion_result)

    @mock_ec2
    #@skipIf(True, 'Moto has not implemented this feature. Skipping for now.')
    def test_that_when_a_network_acl_does_not_exist_the_network_acl_exists_method_returns_false(self):
        '''
        Tests checking network acl does not exist
        '''
        network_acl_deletion_result = boto_vpc.network_acl_exists('fake', **conn_parameters)

        self.assertFalse(network_acl_deletion_result['exists'])

    @mock_ec2
    @skipIf(True, 'Disabled pending https://github.com/spulec/moto/issues/493')
    def test_that_when_checking_if_network_acl_exists_but_providing_no_filters_the_network_acl_exists_method_raises_a_salt_invocation_error(self):
        '''
        Tests checking existence of network acl with no filters
        '''
        with self.assertRaisesRegexp(
                SaltInvocationError,
                'At least one of the following must be provided: id, name, or tags.'
        ):
            boto_vpc.dhcp_options_exists(**conn_parameters)

    @mock_ec2
    @skipIf(True, 'Moto has not implemented this feature. Skipping for now.')
    def test_that_when_creating_a_network_acl_entry_successfully_the_create_network_acl_entry_method_returns_true(self):
        '''
        Tests creating network acl successfully
        '''
        vpc = self._create_vpc()
        network_acl = self._create_network_acl(vpc.id)

        network_acl_entry_creation_result = boto_vpc.create_network_acl_entry(network_acl.id,
                                                                              *network_acl_entry_parameters,
                                                                              **conn_parameters)

        self.assertTrue(network_acl_entry_creation_result)

    @mock_ec2
    @skipIf(True, 'Moto has not implemented this feature. Skipping for now.')
    def test_that_when_creating_a_network_acl_entry_for_a_non_existent_network_acl_the_create_network_acl_entry_method_returns_false(
            self):
        '''
        Tests creating network acl entry for non-existent network acl
        '''
        network_acl_entry_creation_result = boto_vpc.create_network_acl_entry(*network_acl_entry_parameters,
                                                                              **conn_parameters)

        self.assertFalse(network_acl_entry_creation_result)

    @mock_ec2
    @skipIf(True, 'Moto has not implemented this feature. Skipping for now.')
    def test_that_when_replacing_a_network_acl_entry_successfully_the_replace_network_acl_entry_method_returns_true(
            self):
        '''
        Tests replacing network acl entry successfully
        '''
        vpc = self._create_vpc()
        network_acl = self._create_network_acl(vpc.id)
        self._create_network_acl_entry(network_acl.id, *network_acl_entry_parameters)

        network_acl_entry_creation_result = boto_vpc.replace_network_acl_entry(network_acl.id,
                                                                               *network_acl_entry_parameters,
                                                                               **conn_parameters)

        self.assertTrue(network_acl_entry_creation_result)

    @mock_ec2
    @skipIf(True, 'Moto has not implemented this feature. Skipping for now.')
    def test_that_when_replacing_a_network_acl_entry_for_a_non_existent_network_acl_the_replace_network_acl_entry_method_returns_false(
            self):
        '''
        Tests replacing a network acl entry for a non-existent network acl
        '''
        network_acl_entry_creation_result = boto_vpc.create_network_acl_entry(*network_acl_entry_parameters,
                                                                              **conn_parameters)
        self.assertFalse(network_acl_entry_creation_result)

    @mock_ec2
    @skipIf(True, 'Moto has not implemented this feature. Skipping for now.')
    def test_that_when_deleting_an_existing_network_acl_entry_the_delete_network_acl_entry_method_returns_true(self):
        '''
        Tests deleting existing network acl entry successfully
        '''
        vpc = self._create_vpc()
        network_acl = self._create_network_acl(vpc.id)
        network_acl_entry = self._create_network_acl_entry(network_acl.id, *network_acl_entry_parameters)

        network_acl_entry_deletion_result = boto_vpc.delete_network_acl_entry(network_acl_entry.id, 100,
                                                                              **conn_parameters)

        self.assertTrue(network_acl_entry_deletion_result)

    @mock_ec2
    @skipIf(True, 'Moto has not implemented this feature. Skipping for now.')
    def test_that_when_deleting_a_non_existent_network_acl_entry_the_delete_network_acl_entry_method_returns_false(
            self):
        '''
        Tests deleting a non-existent network acl entry
        '''
        network_acl_entry_deletion_result = boto_vpc.delete_network_acl_entry('fake', 100,
                                                                              **conn_parameters)

        self.assertFalse(network_acl_entry_deletion_result)

    @mock_ec2
    @skipIf(True, 'Moto has not implemented this feature. Skipping for now.')
    def test_that_when_associating_an_existing_network_acl_to_an_existing_subnet_the_associate_network_acl_method_returns_true(
            self):
        '''
        Tests association of existing network acl to existing subnet successfully
        '''
        vpc = self._create_vpc()
        network_acl = self._create_network_acl(vpc.id)
        subnet = self._create_subnet(vpc.id)

        network_acl_association_result = boto_vpc.associate_network_acl_to_subnet(network_acl.id, subnet.id,
                                                                                  **conn_parameters)

        self.assertTrue(network_acl_association_result)

    @mock_ec2
    #@skipIf(True, 'Moto has not implemented this feature. Skipping for now.')
    def test_that_when_associating_a_non_existent_network_acl_to_an_existing_subnet_the_associate_network_acl_method_returns_an_error(
            self):
        '''
        Tests associating a non-existent network acl to existing subnet failure
        '''
        vpc = self._create_vpc()
        subnet = self._create_subnet(vpc.id)

        network_acl_association_result = boto_vpc.associate_network_acl_to_subnet('fake', subnet.id,
                                                                                  **conn_parameters)

        self.assertTrue('error' in network_acl_association_result)

    @mock_ec2
    @skipIf(True, 'Moto has not implemented this feature. Skipping for now.')
    def test_that_when_associating_an_existing_network_acl_to_a_non_existent_subnet_the_associate_network_acl_method_returns_false(
            self):
        '''
        Tests associating an existing network acl to a non-existent subnet
        '''
        vpc = self._create_vpc()
        network_acl = self._create_network_acl(vpc.id)

        network_acl_association_result = boto_vpc.associate_network_acl_to_subnet(network_acl.id, 'fake',
                                                                                  **conn_parameters)

        self.assertFalse(network_acl_association_result)

    @mock_ec2
    @skipIf(True, 'Moto has not implemented this feature. Skipping for now.')
    def test_that_when_creating_and_associating_a_network_acl_to_a_subnet_succeeds_the_associate_new_network_acl_to_subnet_method_returns_true(
            self):
        '''
        Tests creating/associating a network acl to a subnet to a new network
        '''
        vpc = self._create_vpc()
        subnet = self._create_subnet(vpc.id)

        network_acl_creation_and_association_result = boto_vpc.associate_new_network_acl_to_subnet(vpc.id, subnet.id,
                                                                                                   **conn_parameters)

        self.assertTrue(network_acl_creation_and_association_result)

    @mock_ec2
    @skipIf(True, 'Moto has not implemented this feature. Skipping for now.')
    def test_that_when_creating_and_associating_a_network_acl_to_a_subnet_and_specifying_a_name_succeeds_the_associate_new_network_acl_to_subnet_method_returns_true(
            self):
        '''
        Tests creation/association of a network acl to subnet via name successfully
        '''
        vpc = self._create_vpc()
        subnet = self._create_subnet(vpc.id)

        network_acl_creation_and_association_result = boto_vpc.associate_new_network_acl_to_subnet(vpc.id, subnet.id,
                                                                                                   network_acl_name='test',
                                                                                                   **conn_parameters)

        self.assertTrue(network_acl_creation_and_association_result)

    @mock_ec2
    @skipIf(True, 'Moto has not implemented this feature. Skipping for now.')
    def test_that_when_creating_and_associating_a_network_acl_to_a_subnet_and_specifying_tags_succeeds_the_associate_new_network_acl_to_subnet_method_returns_true(
            self):
        '''
        Tests creating/association of a network acl to a subnet via tag successfully
        '''
        vpc = self._create_vpc()
        subnet = self._create_subnet(vpc.id)

        network_acl_creation_and_association_result = boto_vpc.associate_new_network_acl_to_subnet(vpc.id, subnet.id,
                                                                                                   tags={
                                                                                                       'test': 'testvalue'},
                                                                                                   **conn_parameters)

        self.assertTrue(network_acl_creation_and_association_result)

    @mock_ec2
    @skipIf(True, 'Moto has not implemented this feature. Skipping for now.')
    def test_that_when_creating_and_associating_a_network_acl_to_a_non_existent_subnet_the_associate_new_network_acl_to_subnet_method_returns_false(
            self):
        '''
        Tests creation/association of a network acl to a non-existent vpc
        '''
        vpc = self._create_vpc()

        network_acl_creation_and_association_result = boto_vpc.associate_new_network_acl_to_subnet(vpc.id, 'fake',
                                                                                                   **conn_parameters)

        self.assertFalse(network_acl_creation_and_association_result)

    @mock_ec2
    #@skipIf(True, 'Moto has not implemented this feature. Skipping for now.')
    def test_that_when_creating_and_associating_a_network_acl_to_a_non_existent_vpc_the_associate_new_network_acl_to_subnet_method_returns_an_error(
            self):
        '''
        Tests creation/association of network acl to a non-existent subnet
        '''
        vpc = self._create_vpc()
        subnet = self._create_subnet(vpc.id)

        network_acl_creation_and_association_result = boto_vpc.associate_new_network_acl_to_subnet('fake', subnet.id,
                                                                                                   **conn_parameters)

        self.assertTrue('error' in network_acl_creation_and_association_result)

    @mock_ec2
    @skipIf(True, 'Moto has not implemented this feature. Skipping for now.')
    def test_that_when_disassociating_network_acl_succeeds_the_disassociate_network_acl_method_should_return_true(self):
        '''
        Tests disassociation of network acl success
        '''
        vpc = self._create_vpc()
        subnet = self._create_subnet(vpc.id)

        dhcp_disassociate_result = boto_vpc.disassociate_network_acl(subnet.id, vpc_id=vpc.id, **conn_parameters)

        self.assertTrue(dhcp_disassociate_result)

    @mock_ec2
    @skipIf(True, 'Moto has not implemented this feature. Skipping for now.')
    def test_that_when_disassociating_network_acl_for_a_non_existent_vpc_the_disassociate_network_acl_method_should_return_false(
            self):
        '''
        Tests disassociation of network acl from non-existent vpc
        '''
        vpc = self._create_vpc()
        subnet = self._create_subnet(vpc.id)

        dhcp_disassociate_result = boto_vpc.disassociate_network_acl(subnet.id, vpc_id='fake', **conn_parameters)

        self.assertFalse(dhcp_disassociate_result)

    @mock_ec2
    @skipIf(True, 'Moto has not implemented this feature. Skipping for now.')
    def test_that_when_disassociating_network_acl_for_a_non_existent_subnet_the_disassociate_network_acl_method_should_return_false(
            self):
        '''
        Tests disassociation of network acl from non-existent subnet
        '''
        vpc = self._create_vpc()

        dhcp_disassociate_result = boto_vpc.disassociate_network_acl('fake', vpc_id=vpc.id, **conn_parameters)

        self.assertFalse(dhcp_disassociate_result)


@skipIf(NO_MOCK, NO_MOCK_REASON)
@skipIf(HAS_BOTO is False, 'The boto module must be installed.')
@skipIf(HAS_MOTO is False, 'The moto module must be installed.')
@skipIf(_has_required_boto() is False, 'The boto module must be greater than'
                                       ' or equal to version {0}'
        .format(required_boto_version))
class BotoVpcRouteTablesTestCase(BotoVpcTestCaseBase, BotoVpcTestCaseMixin):
    @mock_ec2
    @skipIf(True, 'Moto has not implemented this feature. Skipping for now.')
    def test_that_when_creating_a_route_table_succeeds_the_create_route_table_method_returns_true(self):
        '''
        Tests creating route table successfully
        '''
        vpc = self._create_vpc()

        route_table_creation_result = boto_vpc.create_route_table(vpc.id, **conn_parameters)

        self.assertTrue(route_table_creation_result)

    @mock_ec2
    @skipIf(True, 'Moto has not implemented this feature. Skipping for now.')
    def test_that_when_creating_a_route_table_on_a_non_existent_vpc_the_create_route_table_method_returns_false(self):
        '''
        Tests creating route table on a non-existent vpc
        '''
        route_table_creation_result = boto_vpc.create_route_table('fake', **conn_parameters)

        self.assertTrue(route_table_creation_result)

    @mock_ec2
    @skipIf(True, 'Moto has not implemented this feature. Skipping for now.')
    def test_that_when_deleting_a_route_table_succeeds_the_delete_route_table_method_returns_true(self):
        '''
        Tests deleting route table successfully
        '''
        vpc = self._create_vpc()
        route_table = self._create_route_table(vpc.id)

        route_table_deletion_result = boto_vpc.delete_route_table(route_table.id, **conn_parameters)

        self.assertTrue(route_table_deletion_result)

    @mock_ec2
    @skipIf(True, 'Moto has not implemented this feature. Skipping for now.')
    def test_that_when_deleting_a_non_existent_route_table_the_delete_route_table_method_returns_false(self):
        '''
        Tests deleting non-existent route table
        '''
        route_table_deletion_result = boto_vpc.delete_route_table('fake', **conn_parameters)

        self.assertFalse(route_table_deletion_result)

    @mock_ec2
    @skipIf(True, 'Moto has not implemented this feature. Skipping for now.')
    def test_that_when_route_table_exists_the_route_table_exists_method_returns_true(self):
        '''
        Tests existence of route table success
        '''
        vpc = self._create_vpc()
        route_table = self._create_route_table(vpc.id)

        route_table_existence_result = boto_vpc.route_table_exists(route_table.id, **conn_parameters)

        self.assertTrue(route_table_existence_result)

    @mock_ec2
    @skipIf(True, 'Moto has not implemented this feature. Skipping for now.')
    def test_that_when_route_table_does_not_exist_the_route_table_exists_method_returns_false(self):
        '''
        Tests existence of route table failure
        '''
        route_table_existence_result = boto_vpc.route_table_exists('fake', **conn_parameters)

        self.assertFalse(route_table_existence_result)

    @mock_ec2
    @skipIf(True, 'Disabled pending https://github.com/spulec/moto/issues/493')
    def test_that_when_checking_if_a_route_table_exists_but_providing_no_filters_the_route_table_exists_method_raises_a_salt_invocation_error(self):
        '''
        Tests checking route table without filters
        '''
        with self.assertRaisesRegexp(
                SaltInvocationError,
                'At least one of the following must be provided: id, name, or tags.'
        ):
            boto_vpc.dhcp_options_exists(**conn_parameters)

    @mock_ec2
    @skipIf(True, 'Moto has not implemented this feature. Skipping for now.')
    def test_that_when_associating_a_route_table_succeeds_the_associate_route_table_method_should_return_the_association_id(
            self):
        '''
        Tests associating route table successfully
        '''
        vpc = self._create_vpc()
        subnet = self._create_subnet(vpc.id)
        route_table = self._create_route_table(vpc.id)

        association_id = boto_vpc.associate_route_table(route_table.id, subnet.id, **conn_parameters)

        self.assertTrue(association_id)

    @mock_ec2
    @skipIf(True, 'Moto has not implemented this feature. Skipping for now.')
    def test_that_when_associating_a_route_table_with_a_non_existent_route_table_the_associate_route_table_method_should_return_false(
            self):
        '''
        Tests associating of route table to non-existent route table
        '''
        vpc = self._create_vpc()
        subnet = self._create_subnet(vpc.id)

        association_id = boto_vpc.associate_route_table('fake', subnet.id, **conn_parameters)

        self.assertFalse(association_id)

    @mock_ec2
    @skipIf(True, 'Moto has not implemented this feature. Skipping for now.')
    def test_that_when_associating_a_route_table_with_a_non_existent_subnet_the_associate_route_table_method_should_return_false(
            self):
        '''
        Tests associating of route table with non-existent subnet
        '''
        vpc = self._create_vpc()
        route_table = self._create_route_table(vpc.id)

        association_id = boto_vpc.associate_route_table(route_table.id, 'fake', **conn_parameters)

        self.assertFalse(association_id)

    @mock_ec2
    @skipIf(True, 'Moto has not implemented this feature. Skipping for now.')
    def test_that_when_disassociating_a_route_table_succeeds_the_disassociate_route_table_method_should_return_true(
            self):
        '''
        Tests disassociation of a route
        '''
        vpc = self._create_vpc()
        subnet = self._create_subnet(vpc.id)
        route_table = self._create_route_table(vpc.id)

        association_id = self._associate_route_table(route_table.id, subnet.id)

        dhcp_disassociate_result = boto_vpc.disassociate_route_table(association_id, **conn_parameters)

        self.assertTrue(dhcp_disassociate_result)

    @mock_ec2
    @skipIf(True, 'Moto has not implemented this feature. Skipping for now.')
    def test_that_when_creating_a_route_succeeds_the_create_route_method_should_return_true(self):
        '''
        Tests successful creation of a route
        '''
        vpc = self._create_vpc()
        route_table = self._create_route_table(vpc.id)

        route_creation_result = boto_vpc.create_route(route_table.id, cidr_block, **conn_parameters)

        self.assertTrue(route_creation_result)

    @mock_ec2
    @skipIf(True, 'Moto has not implemented this feature. Skipping for now.')
    def test_that_when_creating_a_route_with_a_non_existent_route_table_the_create_route_method_should_return_false(
            self):
        '''
        Tests creation of route on non-existent route table
        '''
        route_creation_result = boto_vpc.create_route('fake', cidr_block, **conn_parameters)

        self.assertFalse(route_creation_result)

    @mock_ec2
    @skipIf(True, 'Moto has not implemented this feature. Skipping for now.')
    def test_that_when_deleting_a_route_succeeds_the_delete_route_method_should_return_true(self):
        '''
        Tests deleting route from route table
        '''
        vpc = self._create_vpc()
        route_table = self._create_route_table(vpc.id)

        route_deletion_result = boto_vpc.delete_route(route_table.id, cidr_block, **conn_parameters)

        self.assertTrue(route_deletion_result)

    @mock_ec2
    @skipIf(True, 'Moto has not implemented this feature. Skipping for now.')
    def test_that_when_deleting_a_route_with_a_non_existent_route_table_the_delete_route_method_should_return_false(
            self):
        '''
        Tests deleting route from a non-existent route table
        '''
        route_deletion_result = boto_vpc.delete_route('fake', cidr_block, **conn_parameters)

        self.assertFalse(route_deletion_result)

    @mock_ec2
    @skipIf(True, 'Moto has not implemented this feature. Skipping for now.')
    def test_that_when_replacing_a_route_succeeds_the_replace_route_method_should_return_true(self):
        '''
        Tests replacing route successfully
        '''
        vpc = self._create_vpc()
        route_table = self._create_route_table(vpc.id)

        route_replacing_result = boto_vpc.replace_route(route_table.id, cidr_block, **conn_parameters)

        self.assertTrue(route_replacing_result)

    @mock_ec2
    @skipIf(True, 'Moto has not implemented this feature. Skipping for now.')
    def test_that_when_replacing_a_route_with_a_non_existent_route_table_the_replace_route_method_should_return_false(
            self):
        '''
        Tests replacing a route when the route table doesn't exist
        '''
        route_replacing_result = boto_vpc.replace_route('fake', cidr_block, **conn_parameters)

        self.assertFalse(route_replacing_result)


if __name__ == '__main__':
    from integration import run_tests  # pylint: disable=import-error
    run_tests(BotoVpcTestCase, needs_daemon=False)<|MERGE_RESOLUTION|>--- conflicted
+++ resolved
@@ -6,13 +6,10 @@
 # Import Python libs
 from __future__ import absolute_import
 from distutils.version import LooseVersion  # pylint: disable=import-error,no-name-in-module
-<<<<<<< HEAD
+import pkg_resources
+from pkg_resources import DistributionNotFound
 import random
 import string
-=======
-import pkg_resources
-from pkg_resources import DistributionNotFound
->>>>>>> 1c4369d0
 
 # Import Salt Testing libs
 from salttesting.unit import skipIf, TestCase
