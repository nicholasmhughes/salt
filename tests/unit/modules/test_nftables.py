--- conflicted
+++ resolved
@@ -230,25 +230,15 @@
         """
         with patch.dict(nftables.__grains__, {"os_family": "Debian"}):
             mock = MagicMock(return_value=False)
-<<<<<<< HEAD
-            with patch.dict(nftables.__salt__, {'file.directory_exists': mock}):
-                with patch.dict(nftables.__salt__, {'cmd.run': mock}):
-                    with patch.object(salt.utils.files, 'fopen', MagicMock(mock_open())):
-                        self.assertEqual(nftables.save(), '#! nft -f\n\n')
-
-                    with patch.object(salt.utils.files, 'fopen',
-                                      MagicMock(side_effect=IOError)):
+            with patch.dict(nftables.__salt__, {"file.directory_exists": mock}):
+                with patch.dict(nftables.__salt__, {"cmd.run": mock}):
+                    with patch.object(salt.utils.files, "fopen", MagicMock(mock_open())):
+                        self.assertEqual(nftables.save(), "#! nft -f\n\n")
+
+                    with patch.object(
+                      salt.utils.files, "fopen", MagicMock(side_effect=IOError)
+                    ):
                         self.assertRaises(CommandExecutionError, nftables.save)
-=======
-            with patch.dict(nftables.__salt__, {"cmd.run": mock}):
-                with patch.object(salt.utils.files, "fopen", MagicMock(mock_open())):
-                    self.assertEqual(nftables.save(), "#! nft -f\n\n")
-
-                with patch.object(
-                    salt.utils.files, "fopen", MagicMock(side_effect=IOError)
-                ):
-                    self.assertRaises(CommandExecutionError, nftables.save)
->>>>>>> 353d20ed
 
     # 'get_rule_handle' function tests: 1
 
@@ -836,33 +826,32 @@
         """
         Test if it flush the chain in the specified table, flush all chains
         in the specified table if chain is not specified.
-<<<<<<< HEAD
-        '''
-        mock = MagicMock(side_effect=['1', ''])
-        with patch.dict(nftables.__salt__, {'cmd.run': mock}), \
-                patch('salt.modules.nftables.check_chain',
-                      MagicMock(return_value={'result': True,
-                                              'comment': ''})), \
-                patch('salt.modules.nftables.check_table',
-                      MagicMock(return_value={'result': True,
-                                              'comment': ''})):
-            _expected = {'result': False,
-                         'comment': 'Failed to flush rules from chain input in table filter in family ipv4.'}
-            self.assertEqual(nftables.flush(table='filter',
-                                            chain='input'),
-                             _expected)
-            _expected = {'result': True,
-                         'comment': 'Flushed rules from chain input in table filter in family ipv4.'}
-            self.assertEqual(nftables.flush(table='filter',
-                                            chain='input'),
-                             _expected)
+        """
+        mock = MagicMock(side_effect=["1", ""])
+        with patch.dict(nftables.__salt__, {"cmd.run": mock}), patch(
+            "salt.modules.nftables.check_chain",
+            MagicMock(return_value={"result": True, "comment": ""}),
+        ), patch(
+            "salt.modules.nftables.check_table",
+            MagicMock(return_value={"result": True, "comment": ""}),
+        ):
+            _expected = {
+                "result": False,
+                "comment": "Failed to flush rules from chain input in table filter in family ipv4.",
+            }
+            self.assertEqual(nftables.flush(table="filter", chain="input"), _expected)
+            _expected = {
+                "result": True,
+                "comment": "Flushed rules from chain input in table filter in family ipv4.",
+            }
+            self.assertEqual(nftables.flush(table="filter", chain="input"), _expected)
 
     # 'get_policy' function tests: 1
 
     def test_get_policy(self):
-        '''
+        """
         Test the current policy for the specified table/chain
-        '''
+        """
         list_rules_return = """
         {
           "nftables": [
@@ -914,24 +903,23 @@
         """
         expected = json.loads(list_rules_return)
 
-        self.assertEqual(nftables.get_policy(table='filter', chain=None, family='ipv4'),
-                         'Error: Chain needs to be specified')
-
-        with patch.object(nftables, 'get_rules_json', MagicMock(return_value=expected)):
+        self.assertEqual(nftables.get_policy(table="filter", chain=None, family="ipv4"),
+                         "Error: Chain needs to be specified")
+
+        with patch.object(nftables, "get_rules_json", MagicMock(return_value=expected)):
             self.assertEqual(
-                nftables.get_policy(table='filter', chain='input', family='ipv4'),
-                'accept'
+                nftables.get_policy(table="filter", chain="input', family="ipv4"), "accept"
             )
 
-        with patch.object(nftables, 'get_rules_json', MagicMock(return_value=expected)):
-            self.assertIsNone(nftables.get_policy(table='filter', chain='missing', family='ipv4'))
+        with patch.object(nftables, "get_rules_json", MagicMock(return_value=expected)):
+            self.assertIsNone(nftables.get_policy(table="filter", chain="missing", family="ipv4"))
 
     # 'set_policy' function tests: 1
 
     def test_set_policy(self):
-        '''
+        """
         Test set the current policy for the specified table/chain
-        '''
+        """
         list_rules_return = """
         {
           "nftables": [
@@ -981,39 +969,18 @@
           ]
         }
         """
-        expected = json.loads(list_rules_return)['nftables']
-
-        self.assertEqual(nftables.set_policy(table='filter', chain=None, policy=None, family='ipv4'),
-                         'Error: Chain needs to be specified')
-
-        self.assertEqual(nftables.set_policy(table='filter', chain='input', policy=None, family='ipv4'),
-                         'Error: Policy needs to be specified')
-
-        mock = MagicMock(return_value={'retcode': 0})
-        with patch.object(nftables, 'get_rules_json', MagicMock(return_value=expected)):
-            with patch.dict(nftables.__salt__, {'cmd.run_all': mock}):
-                self.assertTrue(nftables.set_policy(table='filter',
-                                                    chain='input',
-                                                    policy='accept',
-                                                    family='ipv4'))
-=======
-        """
-        mock = MagicMock(side_effect=["1", ""])
-        with patch.dict(nftables.__salt__, {"cmd.run": mock}), patch(
-            "salt.modules.nftables.check_chain",
-            MagicMock(return_value={"result": True, "comment": ""}),
-        ), patch(
-            "salt.modules.nftables.check_table",
-            MagicMock(return_value={"result": True, "comment": ""}),
-        ):
-            _expected = {
-                "result": False,
-                "comment": "Failed to flush rules from chain input in table filter in family ipv4.",
-            }
-            self.assertEqual(nftables.flush(table="filter", chain="input"), _expected)
-            _expected = {
-                "result": True,
-                "comment": "Flushed rules from chain input in table filter in family ipv4.",
-            }
-            self.assertEqual(nftables.flush(table="filter", chain="input"), _expected)
->>>>>>> 353d20ed
+        expected = json.loads(list_rules_return)["nftables"]
+
+        self.assertEqual(nftables.set_policy(table="filter", chain=None, policy=None, family="ipv4"),
+                         "Error: Chain needs to be specified")
+
+        self.assertEqual(nftables.set_policy(table="filter", chain="input", policy=None, family="ipv4"),
+                         "Error: Policy needs to be specified")
+
+        mock = MagicMock(return_value={"retcode": 0})
+        with patch.object(nftables, "get_rules_json", MagicMock(return_value=expected)):
+            with patch.dict(nftables.__salt__, {"cmd.run_all": mock}):
+                self.assertTrue(nftables.set_policy(table="filter",
+                                                    chain="input",
+                                                    policy="accept",
+                                                    family="ipv4"))