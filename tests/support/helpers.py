# -*- coding: utf-8 -*-
'''
    :copyright: Copyright 2013-2017 by the SaltStack Team, see AUTHORS for more details.
    :license: Apache 2.0, see LICENSE for more details.


    tests.support.helpers
    ~~~~~~~~~~~~~~~~~~~~~

    Test support helpers
'''
# pylint: disable=repr-flag-used-in-string,wrong-import-order

# Import Python libs
from __future__ import absolute_import, print_function, unicode_literals
import base64
import errno
import functools
import inspect
import logging
import os
import random
import shutil
import signal
import socket
import string
import subprocess
import sys
import tempfile
import textwrap
import threading
import time
import tornado.ioloop
import tornado.web
import types

# Import 3rd-party libs
import psutil  # pylint: disable=3rd-party-module-not-gated
from salt.ext import six
from salt.ext.six.moves import range, builtins  # pylint: disable=import-error,redefined-builtin
try:
    from pytestsalt.utils import get_unused_localhost_port  # pylint: disable=unused-import
except ImportError:
    def get_unused_localhost_port():
        '''
        Return a random unused port on localhost
        '''
        usock = socket.socket(family=socket.AF_INET, type=socket.SOCK_STREAM)
        usock.bind(('127.0.0.1', 0))
        port = usock.getsockname()[1]
        usock.close()
        return port

# Import Salt Tests Support libs
from tests.support.unit import skip, _id
from tests.support.mock import patch
from tests.support.paths import FILES, TMP

# Import Salt libs
import salt.utils.files
import salt.utils.platform
import salt.utils.stringutils

if salt.utils.platform.is_windows():
    import salt.utils.win_functions
else:
    import pwd

log = logging.getLogger(__name__)

HAS_SYMLINKS = None


def no_symlinks():
    '''
    Check if git is installed and has symlinks enabled in the configuration.
    '''
    global HAS_SYMLINKS
    if HAS_SYMLINKS is not None:
        return not HAS_SYMLINKS
    output = ''
    try:
        output = subprocess.Popen(
            ['git', 'config', '--get', 'core.symlinks'],
            cwd=TMP,
            stdout=subprocess.PIPE).communicate()[0]
    except OSError as exc:
        if exc.errno != errno.ENOENT:
            raise
    except subprocess.CalledProcessError:
        # git returned non-zero status
        pass
    HAS_SYMLINKS = False
    if output.strip() == 'true':
        HAS_SYMLINKS = True
    return not HAS_SYMLINKS


def destructiveTest(caller):
    '''
    Mark a test case as a destructive test for example adding or removing users
    from your system.

    .. code-block:: python

        class MyTestCase(TestCase):

            @destructiveTest
            def test_create_user(self):
                pass
    '''
    if inspect.isclass(caller):
        # We're decorating a class
        old_setup = getattr(caller, 'setUp', None)

        def setUp(self, *args, **kwargs):
            if os.environ.get('DESTRUCTIVE_TESTS', 'False').lower() == 'false':
                self.skipTest('Destructive tests are disabled')
            if old_setup is not None:
                old_setup(self, *args, **kwargs)
        caller.setUp = setUp
        return caller

    # We're simply decorating functions
    @functools.wraps(caller)
    def wrap(cls):
        if os.environ.get('DESTRUCTIVE_TESTS', 'False').lower() == 'false':
            cls.skipTest('Destructive tests are disabled')
        return caller(cls)
    return wrap


def expensiveTest(caller):
    '''
    Mark a test case as an expensive test, for example, a test which can cost
    money(Salt's cloud provider tests).

    .. code-block:: python

        class MyTestCase(TestCase):

            @expensiveTest
            def test_create_user(self):
                pass
    '''
    if inspect.isclass(caller):
        # We're decorating a class
        old_setup = getattr(caller, 'setUp', None)

        def setUp(self, *args, **kwargs):
            if os.environ.get('EXPENSIVE_TESTS', 'False').lower() == 'false':
                self.skipTest('Expensive tests are disabled')
            if old_setup is not None:
                old_setup(self, *args, **kwargs)
        caller.setUp = setUp
        return caller

    # We're simply decorating functions
    @functools.wraps(caller)
    def wrap(cls):
        if os.environ.get('EXPENSIVE_TESTS', 'False').lower() == 'false':
            cls.skipTest('Expensive tests are disabled')
        return caller(cls)
    return wrap


def flaky(caller=None, condition=True, attempts=4):
    '''
    Mark a test as flaky. The test will attempt to run five times,
    looking for a successful run. After an immediate second try,
    it will use an exponential backoff starting with one second.

    .. code-block:: python

        class MyTestCase(TestCase):

        @flaky
        def test_sometimes_works(self):
            pass
    '''
    if caller is None:
        return functools.partial(flaky, condition=condition, attempts=attempts)

    if isinstance(condition, bool) and condition is False:
        # Don't even decorate
        return caller
    elif callable(condition):
        if condition() is False:
            # Don't even decorate
            return caller

    if inspect.isclass(caller):
        attrs = [n for n in dir(caller) if n.startswith('test_')]
        for attrname in attrs:
            try:
                function = getattr(caller, attrname)
                if not inspect.isfunction(function) and not inspect.ismethod(function):
                    continue
                setattr(caller, attrname, flaky(caller=function, condition=condition, attempts=attempts))
            except Exception as exc:
                log.exception(exc)
                continue
        return caller

    @functools.wraps(caller)
    def wrap(cls):
        for attempt in range(0, attempts):
            try:
                return caller(cls)
            except Exception as exc:
<<<<<<< HEAD
                if attempt >= attempts -1:
                    raise exc
=======
                if attempt >= 3:
                    six.reraise(*sys.exc_info())
>>>>>>> 2f6e40fb
                backoff_time = attempt ** 2
                log.info(
                    'Found Exception. Waiting %s seconds to retry.',
                    backoff_time
                )
                time.sleep(backoff_time)
        return cls
    return wrap


def requires_sshd_server(caller):
    '''
    Mark a test as requiring the tests SSH daemon running.

    .. code-block:: python

        class MyTestCase(TestCase):

            @requiresSshdServer
            def test_create_user(self):
                pass
    '''
    if inspect.isclass(caller):
        # We're decorating a class
        old_setup = getattr(caller, 'setUp', None)

        def setUp(self, *args, **kwargs):
            if os.environ.get('SSH_DAEMON_RUNNING', 'False').lower() == 'false':
                self.skipTest('SSH tests are disabled')
            if old_setup is not None:
                old_setup(self, *args, **kwargs)
        caller.setUp = setUp
        return caller

    # We're simply decorating functions
    @functools.wraps(caller)
    def wrap(cls):
        if os.environ.get('SSH_DAEMON_RUNNING', 'False').lower() == 'false':
            cls.skipTest('SSH tests are disabled')
        return caller(cls)
    return wrap


class RedirectStdStreams(object):
    '''
    Temporarily redirect system output to file like objects.
    Default is to redirect to `os.devnull`, which just mutes output, `stdout`
    and `stderr`.
    '''

    def __init__(self, stdout=None, stderr=None):
        # Late import
        import salt.utils.files
        if stdout is None:
            stdout = salt.utils.files.fopen(os.devnull, 'w')  # pylint: disable=resource-leakage
        if stderr is None:
            stderr = salt.utils.files.fopen(os.devnull, 'w')  # pylint: disable=resource-leakage

        self.__stdout = stdout
        self.__stderr = stderr
        self.__redirected = False
        self.patcher = patch.multiple(sys, stderr=self.__stderr, stdout=self.__stdout)

    def __enter__(self):
        self.redirect()
        return self

    def __exit__(self, exc_type, exc_value, traceback):
        self.unredirect()

    def redirect(self):
        self.old_stdout = sys.stdout
        self.old_stdout.flush()
        self.old_stderr = sys.stderr
        self.old_stderr.flush()
        self.patcher.start()
        self.__redirected = True

    def unredirect(self):
        if not self.__redirected:
            return
        try:
            self.__stdout.flush()
            self.__stdout.close()
        except ValueError:
            # already closed?
            pass
        try:
            self.__stderr.flush()
            self.__stderr.close()
        except ValueError:
            # already closed?
            pass
        self.patcher.stop()

    def flush(self):
        if self.__redirected:
            try:
                self.__stdout.flush()
            except Exception:
                pass
            try:
                self.__stderr.flush()
            except Exception:
                pass


class TestsLoggingHandler(object):
    '''
    Simple logging handler which can be used to test if certain logging
    messages get emitted or not:

    .. code-block:: python

        with TestsLoggingHandler() as handler:
            # (...)               Do what ever you wish here
            handler.messages    # here are the emitted log messages

    '''
    def __init__(self, level=0, format='%(levelname)s:%(message)s'):
        self.level = level
        self.format = format
        self.activated = False
        self.prev_logging_level = None

    def activate(self):
        class Handler(logging.Handler):
            def __init__(self, level):
                logging.Handler.__init__(self, level)
                self.messages = []

            def emit(self, record):
                self.messages.append(self.format(record))

        self.handler = Handler(self.level)
        formatter = logging.Formatter(self.format)
        self.handler.setFormatter(formatter)
        logging.root.addHandler(self.handler)
        self.activated = True
        # Make sure we're running with the lowest logging level with our
        # tests logging handler
        current_logging_level = logging.root.getEffectiveLevel()
        if current_logging_level > logging.DEBUG:
            self.prev_logging_level = current_logging_level
            logging.root.setLevel(0)

    def deactivate(self):
        if not self.activated:
            return
        logging.root.removeHandler(self.handler)
        # Restore previous logging level if changed
        if self.prev_logging_level is not None:
            logging.root.setLevel(self.prev_logging_level)

    @property
    def messages(self):
        if not self.activated:
            return []
        return self.handler.messages

    def clear(self):
        self.handler.messages = []

    def __enter__(self):
        self.activate()
        return self

    def __exit__(self, type, value, traceback):
        self.deactivate()
        self.activated = False

    # Mimic some handler attributes and methods
    @property
    def lock(self):
        if self.activated:
            return self.handler.lock

    def createLock(self):
        if self.activated:
            return self.handler.createLock()

    def acquire(self):
        if self.activated:
            return self.handler.acquire()

    def release(self):
        if self.activated:
            return self.handler.release()


def relative_import(import_name, relative_from='../'):
    '''
    Update sys.path to include `relative_from` before importing `import_name`
    '''
    try:
        return __import__(import_name)
    except ImportError:
        previous_frame = inspect.getframeinfo(inspect.currentframe().f_back)
        sys.path.insert(
            0, os.path.realpath(
                os.path.join(
                    os.path.abspath(
                        os.path.dirname(previous_frame.filename)
                    ),
                    relative_from
                )
            )
        )
    return __import__(import_name)


class ForceImportErrorOn(object):
    '''
    This class is meant to be used in mock'ed test cases which require an
    ``ImportError`` to be raised.

    >>> import os.path
    >>> with ForceImportErrorOn('os.path'):
    ...     import os.path
    ...
    Traceback (most recent call last):
      File "<stdin>", line 2, in <module>
      File "salttesting/helpers.py", line 263, in __import__
        'Forced ImportError raised for {0!r}'.format(name)
    ImportError: Forced ImportError raised for 'os.path'
    >>>


    >>> with ForceImportErrorOn(('os', 'path')):
    ...     import os.path
    ...     sys.modules.pop('os', None)
    ...     from os import path
    ...
    <module 'os' from '/usr/lib/python2.7/os.pyc'>
    Traceback (most recent call last):
      File "<stdin>", line 4, in <module>
      File "salttesting/helpers.py", line 288, in __fake_import__
        name, ', '.join(fromlist)
    ImportError: Forced ImportError raised for 'from os import path'
    >>>


    >>> with ForceImportErrorOn(('os', 'path'), 'os.path'):
    ...     import os.path
    ...     sys.modules.pop('os', None)
    ...     from os import path
    ...
    Traceback (most recent call last):
      File "<stdin>", line 2, in <module>
      File "salttesting/helpers.py", line 281, in __fake_import__
        'Forced ImportError raised for {0!r}'.format(name)
    ImportError: Forced ImportError raised for 'os.path'
    >>>
    '''
    def __init__(self, *module_names):
        self.__module_names = {}
        for entry in module_names:
            if isinstance(entry, (list, tuple)):
                modname = entry[0]
                self.__module_names[modname] = set(entry[1:])
            else:
                self.__module_names[entry] = None
        self.__original_import = builtins.__import__
        self.patcher = patch.object(builtins, '__import__', self.__fake_import__)

    def patch_import_function(self):
        self.patcher.start()

    def restore_import_funtion(self):
        self.patcher.stop()

    def __fake_import__(self,
                        name,
                        globals_={} if six.PY2 else None,
                        locals_={} if six.PY2 else None,
                        fromlist=[] if six.PY2 else (),
                        level=-1 if six.PY2 else 0):
        if name in self.__module_names:
            importerror_fromlist = self.__module_names.get(name)
            if importerror_fromlist is None:
                raise ImportError(
                    'Forced ImportError raised for {0!r}'.format(name)
                )

            if importerror_fromlist.intersection(set(fromlist)):
                raise ImportError(
                    'Forced ImportError raised for {0!r}'.format(
                        'from {0} import {1}'.format(
                            name, ', '.join(fromlist)
                        )
                    )
                )
        return self.__original_import(name, globals_, locals_, fromlist, level)

    def __enter__(self):
        self.patch_import_function()
        return self

    def __exit__(self, exc_type, exc_value, traceback):
        self.restore_import_funtion()


class MockWraps(object):
    '''
    Helper class to be used with the mock library.
    To be used in the ``wraps`` keyword of ``Mock`` or ``MagicMock`` where you
    want to trigger a side effect for X times, and afterwards, call the
    original and un-mocked method.

    As an example:

    >>> def original():
    ...     print 'original'
    ...
    >>> def side_effect():
    ...     print 'side effect'
    ...
    >>> mw = MockWraps(original, 2, side_effect)
    >>> mw()
    side effect
    >>> mw()
    side effect
    >>> mw()
    original
    >>>

    '''
    def __init__(self, original, expected_failures, side_effect):
        self.__original = original
        self.__expected_failures = expected_failures
        self.__side_effect = side_effect
        self.__call_counter = 0

    def __call__(self, *args, **kwargs):
        try:
            if self.__call_counter < self.__expected_failures:
                if isinstance(self.__side_effect, types.FunctionType):
                    return self.__side_effect()
                raise self.__side_effect
            return self.__original(*args, **kwargs)
        finally:
            self.__call_counter += 1


def requires_network(only_local_network=False):
    '''
    Simple decorator which is supposed to skip a test case in case there's no
    network connection to the internet.
    '''
    def decorator(func):
        @functools.wraps(func)
        def wrapper(cls):
            has_local_network = False
            # First lets try if we have a local network. Inspired in
            # verify_socket
            try:
                pubsock = socket.socket(socket.AF_INET, socket.SOCK_STREAM)
                retsock = socket.socket(socket.AF_INET, socket.SOCK_STREAM)
                pubsock.setsockopt(socket.SOL_SOCKET, socket.SO_REUSEADDR, 1)
                pubsock.bind(('', 18000))
                pubsock.close()
                retsock.setsockopt(socket.SOL_SOCKET, socket.SO_REUSEADDR, 1)
                retsock.bind(('', 18001))
                retsock.close()
                has_local_network = True
            except socket.error:
                # I wonder if we just have IPV6 support?
                try:
                    pubsock = socket.socket(socket.AF_INET6, socket.SOCK_STREAM)
                    retsock = socket.socket(socket.AF_INET6, socket.SOCK_STREAM)
                    pubsock.setsockopt(
                        socket.SOL_SOCKET, socket.SO_REUSEADDR, 1
                    )
                    pubsock.bind(('', 18000))
                    pubsock.close()
                    retsock.setsockopt(
                        socket.SOL_SOCKET, socket.SO_REUSEADDR, 1
                    )
                    retsock.bind(('', 18001))
                    retsock.close()
                    has_local_network = True
                except socket.error:
                    # Let's continue
                    pass

            if only_local_network is True:
                if has_local_network is False:
                    # Since we're only supposed to check local network, and no
                    # local network was detected, skip the test
                    cls.skipTest('No local network was detected')
                return func(cls)

            # We are using the google.com DNS records as numerical IPs to avoid
            # DNS lookups which could greatly slow down this check
            for addr in ('173.194.41.198', '173.194.41.199', '173.194.41.200',
                         '173.194.41.201', '173.194.41.206', '173.194.41.192',
                         '173.194.41.193', '173.194.41.194', '173.194.41.195',
                         '173.194.41.196', '173.194.41.197'):
                sock = socket.socket(socket.AF_INET, socket.SOCK_STREAM)
                try:
                    sock.settimeout(0.25)
                    sock.connect((addr, 80))
                    # We connected? Stop the loop
                    break
                except socket.error:
                    # Let's check the next IP
                    continue
                else:
                    cls.skipTest('No internet network connection was detected')
                finally:
                    sock.close()
            return func(cls)
        return wrapper
    return decorator


def with_system_user(username, on_existing='delete', delete=True, password=None, groups=None):
    '''
    Create and optionally destroy a system user to be used within a test
    case. The system user is created using the ``user`` salt module.

    The decorated testcase function must accept 'username' as an argument.

    :param username: The desired username for the system user.
    :param on_existing: What to do when the desired username is taken. The
      available options are:

      * nothing: Do nothing, act as if the user was created.
      * delete: delete and re-create the existing user
      * skip: skip the test case
    '''
    if on_existing not in ('nothing', 'delete', 'skip'):
        raise RuntimeError(
            'The value of \'on_existing\' can only be one of, '
            '\'nothing\', \'delete\' and \'skip\''
        )

    if not isinstance(delete, bool):
        raise RuntimeError(
            'The value of \'delete\' can only be \'True\' or \'False\''
        )

    def decorator(func):

        @functools.wraps(func)
        def wrap(cls):

            # Let's add the user to the system.
            log.debug('Creating system user {0!r}'.format(username))
            kwargs = {'timeout': 60, 'groups': groups}
            if salt.utils.platform.is_windows():
                kwargs.update({'password': password})
            create_user = cls.run_function('user.add', [username], **kwargs)
            if not create_user:
                log.debug('Failed to create system user')
                # The user was not created
                if on_existing == 'skip':
                    cls.skipTest(
                        'Failed to create system user {0!r}'.format(
                            username
                        )
                    )

                if on_existing == 'delete':
                    log.debug(
                        'Deleting the system user {0!r}'.format(
                            username
                        )
                    )
                    delete_user = cls.run_function(
                        'user.delete', [username, True, True]
                    )
                    if not delete_user:
                        cls.skipTest(
                            'A user named {0!r} already existed on the '
                            'system and re-creating it was not possible'
                            .format(username)
                        )
                    log.debug(
                        'Second time creating system user {0!r}'.format(
                            username
                        )
                    )
                    create_user = cls.run_function('user.add', [username], **kwargs)
                    if not create_user:
                        cls.skipTest(
                            'A user named {0!r} already existed, was deleted '
                            'as requested, but re-creating it was not possible'
                            .format(username)
                        )

            failure = None
            try:
                try:
                    return func(cls, username)
                except Exception as exc:  # pylint: disable=W0703
                    log.error(
                        'Running {0!r} raised an exception: {1}'.format(
                            func, exc
                        ),
                        exc_info=True
                    )
                    # Store the original exception details which will be raised
                    # a little further down the code
                    failure = sys.exc_info()
            finally:
                if delete:
                    delete_user = cls.run_function(
                        'user.delete', [username, True, True], timeout=60
                    )
                    if not delete_user:
                        if failure is None:
                            log.warning(
                                'Although the actual test-case did not fail, '
                                'deleting the created system user {0!r} '
                                'afterwards did.'.format(username)
                            )
                        else:
                            log.warning(
                                'The test-case failed and also did the removal'
                                ' of the system user {0!r}'.format(username)
                            )
                if failure is not None:
                    # If an exception was thrown, raise it
                    six.reraise(failure[0], failure[1], failure[2])
        return wrap
    return decorator


def with_system_group(group, on_existing='delete', delete=True):
    '''
    Create and optionally destroy a system group to be used within a test
    case. The system user is crated using the ``group`` salt module.

    The decorated testcase function must accept 'group' as an argument.

    :param group: The desired group name for the system user.
    :param on_existing: What to do when the desired username is taken. The
      available options are:

      * nothing: Do nothing, act as if the group was created
      * delete: delete and re-create the existing user
      * skip: skip the test case
    '''
    if on_existing not in ('nothing', 'delete', 'skip'):
        raise RuntimeError(
            'The value of \'on_existing\' can only be one of, '
            '\'nothing\', \'delete\' and \'skip\''
        )

    if not isinstance(delete, bool):
        raise RuntimeError(
            'The value of \'delete\' can only be \'True\' or \'False\''
        )

    def decorator(func):

        @functools.wraps(func)
        def wrap(cls):

            # Let's add the user to the system.
            log.debug('Creating system group {0!r}'.format(group))
            create_group = cls.run_function('group.add', [group])
            if not create_group:
                log.debug('Failed to create system group')
                # The group was not created
                if on_existing == 'skip':
                    cls.skipTest(
                        'Failed to create system group {0!r}'.format(group)
                    )

                if on_existing == 'delete':
                    log.debug(
                        'Deleting the system group {0!r}'.format(group)
                    )
                    delete_group = cls.run_function('group.delete', [group])
                    if not delete_group:
                        cls.skipTest(
                            'A group named {0!r} already existed on the '
                            'system and re-creating it was not possible'
                            .format(group)
                        )
                    log.debug(
                        'Second time creating system group {0!r}'.format(
                            group
                        )
                    )
                    create_group = cls.run_function('group.add', [group])
                    if not create_group:
                        cls.skipTest(
                            'A group named {0!r} already existed, was deleted '
                            'as requested, but re-creating it was not possible'
                            .format(group)
                        )

            failure = None
            try:
                try:
                    return func(cls, group)
                except Exception as exc:  # pylint: disable=W0703
                    log.error(
                        'Running {0!r} raised an exception: {1}'.format(
                            func, exc
                        ),
                        exc_info=True
                    )
                    # Store the original exception details which will be raised
                    # a little further down the code
                    failure = sys.exc_info()
            finally:
                if delete:
                    delete_group = cls.run_function('group.delete', [group])
                    if not delete_group:
                        if failure is None:
                            log.warning(
                                'Although the actual test-case did not fail, '
                                'deleting the created system group {0!r} '
                                'afterwards did.'.format(group)
                            )
                        else:
                            log.warning(
                                'The test-case failed and also did the removal'
                                ' of the system group {0!r}'.format(group)
                            )
                if failure is not None:
                    # If an exception was thrown, raise it
                    six.reraise(failure[0], failure[1], failure[2])
        return wrap
    return decorator


def with_system_user_and_group(username, group,
                               on_existing='delete', delete=True):
    '''
    Create and optionally destroy a system user and group to be used within a
    test case. The system user is crated using the ``user`` salt module, and
    the system group is created with the ``group`` salt module.

    The decorated testcase function must accept both the 'username' and 'group'
    arguments.

    :param username: The desired username for the system user.
    :param group: The desired name for the system group.
    :param on_existing: What to do when the desired username is taken. The
      available options are:

      * nothing: Do nothing, act as if the user was created.
      * delete: delete and re-create the existing user
      * skip: skip the test case
    '''
    if on_existing not in ('nothing', 'delete', 'skip'):
        raise RuntimeError(
            'The value of \'on_existing\' can only be one of, '
            '\'nothing\', \'delete\' and \'skip\''
        )

    if not isinstance(delete, bool):
        raise RuntimeError(
            'The value of \'delete\' can only be \'True\' or \'False\''
        )

    def decorator(func):

        @functools.wraps(func)
        def wrap(cls):

            # Let's add the user to the system.
            log.debug('Creating system user {0!r}'.format(username))
            create_user = cls.run_function('user.add', [username])
            log.debug('Creating system group {0!r}'.format(group))
            create_group = cls.run_function('group.add', [group])
            if not create_user:
                log.debug('Failed to create system user')
                # The user was not created
                if on_existing == 'skip':
                    cls.skipTest(
                        'Failed to create system user {0!r}'.format(
                            username
                        )
                    )

                if on_existing == 'delete':
                    log.debug(
                        'Deleting the system user {0!r}'.format(
                            username
                        )
                    )
                    delete_user = cls.run_function(
                        'user.delete', [username, True, True]
                    )
                    if not delete_user:
                        cls.skipTest(
                            'A user named {0!r} already existed on the '
                            'system and re-creating it was not possible'
                            .format(username)
                        )
                    log.debug(
                        'Second time creating system user {0!r}'.format(
                            username
                        )
                    )
                    create_user = cls.run_function('user.add', [username])
                    if not create_user:
                        cls.skipTest(
                            'A user named {0!r} already existed, was deleted '
                            'as requested, but re-creating it was not possible'
                            .format(username)
                        )
            if not create_group:
                log.debug('Failed to create system group')
                # The group was not created
                if on_existing == 'skip':
                    cls.skipTest(
                        'Failed to create system group {0!r}'.format(group)
                    )

                if on_existing == 'delete':
                    log.debug(
                        'Deleting the system group {0!r}'.format(group)
                    )
                    delete_group = cls.run_function('group.delete', [group])
                    if not delete_group:
                        cls.skipTest(
                            'A group named {0!r} already existed on the '
                            'system and re-creating it was not possible'
                            .format(group)
                        )
                    log.debug(
                        'Second time creating system group {0!r}'.format(
                            group
                        )
                    )
                    create_group = cls.run_function('group.add', [group])
                    if not create_group:
                        cls.skipTest(
                            'A group named {0!r} already existed, was deleted '
                            'as requested, but re-creating it was not possible'
                            .format(group)
                        )

            failure = None
            try:
                try:
                    return func(cls, username, group)
                except Exception as exc:  # pylint: disable=W0703
                    log.error(
                        'Running {0!r} raised an exception: {1}'.format(
                            func, exc
                        ),
                        exc_info=True
                    )
                    # Store the original exception details which will be raised
                    # a little further down the code
                    failure = sys.exc_info()
            finally:
                if delete:
                    delete_user = cls.run_function(
                        'user.delete', [username, True, True]
                    )
                    delete_group = cls.run_function('group.delete', [group])
                    if not delete_user:
                        if failure is None:
                            log.warning(
                                'Although the actual test-case did not fail, '
                                'deleting the created system user {0!r} '
                                'afterwards did.'.format(username)
                            )
                        else:
                            log.warning(
                                'The test-case failed and also did the removal'
                                ' of the system user {0!r}'.format(username)
                            )
                    if not delete_group:
                        if failure is None:
                            log.warning(
                                'Although the actual test-case did not fail, '
                                'deleting the created system group {0!r} '
                                'afterwards did.'.format(group)
                            )
                        else:
                            log.warning(
                                'The test-case failed and also did the removal'
                                ' of the system group {0!r}'.format(group)
                            )
                if failure is not None:
                    # If an exception was thrown, raise it
                    six.reraise(failure[0], failure[1], failure[2])
        return wrap
    return decorator


class WithTempfile(object):
    def __init__(self, **kwargs):
        self.create = kwargs.pop('create', True)
        if 'dir' not in kwargs:
            kwargs['dir'] = TMP
        if 'prefix' not in kwargs:
            kwargs['prefix'] = '__salt.test.'
        self.kwargs = kwargs

    def __call__(self, func):
        self.func = func
        return functools.wraps(func)(
            lambda testcase, *args, **kwargs: self.wrap(testcase, *args, **kwargs)  # pylint: disable=W0108
        )

    def wrap(self, testcase, *args, **kwargs):
        name = salt.utils.files.mkstemp(**self.kwargs)
        if not self.create:
            os.remove(name)
        try:
            return self.func(testcase, name, *args, **kwargs)
        finally:
            try:
                os.remove(name)
            except OSError:
                pass


with_tempfile = WithTempfile


class WithTempdir(object):
    def __init__(self, **kwargs):
        self.create = kwargs.pop('create', True)
        if 'dir' not in kwargs:
            kwargs['dir'] = TMP
        self.kwargs = kwargs

    def __call__(self, func):
        self.func = func
        return functools.wraps(func)(
            lambda testcase, *args, **kwargs: self.wrap(testcase, *args, **kwargs)  # pylint: disable=W0108
        )

    def wrap(self, testcase, *args, **kwargs):
        tempdir = tempfile.mkdtemp(**self.kwargs)
        if not self.create:
            os.rmdir(tempdir)
        try:
            return self.func(testcase, tempdir, *args, **kwargs)
        finally:
            shutil.rmtree(tempdir, ignore_errors=True)


with_tempdir = WithTempdir


def requires_system_grains(func):
    '''
    Function decorator which loads and passes the system's grains to the test
    case.
    '''
    @functools.wraps(func)
    def decorator(cls):
        if not hasattr(cls, 'run_function'):
            raise RuntimeError(
                '{0} does not have the \'run_function\' method which is '
                'necessary to collect the system grains'.format(
                    cls.__class__.__name__
                )
            )
        return func(cls, grains=cls.run_function('grains.items'))
    return decorator


def requires_salt_modules(*names):
    '''
    Makes sure the passed salt module is available. Skips the test if not

    .. versionadded:: 0.5.2
    '''
    def decorator(caller):

        if inspect.isclass(caller):
            # We're decorating a class
            old_setup = getattr(caller, 'setUp', None)

            def setUp(self, *args, **kwargs):
                if old_setup is not None:
                    old_setup(self, *args, **kwargs)

                if not hasattr(self, 'run_function'):
                    raise RuntimeError(
                        '{0} does not have the \'run_function\' method which '
                        'is necessary to collect the loaded modules'.format(
                            self.__class__.__name__
                        )
                    )

                not_found_modules = self.run_function('runtests_helpers.modules_available', names)
                if not_found_modules:
                    if len(not_found_modules) == 1:
                        self.skipTest('Salt module {0!r} is not available'.format(not_found_modules[0]))
                    self.skipTest('Salt modules not available: {0!r}'.format(not_found_modules))
            caller.setUp = setUp
            return caller

        # We're simply decorating functions
        @functools.wraps(caller)
        def wrapper(cls):

            if not hasattr(cls, 'run_function'):
                raise RuntimeError(
                    '{0} does not have the \'run_function\' method which is '
                    'necessary to collect the loaded modules'.format(
                        cls.__class__.__name__
                    )
                )

            for name in names:
                if name not in cls.run_function('sys.doc', [name]):
                    cls.skipTest(
                        'Salt module {0!r} is not available'.format(name)
                    )
                    break

            return caller(cls)
        return wrapper
    return decorator


def skip_if_binaries_missing(*binaries, **kwargs):
    import salt.utils.path
    if len(binaries) == 1:
        if isinstance(binaries[0], (list, tuple, set, frozenset)):
            binaries = binaries[0]
    check_all = kwargs.pop('check_all', False)
    message = kwargs.pop('message', None)
    if kwargs:
        raise RuntimeError(
            'The only supported keyword argument is \'check_all\' and '
            '\'message\'. Invalid keyword arguments: {0}'.format(
                ', '.join(kwargs.keys())
            )
        )
    if check_all:
        for binary in binaries:
            if salt.utils.path.which(binary) is None:
                return skip(
                    '{0}The {1!r} binary was not found'.format(
                        message and '{0}. '.format(message) or '',
                        binary
                    )
                )
    elif salt.utils.path.which_bin(binaries) is None:
        return skip(
            '{0}None of the following binaries was found: {1}'.format(
                message and '{0}. '.format(message) or '',
                ', '.join(binaries)
            )
        )
    return _id


def skip_if_not_root(func):
    if not sys.platform.startswith('win'):
        if os.getuid() != 0:
            func.__unittest_skip__ = True
            func.__unittest_skip_why__ = 'You must be logged in as root to run this test'
    else:
        current_user = salt.utils.win_functions.get_current_user()
        if current_user != 'SYSTEM':
            if not salt.utils.win_functions.is_admin(current_user):
                func.__unittest_skip__ = True
                func.__unittest_skip_why__ = 'You must be logged in as an Administrator to run this test'
    return func


if sys.platform.startswith('win'):
    SIGTERM = signal.CTRL_BREAK_EVENT  # pylint: disable=no-member
else:
    SIGTERM = signal.SIGTERM


def collect_child_processes(pid):
    '''
    Try to collect any started child processes of the provided pid
    '''
    # Let's get the child processes of the started subprocess
    try:
        parent = psutil.Process(pid)
        if hasattr(parent, 'children'):
            children = parent.children(recursive=True)
        else:
            children = []
    except psutil.NoSuchProcess:
        children = []
    return children[::-1]  # return a reversed list of the children


def _terminate_process_list(process_list, kill=False, slow_stop=False):
    for process in process_list[:][::-1]:  # Iterate over a reversed copy of the list
        if not psutil.pid_exists(process.pid):
            process_list.remove(process)
            continue
        try:
            if not kill and process.status() == psutil.STATUS_ZOMBIE:
                # Zombie processes will exit once child processes also exit
                continue
            try:
                cmdline = process.cmdline()
            except psutil.AccessDenied:
                # OSX is more restrictive about the above information
                cmdline = None
            if not cmdline:
                try:
                    cmdline = process.as_dict()
                except Exception:
                    cmdline = 'UNKNOWN PROCESS'
            if kill:
                log.info('Killing process(%s): %s', process.pid, cmdline)
                process.kill()
            else:
                log.info('Terminating process(%s): %s', process.pid, cmdline)
                try:
                    if slow_stop:
                        # Allow coverage data to be written down to disk
                        process.send_signal(SIGTERM)
                        try:
                            process.wait(2)
                        except psutil.TimeoutExpired:
                            if psutil.pid_exists(process.pid):
                                continue
                    else:
                        process.terminate()
                except OSError as exc:
                    if exc.errno not in (errno.ESRCH, errno.EACCES):
                        raise
            if not psutil.pid_exists(process.pid):
                process_list.remove(process)
        except psutil.NoSuchProcess:
            process_list.remove(process)


def terminate_process_list(process_list, kill=False, slow_stop=False):

    def on_process_terminated(proc):
        log.info('Process %s terminated with exit code: %s', getattr(proc, '_cmdline', proc), proc.returncode)

    # Try to terminate processes with the provided kill and slow_stop parameters
    log.info('Terminating process list. 1st step. kill: %s, slow stop: %s', kill, slow_stop)

    # Cache the cmdline since that will be inaccessible once the process is terminated
    for proc in process_list:
        try:
            cmdline = proc.cmdline()
        except (psutil.NoSuchProcess, psutil.AccessDenied):
            # OSX is more restrictive about the above information
            cmdline = None
        if not cmdline:
            try:
                cmdline = proc
            except (psutil.NoSuchProcess, psutil.AccessDenied):
                cmdline = '<could not be retrived; dead process: {0}>'.format(proc)
        proc._cmdline = cmdline
    _terminate_process_list(process_list, kill=kill, slow_stop=slow_stop)
    psutil.wait_procs(process_list, timeout=15, callback=on_process_terminated)

    if process_list:
        # If there's still processes to be terminated, retry and kill them if slow_stop is False
        log.info('Terminating process list. 2nd step. kill: %s, slow stop: %s', slow_stop is False, slow_stop)
        _terminate_process_list(process_list, kill=slow_stop is False, slow_stop=slow_stop)
        psutil.wait_procs(process_list, timeout=10, callback=on_process_terminated)

    if process_list:
        # If there's still processes to be terminated, just kill them, no slow stopping now
        log.info('Terminating process list. 3rd step. kill: True, slow stop: False')
        _terminate_process_list(process_list, kill=True, slow_stop=False)
        psutil.wait_procs(process_list, timeout=5, callback=on_process_terminated)

    if process_list:
        # In there's still processes to be terminated, log a warning about it
        log.warning('Some processes failed to properly terminate: %s', process_list)


def terminate_process(pid=None, process=None, children=None, kill_children=False, slow_stop=False):
    '''
    Try to terminate/kill the started processe
    '''
    children = children or []
    process_list = []

    def on_process_terminated(proc):
        if proc.returncode:
            log.info('Process %s terminated with exit code: %s', getattr(proc, '_cmdline', proc), proc.returncode)
        else:
            log.info('Process %s terminated', getattr(proc, '_cmdline', proc))

    if pid and not process:
        try:
            process = psutil.Process(pid)
            process_list.append(process)
        except psutil.NoSuchProcess:
            # Process is already gone
            process = None

    if kill_children:
        if process:
            if not children:
                children = collect_child_processes(process.pid)
            else:
                # Let's collect children again since there might be new ones
                children.extend(collect_child_processes(pid))
        if children:
            process_list.extend(children)

    if process_list:
        if process:
            log.info('Stopping process %s and respective children: %s', process, children)
        else:
            log.info('Terminating process list: %s', process_list)
        terminate_process_list(process_list, kill=slow_stop is False, slow_stop=slow_stop)
        if process and psutil.pid_exists(process.pid):
            log.warning('Process left behind which we were unable to kill: %s', process)


def terminate_process_pid(pid, only_children=False):
    children = []
    process = None

    # Let's begin the shutdown routines
    try:
        process = psutil.Process(pid)
        children = collect_child_processes(pid)
    except psutil.NoSuchProcess:
        log.info('No process with the PID %s was found running', pid)

    if only_children:
        return terminate_process(children=children, kill_children=True, slow_stop=True)
    return terminate_process(pid=pid, process=process, children=children, kill_children=True, slow_stop=True)


def repeat(caller=None, condition=True, times=5):
    '''
    Repeat a test X amount of times until the first failure.

    .. code-block:: python

        class MyTestCase(TestCase):

        @repeat
        def test_sometimes_works(self):
            pass
    '''
    if caller is None:
        return functools.partial(repeat, condition=condition, times=times)

    if isinstance(condition, bool) and condition is False:
        # Don't even decorate
        return caller
    elif callable(condition):
        if condition() is False:
            # Don't even decorate
            return caller

    if inspect.isclass(caller):
        attrs = [n for n in dir(caller) if n.startswith('test_')]
        for attrname in attrs:
            try:
                function = getattr(caller, attrname)
                if not inspect.isfunction(function) and not inspect.ismethod(function):
                    continue
                setattr(caller, attrname, repeat(caller=function, condition=condition, times=times))
            except Exception as exc:
                log.exception(exc)
                continue
        return caller

    @functools.wraps(caller)
    def wrap(cls):
        result = None
        for attempt in range(1, times+1):
            log.info('%s test run %d of %s times', cls, attempt, times)
            caller(cls)
        return cls
    return wrap


def http_basic_auth(login_cb=lambda username, password: False):
    '''
    A crude decorator to force a handler to request HTTP Basic Authentication

    Example usage:

    .. code-block:: python

        @http_basic_auth(lambda u, p: u == 'foo' and p == 'bar')
        class AuthenticatedHandler(tornado.web.RequestHandler):
            pass
    '''
    def wrapper(handler_class):
        def wrap_execute(handler_execute):
            def check_auth(handler, kwargs):

                auth = handler.request.headers.get('Authorization')

                if auth is None or not auth.startswith('Basic '):
                    # No username/password entered yet, we need to return a 401
                    # and set the WWW-Authenticate header to request login.
                    handler.set_status(401)
                    handler.set_header(
                        'WWW-Authenticate', 'Basic realm=Restricted')

                else:
                    # Strip the 'Basic ' from the beginning of the auth header
                    # leaving the base64-encoded secret
                    username, password = \
                        base64.b64decode(auth[6:]).split(':', 1)

                    if login_cb(username, password):
                        # Authentication successful
                        return
                    else:
                        # Authentication failed
                        handler.set_status(403)

                handler._transforms = []
                handler.finish()

            def _execute(self, transforms, *args, **kwargs):
                check_auth(self, kwargs)
                return handler_execute(self, transforms, *args, **kwargs)

            return _execute

        handler_class._execute = wrap_execute(handler_class._execute)
        return handler_class
    return wrapper


def generate_random_name(prefix, size=6):
    '''
    Generates a random name by combining the provided prefix with a randomly generated
    ascii string.

    .. versionadded:: 2018.3.0

    prefix
        The string to prefix onto the randomly generated ascii string.

    size
        The number of characters to generate. Default: 6.
    '''
    return prefix + ''.join(
        random.choice(string.ascii_uppercase + string.digits)
        for x in range(size)
    )


class Webserver(object):
    '''
    Starts a tornado webserver on 127.0.0.1 on a random available port

    USAGE:

    .. code-block:: python

        from tests.support.helpers import Webserver

        webserver = Webserver('/path/to/web/root')
        webserver.start()
        webserver.stop()
    '''
    def __init__(self,
                 root=None,
                 port=None,
                 wait=5,
                 handler=None):
        '''
        root
            Root directory of webserver. If not passed, it will default to the
            location of the base environment of the integration suite's file
            roots (tests/integration/files/file/base/)

        port
            Port on which to listen. If not passed, a random one will be chosen
            at the time the start() function is invoked.

        wait : 5
            Number of seconds to wait for the socket to be open before raising
            an exception

        handler
            Can be used to use a subclass of tornado.web.StaticFileHandler,
            such as when enforcing authentication with the http_basic_auth
            decorator.
        '''
        if port is not None and not isinstance(port, six.integer_types):
            raise ValueError('port must be an integer')

        if root is None:
            root = os.path.join(FILES, 'file', 'base')
        try:
            self.root = os.path.realpath(root)
        except AttributeError:
            raise ValueError('root must be a string')

        self.port = port
        self.wait = wait
        self.handler = handler \
            if handler is not None \
            else tornado.web.StaticFileHandler
        self.web_root = None

    def target(self):
        '''
        Threading target which stands up the tornado application
        '''
        self.ioloop = tornado.ioloop.IOLoop()
        self.ioloop.make_current()
        self.application = tornado.web.Application(
            [(r'/(.*)', self.handler, {'path': self.root})])
        self.application.listen(self.port)
        self.ioloop.start()

    @property
    def listening(self):
        if self.port is None:
            return False
        sock = socket.socket(socket.AF_INET, socket.SOCK_STREAM)
        return sock.connect_ex(('127.0.0.1', self.port)) == 0

    def url(self, path):
        '''
        Convenience function which, given a file path, will return a URL that
        points to that path. If the path is relative, it will just be appended
        to self.web_root.
        '''
        if self.web_root is None:
            raise RuntimeError('Webserver instance has not been started')
        err_msg = 'invalid path, must be either a relative path or a path ' \
                  'within {0}'.format(self.root)
        try:
            relpath = path \
                if not os.path.isabs(path) \
                else os.path.relpath(path, self.root)
            if relpath.startswith('..' + os.sep):
                raise ValueError(err_msg)
            return '/'.join((self.web_root, relpath))
        except AttributeError:
            raise ValueError(err_msg)

    def start(self):
        '''
        Starts the webserver
        '''
        if self.port is None:
            self.port = get_unused_localhost_port()

        self.web_root = 'http://127.0.0.1:{0}'.format(self.port)

        self.server_thread = threading.Thread(target=self.target)
        self.server_thread.daemon = True
        self.server_thread.start()

        for idx in range(self.wait + 1):
            if self.listening:
                break
            if idx != self.wait:
                time.sleep(1)
        else:
            raise Exception(
                'Failed to start tornado webserver on 127.0.0.1:{0} within '
                '{1} seconds'.format(self.port, self.wait)
            )

    def stop(self):
        '''
        Stops the webserver
        '''
        self.ioloop.add_callback(self.ioloop.stop)
        self.server_thread.join()


def win32_kill_process_tree(pid, sig=signal.SIGTERM, include_parent=True,
        timeout=None, on_terminate=None):
    '''
    Kill a process tree (including grandchildren) with signal "sig" and return
    a (gone, still_alive) tuple.  "on_terminate", if specified, is a callabck
    function which is called as soon as a child terminates.
    '''
    if pid == os.getpid():
        raise RuntimeError("I refuse to kill myself")
    try:
        parent = psutil.Process(pid)
    except psutil.NoSuchProcess:
        log.debug("PID not found alive: %d", pid)
        return ([], [])
    children = parent.children(recursive=True)
    if include_parent:
        children.append(parent)
    for p in children:
        p.send_signal(sig)
    gone, alive = psutil.wait_procs(children, timeout=timeout,
                                    callback=on_terminate)
    return (gone, alive)


def this_user():
    '''
    Get the user associated with the current process.
    '''
    if salt.utils.platform.is_windows():
        return salt.utils.win_functions.get_current_user(with_domain=False)
    return pwd.getpwuid(os.getuid())[0]


def dedent(text, linesep=os.linesep):
    '''
    A wrapper around textwrap.dedent that also sets line endings.
    '''
    linesep = salt.utils.stringutils.to_unicode(linesep)
    unicode_text = textwrap.dedent(salt.utils.stringutils.to_unicode(text))
    clean_text = linesep.join(unicode_text.splitlines())
    if unicode_text.endswith(u'\n'):
        clean_text += linesep
    if not isinstance(text, six.text_type):
        return salt.utils.stringutils.to_bytes(clean_text)
    return clean_text<|MERGE_RESOLUTION|>--- conflicted
+++ resolved
@@ -208,13 +208,8 @@
             try:
                 return caller(cls)
             except Exception as exc:
-<<<<<<< HEAD
                 if attempt >= attempts -1:
-                    raise exc
-=======
-                if attempt >= 3:
                     six.reraise(*sys.exc_info())
->>>>>>> 2f6e40fb
                 backoff_time = attempt ** 2
                 log.info(
                     'Found Exception. Waiting %s seconds to retry.',
