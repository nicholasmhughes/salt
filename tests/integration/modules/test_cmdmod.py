# -*- coding: utf-8 -*-

# Import python libs
from __future__ import absolute_import, print_function, unicode_literals
import os
import sys
import tempfile
import textwrap

# Import Salt Testing libs
from tests.support.case import ModuleCase
from tests.support.unit import skipIf
from tests.support.helpers import (
    destructiveTest,
    skip_if_binaries_missing,
    skip_if_not_root,
    this_user,
)
from tests.support.paths import TMP
from tests.support.unit import skipIf

# Import salt libs
import salt.utils.path
import salt.utils.platform

# Import 3rd-party libs
from salt.ext import six

AVAILABLE_PYTHON_EXECUTABLE = salt.utils.path.which_bin([
    'python',
    'python2',
    'python2.6',
    'python2.7'

])


class CMDModuleTest(ModuleCase):
    '''
    Validate the cmd module
    '''
    def setUp(self):
        self.runas_usr = 'nobody'
        if salt.utils.platform.is_darwin():
            self.runas_usr = 'macsalttest'

    def tearDown(self):
        if self._testMethodName == 'test_runas':
            if salt.utils.platform.is_darwin():
                if self.runas_usr in self.run_function('user.info', [self.runas_usr]).values():
                    self.run_function('user.delete', [self.runas_usr], remove=True)

    def test_run(self):
        '''
        cmd.run
        '''
        shell = os.environ.get('SHELL')
        if shell is None:
            # Failed to get the SHELL var, don't run
            self.skipTest('Unable to get the SHELL environment variable')

        self.assertTrue(self.run_function('cmd.run', ['echo $SHELL']))
        self.assertEqual(
            self.run_function('cmd.run',
                              ['echo $SHELL',
                               'shell={0}'.format(shell)],
                              python_shell=True).rstrip(), shell)
        self.assertEqual(self.run_function('cmd.run',
                          ['ls / | grep etc'],
                          python_shell=True), 'etc')
        self.assertEqual(self.run_function('cmd.run',
                         ['echo {{grains.id}} | awk "{print $1}"'],
                         template='jinja',
                         python_shell=True), 'minion')
        self.assertEqual(self.run_function('cmd.run',
                         ['grep f'],
                         stdin='one\ntwo\nthree\nfour\nfive\n'), 'four\nfive')
        self.assertEqual(self.run_function('cmd.run',
                         ['echo "a=b" | sed -e s/=/:/g'],
                         python_shell=True), 'a:b')

    def test_stdout(self):
        '''
        cmd.run_stdout
        '''
        self.assertEqual(self.run_function('cmd.run_stdout',
                                           ['echo "cheese"']).rstrip(),
                         'cheese' if not salt.utils.is_windows() else '"cheese"')

    def test_stderr(self):
        '''
        cmd.run_stderr
        '''
        if sys.platform.startswith(('freebsd', 'openbsd')):
            shell = '/bin/sh'
        else:
            shell = '/bin/bash'

        self.assertEqual(self.run_function('cmd.run_stderr',
                                           ['echo "cheese" 1>&2',
                                            'shell={0}'.format(shell)], python_shell=True
                                           ).rstrip(),
                         'cheese' if not salt.utils.is_windows() else '"cheese"')

    def test_run_all(self):
        '''
        cmd.run_all
        '''
        if sys.platform.startswith(('freebsd', 'openbsd')):
            shell = '/bin/sh'
        else:
            shell = '/bin/bash'

        ret = self.run_function('cmd.run_all', ['echo "cheese" 1>&2',
                                                'shell={0}'.format(shell)], python_shell=True)
        self.assertTrue('pid' in ret)
        self.assertTrue('retcode' in ret)
        self.assertTrue('stdout' in ret)
        self.assertTrue('stderr' in ret)
        self.assertTrue(isinstance(ret.get('pid'), int))
        self.assertTrue(isinstance(ret.get('retcode'), int))
        self.assertTrue(isinstance(ret.get('stdout'), six.string_types))
        self.assertTrue(isinstance(ret.get('stderr'), six.string_types))
        self.assertEqual(ret.get('stderr').rstrip(), 'cheese' if not salt.utils.is_windows() else '"cheese"')

    def test_retcode(self):
        '''
        cmd.retcode
        '''
        self.assertEqual(self.run_function('cmd.retcode', ['exit 0'], python_shell=True), 0)
        self.assertEqual(self.run_function('cmd.retcode', ['exit 1'], python_shell=True), 1)

    def test_blacklist_glob(self):
        '''
        cmd_blacklist_glob
        '''
        self.assertEqual(self.run_function('cmd.run',
                ['bad_command --foo']).rstrip(),
                'ERROR: The shell command "bad_command --foo" is not permitted')

    def test_script(self):
        '''
        cmd.script
        '''
        args = 'saltines crackers biscuits=yes'
        script = 'salt://script.py'
        ret = self.run_function('cmd.script', [script, args])
        self.assertEqual(ret['stdout'], args)

    def test_script_retcode(self):
        '''
        cmd.script_retcode
        '''
        script = 'salt://script.py'
        ret = self.run_function('cmd.script_retcode', [script])
        self.assertEqual(ret, 0)

    def test_script_cwd(self):
        '''
        cmd.script with cwd
        '''
        tmp_cwd = tempfile.mkdtemp(dir=TMP)
        args = 'saltines crackers biscuits=yes'
        script = 'salt://script.py'
        ret = self.run_function('cmd.script', [script, args], cwd=tmp_cwd)
        self.assertEqual(ret['stdout'], args)

    def test_script_cwd_with_space(self):
        '''
        cmd.script with cwd
        '''
        tmp_cwd = "{0}{1}test 2".format(tempfile.mkdtemp(dir=TMP), os.path.sep)
        os.mkdir(tmp_cwd)

        args = 'saltines crackers biscuits=yes'
        script = 'salt://script.py'
        ret = self.run_function('cmd.script', [script, args], cwd=tmp_cwd)
        self.assertEqual(ret['stdout'], args)

    @destructiveTest
    def test_tty(self):
        '''
        cmd.tty
        '''
        for tty in ('tty0', 'pts3'):
            if os.path.exists(os.path.join('/dev', tty)):
                ret = self.run_function('cmd.tty', [tty, 'apply salt liberally'])
                self.assertTrue('Success' in ret)

    @skip_if_binaries_missing(['which'])
    def test_which(self):
        '''
        cmd.which
        '''
        self.assertEqual(self.run_function('cmd.which', ['cat']).rstrip(),
                         self.run_function('cmd.run', ['which cat']).rstrip())

    @skip_if_binaries_missing(['which'])
    def test_which_bin(self):
        '''
        cmd.which_bin
        '''
        cmds = ['pip3', 'pip2', 'pip', 'pip-python']
        ret = self.run_function('cmd.which_bin', [cmds])
        self.assertTrue(os.path.split(ret)[1] in cmds)

    def test_has_exec(self):
        '''
        cmd.has_exec
        '''
        self.assertTrue(self.run_function('cmd.has_exec',
                                          [AVAILABLE_PYTHON_EXECUTABLE]))
        self.assertFalse(self.run_function('cmd.has_exec',
                                           ['alllfsdfnwieulrrh9123857ygf']))

    def test_exec_code(self):
        '''
        cmd.exec_code
        '''
        code = textwrap.dedent('''\
               import sys
               sys.stdout.write('cheese')''')
        self.assertEqual(self.run_function('cmd.exec_code',
                                           [AVAILABLE_PYTHON_EXECUTABLE,
                                            code]).rstrip(),
                         'cheese')

    def test_exec_code_with_single_arg(self):
        '''
        cmd.exec_code
        '''
        code = textwrap.dedent('''\
               import sys
               sys.stdout.write(sys.argv[1])''')
        arg = 'cheese'
        self.assertEqual(self.run_function('cmd.exec_code',
                                           [AVAILABLE_PYTHON_EXECUTABLE,
                                            code],
                                           args=arg).rstrip(),
                         arg)

    def test_exec_code_with_multiple_args(self):
        '''
        cmd.exec_code
        '''
        code = textwrap.dedent('''\
               import sys
               sys.stdout.write(sys.argv[1])''')
        arg = 'cheese'
        self.assertEqual(self.run_function('cmd.exec_code',
                                           [AVAILABLE_PYTHON_EXECUTABLE,
                                            code],
                                           args=[arg, 'test']).rstrip(),
                         arg)

    def test_quotes(self):
        '''
        cmd.run with quoted command
        '''
        cmd = '''echo 'SELECT * FROM foo WHERE bar="baz"' '''
        expected_result = 'SELECT * FROM foo WHERE bar="baz"'
        if salt.utils.is_windows():
            expected_result = '\'SELECT * FROM foo WHERE bar="baz"\''
        result = self.run_function('cmd.run_stdout', [cmd]).strip()
        self.assertEqual(result, expected_result)

    @skip_if_not_root
    @skipIf(salt.utils.is_windows, 'skip windows, requires password')
    def test_quotes_runas(self):
        '''
        cmd.run with quoted command
        '''
        cmd = '''echo 'SELECT * FROM foo WHERE bar="baz"' '''
        expected_result = 'SELECT * FROM foo WHERE bar="baz"'

        runas = this_user()

        result = self.run_function('cmd.run_stdout', [cmd],
                                   runas=runas).strip()
        self.assertEqual(result, expected_result)

<<<<<<< HEAD
    @skipIf(salt.utils.platform.is_windows(), 'minion is windows')
    @skip_if_not_root
    @destructiveTest
    def test_runas(self):
        '''
        Ensure that the env is the runas user's
        '''
        if salt.utils.platform.is_darwin():
            if self.runas_usr not in self.run_function('user.info', [self.runas_usr]).values():
                self.run_function('user.add', [self.runas_usr])

        out = self.run_function('cmd.run', ['env'], runas=self.runas_usr).splitlines()
        self.assertIn('USER={0}'.format(self.runas_usr), out)

=======
    @skipIf(not salt.utils.which_bin('sleep'), 'sleep cmd not installed')
>>>>>>> b49eeca6
    def test_timeout(self):
        '''
        cmd.run trigger timeout
        '''
        out = self.run_function('cmd.run',
                                ['sleep 2 && echo hello'],
                                f_timeout=1,
                                python_shell=True)
        self.assertTrue('Timed out' in out)

    @skipIf(not salt.utils.which_bin('sleep'), 'sleep cmd not installed')
    def test_timeout_success(self):
        '''
        cmd.run sufficient timeout to succeed
        '''
        out = self.run_function('cmd.run',
                                ['sleep 1 && echo hello'],
                                f_timeout=2,
                                python_shell=True)
        self.assertEqual(out, 'hello')

    def test_hide_output(self):
        '''
        Test the hide_output argument
        '''
        ls_command = ['ls', '/'] \
            if not salt.utils.platform.is_windows() \
            else ['dir', 'c:\\']

        error_command = ['thiscommanddoesnotexist']

        # cmd.run
        out = self.run_function(
            'cmd.run',
            ls_command,
            hide_output=True)
        self.assertEqual(out, '')

        # cmd.shell
        out = self.run_function(
            'cmd.shell',
            ls_command,
            hide_output=True)
        self.assertEqual(out, '')

        # cmd.run_stdout
        out = self.run_function(
            'cmd.run_stdout',
            ls_command,
            hide_output=True)
        self.assertEqual(out, '')

        # cmd.run_stderr
        out = self.run_function(
            'cmd.shell',
            error_command,
            hide_output=True)
        self.assertEqual(out, '')

        # cmd.run_all (command should have produced stdout)
        out = self.run_function(
            'cmd.run_all',
            ls_command,
            hide_output=True)
        self.assertEqual(out['stdout'], '')
        self.assertEqual(out['stderr'], '')

        # cmd.run_all (command should have produced stderr)
        out = self.run_function(
            'cmd.run_all',
            error_command,
            hide_output=True)
        self.assertEqual(out['stdout'], '')
        self.assertEqual(out['stderr'], '')

    def test_cmd_run_whoami(self):
        '''
        test return of whoami
        '''
        cmd = self.run_function('cmd.run', ['whoami'])
        if salt.utils.platform.is_windows():
            self.assertIn('administrator', cmd)
        else:
            self.assertEqual('root', cmd)<|MERGE_RESOLUTION|>--- conflicted
+++ resolved
@@ -279,7 +279,6 @@
                                    runas=runas).strip()
         self.assertEqual(result, expected_result)
 
-<<<<<<< HEAD
     @skipIf(salt.utils.platform.is_windows(), 'minion is windows')
     @skip_if_not_root
     @destructiveTest
@@ -294,9 +293,7 @@
         out = self.run_function('cmd.run', ['env'], runas=self.runas_usr).splitlines()
         self.assertIn('USER={0}'.format(self.runas_usr), out)
 
-=======
     @skipIf(not salt.utils.which_bin('sleep'), 'sleep cmd not installed')
->>>>>>> b49eeca6
     def test_timeout(self):
         '''
         cmd.run trigger timeout
