# -*- coding: utf-8 -*-

# Import Python libs
from __future__ import absolute_import, unicode_literals
import io
import inspect
import logging
import os
import subprocess
import socket
import sys
import textwrap
import threading
<<<<<<< HEAD
=======
import traceback
>>>>>>> 303f991f
import time
import traceback
import yaml

# Import Salt Testing libs
from tests.support.case import ModuleCase
<<<<<<< HEAD
from tests.support.helpers import with_system_user
=======
>>>>>>> 303f991f
from tests.support.mock import Mock
from tests.support.paths import CODE_DIR
from tests.support.unit import skipIf

# Import Salt libs
from salt.ext import six
import salt.utils.files
import salt.utils.win_runas

try:
    import win32service
    import win32serviceutil
    import win32event
    import servicemanager
    HAS_WIN32 = True
except ImportError:
    # Mock win32serviceutil object to avoid
    # a stacktrace in the _ServiceManager class
    win32serviceutil = Mock()
    HAS_WIN32 = False

try:
    import win32service
    import win32serviceutil
    import win32event
    import servicemanager
    import win32api
    CODE_DIR = win32api.GetLongPathName(CODE_DIR)
    HAS_WIN32 = True
except ImportError:
    # Mock win32serviceutil object to avoid
    # a stacktrace in the _ServiceManager class
    win32serviceutil = Mock()
    HAS_WIN32 = False

logger = logging.getLogger(__name__)

PASSWORD = 'P@ssW0rd'
NOPRIV_STDERR = 'ERROR: Logged-on user does not have administrative privilege.\n'
PRIV_STDOUT = (
    '\nINFO: The system global flag \'maintain objects list\' needs\n      '
    'to be enabled to see local opened files.\n      See Openfiles '
    '/? for more information.\n\n\nFiles opened remotely via local share '
    'points:\n---------------------------------------------\n\n'
    'INFO: No shared open files found.\n'
)
RUNAS_PATH = os.path.abspath(os.path.join(CODE_DIR, 'runas.py'))
RUNAS_OUT = os.path.abspath(os.path.join(CODE_DIR, 'runas.out'))


def default_target(service, *args, **kwargs):
    while service.active:
        time.sleep(service.timeout)


class _ServiceManager(win32serviceutil.ServiceFramework):
    '''
    A windows service manager
    '''

    _svc_name_ = "Service Manager"
    _svc_display_name_ = "Service Manager"
    _svc_description_ = "A Service Manager"
    run_in_foreground = False
    target = default_target

    def __init__(self, args, target=None, timeout=60, active=True):
        win32serviceutil.ServiceFramework.__init__(self, args)
        self.hWaitStop = win32event.CreateEvent(None, 0, 0, None)
        self.timeout = timeout
        self.active = active
        if target is not None:
            self.target = target

    @classmethod
    def log_error(cls, msg):
        if cls.run_in_foreground:
            logger.error(msg)
        servicemanager.LogErrorMsg(msg)

    @classmethod
    def log_info(cls, msg):
        if cls.run_in_foreground:
            logger.info(msg)
        servicemanager.LogInfoMsg(msg)

    @classmethod
    def log_exception(cls, msg):
        if cls.run_in_foreground:
            logger.exception(msg)
        exc_info = sys.exc_info()
        tb = traceback.format_tb(exc_info[2])
        servicemanager.LogErrorMsg("{} {} {}".format(msg, exc_info[1], tb))

    @property
    def timeout_ms(self):
        return self.timeout * 1000

    def SvcStop(self):
        """
        Stop the service by; terminating any subprocess call, notify
        windows internals of the stop event, set the instance's active
        attribute to 'False' so the run loops stop.
        """
        self.ReportServiceStatus(win32service.SERVICE_STOP_PENDING)
        win32event.SetEvent(self.hWaitStop)
        self.active = False

    def SvcDoRun(self):
        """
        Run the monitor in a separete thread so the main thread is
        free to react to events sent to the windows service.
        """
        servicemanager.LogMsg(
            servicemanager.EVENTLOG_INFORMATION_TYPE,
            servicemanager.PYS_SERVICE_STARTED,
            (self._svc_name_, ''),
        )
        self.log_info("Starting Service {}".format(self._svc_name_))
        monitor_thread = threading.Thread(target=self.target_thread)
        monitor_thread.start()
        while self.active:
            rc = win32event.WaitForSingleObject(self.hWaitStop, self.timeout_ms)
            if rc == win32event.WAIT_OBJECT_0:
                # Stop signal encountered
                self.log_info("Stopping Service")
                break
            if not monitor_thread.is_alive():
                self.log_info("Update Thread Died, Stopping Service")
                break

    def target_thread(self, *args, **kwargs):
        """
        Target Thread, handles any exception in the target method and
        logs them.
        """
        self.log_info("Monitor")
        try:
            self.target(self, *args, **kwargs)
        except Exception as exc:
            # TODO: Add traceback info to windows event log objects
            self.log_exception("Exception In Target")

    @classmethod
    def install(cls, username=None, password=None, start_type=None):
        if hasattr(cls, '_svc_reg_class_'):
            svc_class = cls._svc_reg_class_
        else:
            svc_class = win32serviceutil.GetServiceClassString(cls)
        win32serviceutil.InstallService(
            svc_class,
            cls._svc_name_,
            cls._svc_display_name_,
            description=cls._svc_description_,
            userName=username,
            password=password,
            startType=start_type,
        )

    @classmethod
    def remove(cls):
        win32serviceutil.RemoveService(
            cls._svc_name_
        )

    @classmethod
    def start(cls):
        win32serviceutil.StartService(
            cls._svc_name_
        )

    @classmethod
    def restart(cls):
        win32serviceutil.RestartService(
            cls._svc_name_
        )

    @classmethod
    def stop(cls):
        win32serviceutil.StopService(
            cls._svc_name_
        )


def service_class_factory(cls_name, name, target=default_target, display_name='', description='', run_in_foreground=False):
    frm = inspect.stack()[1]
    mod = inspect.getmodule(frm[0])
    if six.PY2:
        cls_name = cls_name.encode()
    return type(
        cls_name,
        (_ServiceManager, object),
        {
            '__module__': mod.__name__,
            '_svc_name_': name,
            '_svc_display_name_': display_name or name,
            '_svc_description_':  description,
            'run_in_foreground': run_in_foreground,
            'target': target,
        },
    )


if HAS_WIN32:
    test_service = service_class_factory('test_service', 'test service')


SERVICE_SOURCE = '''
from __future__ import absolute_import, unicode_literals
import logging
logger = logging.getLogger()
logging.basicConfig(level=logging.DEBUG, format="%(message)s")

from tests.integration.utils.test_win_runas import service_class_factory
import salt.utils.win_runas
import sys
import yaml

OUTPUT = {}
USERNAME = '{}'
PASSWORD = '{}'


def target(service, *args, **kwargs):
    service.log_info("target start")
    if PASSWORD:
        ret = salt.utils.win_runas.runas(
            'cmd.exe /C OPENFILES',
            username=USERNAME,
            password=PASSWORD,
        )
    else:
        ret = salt.utils.win_runas.runas(
            'cmd.exe /C OPENFILES',
            username=USERNAME,
        )

    service.log_info("win_runas returned %s" % ret)
    with open(OUTPUT, 'w') as fp:
        yaml.dump(ret, fp)
    service.log_info("target stop")


# This class will get imported and run as the service
test_service = service_class_factory('test_service', 'test service', target=target)

if __name__ == '__main__':
    try:
        test_service.stop()
    except Exception as exc:
        logger.debug("stop service failed, this is ok.")
    try:
        test_service.remove()
    except Exception as exc:
        logger.debug("remove service failed, this os ok.")
    test_service.install()
    sys.exit(0)
'''


def wait_for_service(name, timeout=200):
    start = time.time()
    while True:
        status = win32serviceutil.QueryServiceStatus(name)
        if status[1] == win32service.SERVICE_STOPPED:
            break
        if time.time() - start > timeout:
            raise TimeoutError("Timeout waiting for service")  # pylint: disable=undefined-variable

        time.sleep(.3)


@skipIf(not HAS_WIN32, 'This test runs only on windows.')
class RunAsTest(ModuleCase):

    @classmethod
    def setUpClass(cls):
        super(RunAsTest, cls).setUpClass()
        cls.hostname = socket.gethostname()

    @with_system_user('test-runas', on_existing='delete', delete=True,
                      password=PASSWORD)
    def test_runas(self, username):
        ret = salt.utils.win_runas.runas('cmd.exe /C OPENFILES', username, PASSWORD)
        self.assertEqual(ret['stdout'], '')
        self.assertEqual(ret['stderr'], NOPRIV_STDERR)
        self.assertEqual(ret['retcode'], 1)

    @with_system_user('test-runas', on_existing='delete', delete=True,
                      password=PASSWORD)
    def test_runas_no_pass(self, username):
        ret = salt.utils.win_runas.runas('cmd.exe /C OPENFILES', username)
        self.assertEqual(ret['stdout'], '')
        self.assertEqual(ret['stderr'], NOPRIV_STDERR)
        self.assertEqual(ret['retcode'], 1)

    @with_system_user('test-runas-admin', on_existing='delete', delete=True,
                      password=PASSWORD, groups=['Administrators'])
    def test_runas_admin(self, username):
        ret = salt.utils.win_runas.runas('cmd.exe /C OPENFILES', username, PASSWORD)
        self.assertEqual(ret['stdout'], PRIV_STDOUT)
        self.assertEqual(ret['stderr'], '')
        self.assertEqual(ret['retcode'], 0)

    @with_system_user('test-runas-admin', on_existing='delete', delete=True,
                      password=PASSWORD, groups=['Administrators'])
    def test_runas_admin_no_pass(self, username):
        ret = salt.utils.win_runas.runas('cmd.exe /C OPENFILES', username)
        self.assertEqual(ret['stdout'], PRIV_STDOUT)
        self.assertEqual(ret['stderr'], '')
        self.assertEqual(ret['retcode'], 0)

    def test_runas_system_user(self):
        ret = salt.utils.win_runas.runas('cmd.exe /C OPENFILES', 'SYSTEM')
        self.assertEqual(ret['stdout'], PRIV_STDOUT)
        self.assertEqual(ret['stderr'], '')
        self.assertEqual(ret['retcode'], 0)

    def test_runas_network_service(self):
        ret = salt.utils.win_runas.runas('cmd.exe /C OPENFILES', 'NETWORK SERVICE')
        self.assertEqual(ret['stdout'], '')
        self.assertEqual(ret['stderr'], NOPRIV_STDERR)
        self.assertEqual(ret['retcode'], 1)

    def test_runas_local_service(self):
        ret = salt.utils.win_runas.runas('cmd.exe /C OPENFILES', 'LOCAL SERVICE')
        self.assertEqual(ret['stdout'], '')
        self.assertEqual(ret['stderr'], NOPRIV_STDERR)
        self.assertEqual(ret['retcode'], 1)

    @with_system_user('test-runas', on_existing='delete', delete=True,
                      password=PASSWORD)
    def test_runas_winrs(self, username):
        runaspy = textwrap.dedent('''
        import sys
        import salt.utils.win_runas
        username = '{}'
        password = '{}'
        sys.exit(salt.utils.win_runas.runas('cmd.exe /C OPENFILES', username, password)['retcode'])
        '''.format(username, PASSWORD))
        with salt.utils.files.fopen(RUNAS_PATH, 'w') as fp:
            fp.write(runaspy)
        ret = subprocess.call("cmd.exe /C winrs /r:{} python {}".format(
            self.hostname, RUNAS_PATH), shell=True)
        self.assertEqual(ret, 1)

    @with_system_user('test-runas', on_existing='delete', delete=True,
                      password=PASSWORD)
    def test_runas_winrs_no_pass(self, username):
        runaspy = textwrap.dedent('''
        import sys
        import salt.utils.win_runas
        username = '{}'
        sys.exit(salt.utils.win_runas.runas('cmd.exe /C OPENFILES', username)['retcode'])
        '''.format(username))
        with salt.utils.files.fopen(RUNAS_PATH, 'w') as fp:
            fp.write(runaspy)
        ret = subprocess.call("cmd.exe /C winrs /r:{} python {}".format(
            self.hostname, RUNAS_PATH), shell=True)
        self.assertEqual(ret, 1)

    @with_system_user('test-runas-admin', on_existing='delete', delete=True,
                      password=PASSWORD, groups=['Administrators'])
    def test_runas_winrs_admin(self, username):
        runaspy = textwrap.dedent('''
        import sys
        import salt.utils.win_runas
        username = '{}'
        password = '{}'
        sys.exit(salt.utils.win_runas.runas('cmd.exe /C OPENFILES', username, password)['retcode'])
        '''.format(username, PASSWORD))
        with salt.utils.files.fopen(RUNAS_PATH, 'w') as fp:
            fp.write(runaspy)
        ret = subprocess.call("cmd.exe /C winrs /r:{} python {}".format(
            self.hostname, RUNAS_PATH), shell=True)
        self.assertEqual(ret, 0)

    @with_system_user('test-runas-admin', on_existing='delete', delete=True,
                      password=PASSWORD, groups=['Administrators'])
    def test_runas_winrs_admin_no_pass(self, username):
        runaspy = textwrap.dedent('''
        import sys
        import salt.utils.win_runas
        username = '{}'
        sys.exit(salt.utils.win_runas.runas('cmd.exe /C OPENFILES', username)['retcode'])
        '''.format(username))
        with salt.utils.files.fopen(RUNAS_PATH, 'w') as fp:
            fp.write(runaspy)
        ret = subprocess.call("cmd.exe /C winrs /r:{} python {}".format(
            self.hostname, RUNAS_PATH), shell=True)
        self.assertEqual(ret, 0)

    def test_runas_winrs_system_user(self):
        runaspy = textwrap.dedent('''
        import sys
        import salt.utils.win_runas
        sys.exit(salt.utils.win_runas.runas('cmd.exe /C OPENFILES', 'SYSTEM')['retcode'])
        ''')
        with salt.utils.files.fopen(RUNAS_PATH, 'w') as fp:
            fp.write(runaspy)
        ret = subprocess.call("cmd.exe /C winrs /r:{} python {}".format(
            self.hostname, RUNAS_PATH), shell=True)
        self.assertEqual(ret, 0)

    def test_runas_winrs_network_service_user(self):
        runaspy = textwrap.dedent('''
        import sys
        import salt.utils.win_runas
        sys.exit(salt.utils.win_runas.runas('cmd.exe /C OPENFILES', 'NETWORK SERVICE')['retcode'])
        ''')
        with salt.utils.files.fopen(RUNAS_PATH, 'w') as fp:
            fp.write(runaspy)
        ret = subprocess.call("cmd.exe /C winrs /r:{} python {}".format(
            self.hostname, RUNAS_PATH), shell=True)
        self.assertEqual(ret, 1)

    def test_runas_winrs_local_service_user(self):
        runaspy = textwrap.dedent('''
        import sys
        import salt.utils.win_runas
        sys.exit(salt.utils.win_runas.runas('cmd.exe /C OPENFILES', 'LOCAL SERVICE')['retcode'])
        ''')
        with salt.utils.files.fopen(RUNAS_PATH, 'w') as fp:
            fp.write(runaspy)
        ret = subprocess.call("cmd.exe /C winrs /r:{} python {}".format(
            self.hostname, RUNAS_PATH), shell=True)
        self.assertEqual(ret, 1)

    @with_system_user('test-runas', on_existing='delete', delete=True,
                      password=PASSWORD)
    def test_runas_powershell_remoting(self, username):
        psrp_wrap = (
            'powershell Invoke-Command -ComputerName {} -ScriptBlock {{ {} }}'
        )
        runaspy = textwrap.dedent('''
        import sys
        import salt.utils.win_runas
        username = '{}'
        password = '{}'
        sys.exit(salt.utils.win_runas.runas('cmd.exe /C OPENFILES', username, password)['retcode'])
        '''.format(username, PASSWORD))
        with salt.utils.files.fopen(RUNAS_PATH, 'w') as fp:
            fp.write(runaspy)
        cmd = 'python.exe {}'.format(RUNAS_PATH)
        ret = subprocess.call(
            psrp_wrap.format(self.hostname, cmd),
            shell=True
        )
        self.assertEqual(ret, 1)

    @with_system_user('test-runas', on_existing='delete', delete=True,
                      password=PASSWORD)
    def test_runas_powershell_remoting_no_pass(self, username):
        psrp_wrap = (
            'powershell Invoke-Command -ComputerName {} -ScriptBlock {{ {} }}'
        )
        runaspy = textwrap.dedent('''
        import sys
        import salt.utils.win_runas
        username = '{}'
        sys.exit(salt.utils.win_runas.runas('cmd.exe /C OPENFILES', username)['retcode'])
        '''.format(username))
        with salt.utils.files.fopen(RUNAS_PATH, 'w') as fp:
            fp.write(runaspy)
        cmd = 'python.exe {}'.format(RUNAS_PATH)
        ret = subprocess.call(
            psrp_wrap.format(self.hostname, cmd),
            shell=True
        )
        self.assertEqual(ret, 1)

    @with_system_user('test-runas-admin', on_existing='delete', delete=True,
                      password=PASSWORD, groups=['Administrators'])
    def test_runas_powershell_remoting_admin(self, username):
        psrp_wrap = (
            'powershell Invoke-Command -ComputerName {} -ScriptBlock {{ {} }}; exit $LASTEXITCODE'
        )
        runaspy = textwrap.dedent('''
        import sys
        import salt.utils.win_runas
        username = '{}'
        password = '{}'
        ret = salt.utils.win_runas.runas('cmd.exe /C OPENFILES', username, password)
        sys.exit(ret['retcode'])
        '''.format(username, PASSWORD))
        with salt.utils.files.fopen(RUNAS_PATH, 'w') as fp:
            fp.write(runaspy)
        cmd = 'python.exe {}; exit $LASTEXITCODE'.format(RUNAS_PATH)
        ret = subprocess.call(
            psrp_wrap.format(self.hostname, cmd),
            shell=True
        )
        self.assertEqual(ret, 0)

    @with_system_user('test-runas-admin', on_existing='delete', delete=True,
                      password=PASSWORD, groups=['Administrators'])
    def test_runas_powershell_remoting_admin_no_pass(self, username):
        psrp_wrap = (
            'powershell Invoke-Command -ComputerName {} -ScriptBlock {{ {} }}; exit $LASTEXITCODE'
        )
        runaspy = textwrap.dedent('''
        import sys
        import salt.utils.win_runas
        username = '{}'
        sys.exit(salt.utils.win_runas.runas('cmd.exe /C OPENFILES', username)['retcode'])
        '''.format(username))
        with salt.utils.files.fopen(RUNAS_PATH, 'w') as fp:
            fp.write(runaspy)
        cmd = 'python.exe {}; exit $LASTEXITCODE'.format(RUNAS_PATH)
        ret = subprocess.call(
            psrp_wrap.format(self.hostname, cmd),
            shell=True
        )
        self.assertEqual(ret, 0)

    @with_system_user('test-runas', on_existing='delete', delete=True,
                      password=PASSWORD)
    def test_runas_service(self, username, timeout=200):
        if os.path.exists(RUNAS_OUT):
            os.remove(RUNAS_OUT)
        assert not os.path.exists(RUNAS_OUT)
        runaspy = SERVICE_SOURCE.format(repr(RUNAS_OUT), username, PASSWORD)
        with io.open(RUNAS_PATH, 'w', encoding='utf-8') as fp:
            fp.write(runaspy)
        cmd = 'python.exe {}'.format(RUNAS_PATH)
        ret = subprocess.call(
            cmd,
            shell=True
        )
        self.assertEqual(ret, 0)
        win32serviceutil.StartService('test service')
        wait_for_service('test service')
        with salt.utils.files.fopen(RUNAS_OUT, 'r') as fp:
            ret = yaml.load(fp)
        assert ret['retcode'] == 1, ret

    @with_system_user('test-runas', on_existing='delete', delete=True,
                      password=PASSWORD)
    def test_runas_service_no_pass(self, username, timeout=200):
        if os.path.exists(RUNAS_OUT):
            os.remove(RUNAS_OUT)
        assert not os.path.exists(RUNAS_OUT)
        runaspy = SERVICE_SOURCE.format(repr(RUNAS_OUT), username, '')
        with io.open(RUNAS_PATH, 'w', encoding='utf-8') as fp:
            fp.write(runaspy)
        cmd = 'python.exe {}'.format(RUNAS_PATH)
        ret = subprocess.call(
            cmd,
            shell=True
        )
        self.assertEqual(ret, 0)
        win32serviceutil.StartService('test service')
        wait_for_service('test service')
        with salt.utils.files.fopen(RUNAS_OUT, 'r') as fp:
            ret = yaml.load(fp)
        assert ret['retcode'] == 1, ret

    @with_system_user('test-runas-admin', on_existing='delete', delete=True,
                      password=PASSWORD, groups=['Administrators'])
    def test_runas_service_admin(self, username, timeout=200):
        if os.path.exists(RUNAS_OUT):
            os.remove(RUNAS_OUT)
        assert not os.path.exists(RUNAS_OUT)
        runaspy = SERVICE_SOURCE.format(repr(RUNAS_OUT), username, PASSWORD)
        with io.open(RUNAS_PATH, 'w', encoding='utf-8') as fp:
            fp.write(runaspy)
        cmd = 'python.exe {}'.format(RUNAS_PATH)
        ret = subprocess.call(
            cmd,
            shell=True
        )
        self.assertEqual(ret, 0)
        win32serviceutil.StartService('test service')
        wait_for_service('test service')
        with salt.utils.files.fopen(RUNAS_OUT, 'r') as fp:
            ret = yaml.load(fp)
        assert ret['retcode'] == 0, ret

    @with_system_user('test-runas-admin', on_existing='delete', delete=True,
                      password=PASSWORD, groups=['Administrators'])
    def test_runas_service_admin_no_pass(self, username, timeout=200):
        if os.path.exists(RUNAS_OUT):
            os.remove(RUNAS_OUT)
        assert not os.path.exists(RUNAS_OUT)
        runaspy = SERVICE_SOURCE.format(repr(RUNAS_OUT), username, '')
        with io.open(RUNAS_PATH, 'w', encoding='utf-8') as fp:
            fp.write(runaspy)
        cmd = 'python.exe {}'.format(RUNAS_PATH)
        ret = subprocess.call(
            cmd,
            shell=True
        )
        self.assertEqual(ret, 0)
        win32serviceutil.StartService('test service')
        wait_for_service('test service')
        with salt.utils.files.fopen(RUNAS_OUT, 'r') as fp:
            ret = yaml.load(fp)
        assert ret['retcode'] == 0, ret

    def test_runas_service_system_user(self):
        if os.path.exists(RUNAS_OUT):
            os.remove(RUNAS_OUT)
        assert not os.path.exists(RUNAS_OUT)
        runaspy = SERVICE_SOURCE.format(repr(RUNAS_OUT), 'SYSTEM', '')
        with io.open(RUNAS_PATH, 'w', encoding='utf-8') as fp:
            fp.write(runaspy)
        cmd = 'python.exe {}'.format(RUNAS_PATH)
        ret = subprocess.call(
            cmd,
            shell=True
        )
        self.assertEqual(ret, 0)
        win32serviceutil.StartService('test service')
        wait_for_service('test service')
        with salt.utils.files.fopen(RUNAS_OUT, 'r') as fp:
            ret = yaml.load(fp)
        assert ret['retcode'] == 0, ret<|MERGE_RESOLUTION|>--- conflicted
+++ resolved
@@ -11,20 +11,13 @@
 import sys
 import textwrap
 import threading
-<<<<<<< HEAD
-=======
-import traceback
->>>>>>> 303f991f
 import time
 import traceback
 import yaml
 
 # Import Salt Testing libs
 from tests.support.case import ModuleCase
-<<<<<<< HEAD
 from tests.support.helpers import with_system_user
-=======
->>>>>>> 303f991f
 from tests.support.mock import Mock
 from tests.support.paths import CODE_DIR
 from tests.support.unit import skipIf
