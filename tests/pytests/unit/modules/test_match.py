"""
    :codeauthor: Oleg Lipovchenko <oleg.lipovchenko@gmail.com>
"""


import pytest

import salt.loader
import salt.matchers.compound_match as compound_match
import salt.matchers.glob_match as glob_match
import salt.matchers.list_match as list_match
import salt.matchers.pcre_match as pcre_match
import salt.modules.match as match
from salt.exceptions import SaltException
from tests.support.mock import MagicMock, patch


@pytest.fixture
def minion_id():
    return "bar03"


@pytest.fixture
def configure_loader_modules(minion_id):
    matchers_dict = {
        "compound_match.match": compound_match.match,
        "glob_match.match": glob_match.match,
        "list_match.match": list_match.match,
        "pcre_match.match": pcre_match.match,
    }

    with patch("salt.loader.matchers", MagicMock(return_value=matchers_dict)):
        yield {
            match: {"__opts__": {"extension_modules": "", "id": minion_id}},
            compound_match: {"__opts__": {"id": minion_id}},
            glob_match: {"__opts__": {"id": minion_id}},
            list_match: {"__opts__": {"id": minion_id}},
        }


def test_compound_with_minion_id(minion_id):
    """
    Make sure that when a minion_id IS past, that it is contained in opts
    """
    mock_compound_match = MagicMock()
    target = "bar04"
    new_minion_id = "new_minion_id"

    with patch.object(
        salt.loader,
        "matchers",
        return_value={"compound_match.match": mock_compound_match},
    ) as matchers:
        match.compound(target, minion_id=new_minion_id)

        # The matcher should get called with minion_id
        matchers.assert_called_once()

        # The compound matcher should not get minion_id, no opts should be passed
        mock_compound_match.assert_called_once_with(
            target,
            minion_id="new_minion_id",
            opts={"extension_modules": "", "id": minion_id},
        )

        # Ensure that the id of the minion is bar03
        assert match.__opts__["id"] == minion_id


def test_compound(minion_id):
    """
    Test issue #55149
    """
    mock_compound_match = MagicMock()
    target = "bar04"

    with patch.object(
        salt.loader,
        "matchers",
        return_value={"compound_match.match": mock_compound_match},
    ) as matchers:
        match.compound(target)

        # The matcher should get called with minion_id
        matchers.assert_called_once()
        assert len(matchers.call_args[0]) == 1
        assert matchers.call_args[0][0].get("id") == minion_id

        # The compound matcher should not get minion_id, no opts should be passed
        mock_compound_match.assert_called_once_with(
            target, minion_id=None, opts={"extension_modules": "", "id": minion_id}
        )


def test_filter_by():
    """
    Tests if filter_by returns the correct dictionary.
    """
    lookup = {
        "foo*": {"key1": "fooval1", "key2": "fooval2"},
        "bar*": {"key1": "barval1", "key2": "barval2"},
    }
    result = {"key1": "barval1", "key2": "barval2"}

    assert match.filter_by(lookup) == result


def test_watch_for_opts_mismatch_glob_match(minion_id):
    """
    Tests for situations where the glob matcher might reference __opts__ directly
    instead of the local opts variable.

    When metaproxies/proxy minions are in use, matchers get called with a different `opts`
    dictionary.  Inside the matchers we check to see if `opts` was passed
    and use it instead of `__opts__`.  If sometime in the future we update the matchers
    and use `__opts__` directly this breaks proxy matching.
    """
    assert glob_match.match(minion_id)
    assert glob_match.match("rest03", {"id": "rest03"})
    assert not glob_match.match("rest03")


def test_watch_for_opts_mismatch_list_match(minion_id):
    """
    Tests for situations where the list matcher might reference __opts__ directly
    instead of the local opts variable

    When metaproxies/proxy minions are in use, matchers get called with a different `opts`
    dictionary.  Inside the matchers we check to see if `opts` was passed
    and use it instead of `__opts__`.  If sometime in the future we update the matchers
    and use `__opts__` directly this breaks proxy matching.
    """
    assert list_match.match(minion_id)
    assert list_match.match("rest03", {"id": "rest03"})
    assert not list_match.match("rest03")


def test_watch_for_opts_mismatch_compound_match(minion_id):
    """
    Tests for situations where the compound matcher might reference __opts__ directly
    instead of the local opts variable

    When metaproxies/proxy minions are in use, matchers get called with a different `opts`
    dictionary.  Inside the matchers we check to see if `opts` was passed
    and use it instead of `__opts__`.  If sometime in the future we update the matchers
    and use `__opts__` directly this breaks proxy matching.
    """
    assert compound_match.match("L@{}".format(minion_id))
    assert compound_match.match("L@rest03", {"id": "rest03"})
    assert not compound_match.match("L@rest03")


def test_filter_by_merge():
    """
    Tests if filter_by returns a dictionary merged with another dictionary.
    """
    lookup = {
        "foo*": {"key1": "fooval1", "key2": "fooval2"},
        "bar*": {"key1": "barval1", "key2": "barval2"},
    }
    mdict = {"key1": "mergeval1"}
    result = {"key1": "mergeval1", "key2": "barval2"}

    assert match.filter_by(lookup, merge=mdict) == result


def test_filter_by_merge_lists_rep():
    """
    Tests if filter_by merges list values by replacing the original list
    values with the merged list values.
    """
    lookup = {"foo*": {"list_key": []}, "bar*": {"list_key": ["val1", "val2"]}}

    mdict = {"list_key": ["val3", "val4"]}

    # list replacement specified by the merge_lists=False option
    result = {"list_key": ["val3", "val4"]}

    assert match.filter_by(lookup, merge=mdict, merge_lists=False) == result


def test_filter_by_merge_lists_agg():
    """
    Tests if filter_by merges list values by aggregating them.
    """
    lookup = {"foo*": {"list_key": []}, "bar*": {"list_key": ["val1", "val2"]}}

    mdict = {"list_key": ["val3", "val4"]}

    # list aggregation specified by the merge_lists=True option
    result = {"list_key": ["val1", "val2", "val3", "val4"]}

    assert match.filter_by(lookup, merge=mdict, merge_lists=True) == result


def test_filter_by_merge_with_none():
    """
    Tests if filter_by merges a None object with a merge dictionary.
    """
    lookup = {"foo*": {"key1": "fooval1", "key2": "fooval2"}, "bar*": None}

    # mdict should also be the returned dictionary
    # since a merge is done with None
    mdict = {"key1": "mergeval1"}

    assert match.filter_by(lookup, merge=mdict) == mdict


def test_filter_by_merge_fail():
    """
    Tests for an exception if a merge is done without a dictionary.
    """
    lookup = {
        "foo*": {"key1": "fooval1", "key2": "fooval2"},
        "bar*": {"key1": "barval1", "key2": "barval2"},
    }
    mdict = "notadict"

    pytest.raises(SaltException, match.filter_by, lookup, merge=mdict)


def test_glob_match_different_minon_id():
    """
    Tests for situations where the glob matcher is called with a different
    minion_id than what is found in __opts__
    """
    # not passing minion_id, should return False
    assert not match.glob("bar04")

    # passing minion_id, should return True
    assert match.glob("bar04", "bar04")


def test_pcre_match_different_minion_id():
    """
    Tests for situations where the glob matcher is called with a different
    minion_id than what is found in __opts__
    """
    # not passing minion_id, should return False
    assert not match.pcre("bar.*04")

    # passing minion_id, should return True
    assert match.pcre("bar.*04", "bar04")


def test_list_match_different_minion_id():
    """
    Tests for situations where the list matcher is called with a different
    minion_id than what is found in __opts__
    """
    # not passing minion_id, should return False
    assert not match.list_("bar02,bar04")

    # passing minion_id, should return True
    assert match.list_("bar02,bar04", "bar04")


<<<<<<< HEAD
def test_matchers_loaded_only_once(minion_id):
    """
    Test issue #62283
    """
    mock_compound_match = MagicMock()
    target = "bar04"

    with patch.object(
        salt.loader,
        "matchers",
        return_value={"compound_match.match": mock_compound_match},
    ) as matchers:
        # do this 5 times
        for run in range(0, 5):
            match.compound(target)

        # matcher loading was only performed once
        matchers.assert_called_once()
        # The matcher should get called with minion_id
        assert len(matchers.call_args[0]) == 1
        assert matchers.call_args[0][0].get("id") == minion_id

        # compound match was called 5 times
        assert mock_compound_match.call_count == 5
        # The compound matcher should not get minion_id, no opts should be passed
        mock_compound_match.assert_called_with(
            target, minion_id=None, opts={"extension_modules": "", "id": minion_id}
        )
=======
def test_ifelse():
    """
    Tests if ifelse returns the correct value.
    """
    lookup = [
        "foo*",
        {"key1": "fooval1", "key2": "fooval2"},
        "bar*",
        {"key1": "barval1", "key2": "barval2"},
    ]
    default = {"key1": "default1", "key2": "default2"}

    # even args
    with pytest.raises(SaltException):
        match.ifelse("matcher", "value")
    # only default provided
    assert match.ifelse(default, minion_id="foo03") == {
        "key1": "default1",
        "key2": "default2",
    }
    # match foo
    assert match.ifelse(*lookup, default, minion_id="foo03") == {
        "key1": "fooval1",
        "key2": "fooval2",
    }
    # match bar
    assert match.ifelse(*lookup, default, minion_id="bar03") == {
        "key1": "barval1",
        "key2": "barval2",
    }
    # no match
    assert match.ifelse(*lookup, default, minion_id="baz03") == {
        "key1": "default1",
        "key2": "default2",
    }
    # boolean matchers
    assert (
        match.ifelse(False, "nuh uhn", True, "this is true", "default value")
        == "this is true"
    )
>>>>>>> b8d5acc6
<|MERGE_RESOLUTION|>--- conflicted
+++ resolved
@@ -255,7 +255,48 @@
     assert match.list_("bar02,bar04", "bar04")
 
 
-<<<<<<< HEAD
+def test_ifelse():
+    """
+    Tests if ifelse returns the correct value.
+    """
+    lookup = [
+        "foo*",
+        {"key1": "fooval1", "key2": "fooval2"},
+        "bar*",
+        {"key1": "barval1", "key2": "barval2"},
+    ]
+    default = {"key1": "default1", "key2": "default2"}
+
+    # even args
+    with pytest.raises(SaltException):
+        match.ifelse("matcher", "value")
+    # only default provided
+    assert match.ifelse(default, minion_id="foo03") == {
+        "key1": "default1",
+        "key2": "default2",
+    }
+    # match foo
+    assert match.ifelse(*lookup, default, minion_id="foo03") == {
+        "key1": "fooval1",
+        "key2": "fooval2",
+    }
+    # match bar
+    assert match.ifelse(*lookup, default, minion_id="bar03") == {
+        "key1": "barval1",
+        "key2": "barval2",
+    }
+    # no match
+    assert match.ifelse(*lookup, default, minion_id="baz03") == {
+        "key1": "default1",
+        "key2": "default2",
+    }
+    # boolean matchers
+    assert (
+        match.ifelse(False, "nuh uhn", True, "this is true", "default value")
+        == "this is true"
+    )
+
+
 def test_matchers_loaded_only_once(minion_id):
     """
     Test issue #62283
@@ -283,46 +324,4 @@
         # The compound matcher should not get minion_id, no opts should be passed
         mock_compound_match.assert_called_with(
             target, minion_id=None, opts={"extension_modules": "", "id": minion_id}
-        )
-=======
-def test_ifelse():
-    """
-    Tests if ifelse returns the correct value.
-    """
-    lookup = [
-        "foo*",
-        {"key1": "fooval1", "key2": "fooval2"},
-        "bar*",
-        {"key1": "barval1", "key2": "barval2"},
-    ]
-    default = {"key1": "default1", "key2": "default2"}
-
-    # even args
-    with pytest.raises(SaltException):
-        match.ifelse("matcher", "value")
-    # only default provided
-    assert match.ifelse(default, minion_id="foo03") == {
-        "key1": "default1",
-        "key2": "default2",
-    }
-    # match foo
-    assert match.ifelse(*lookup, default, minion_id="foo03") == {
-        "key1": "fooval1",
-        "key2": "fooval2",
-    }
-    # match bar
-    assert match.ifelse(*lookup, default, minion_id="bar03") == {
-        "key1": "barval1",
-        "key2": "barval2",
-    }
-    # no match
-    assert match.ifelse(*lookup, default, minion_id="baz03") == {
-        "key1": "default1",
-        "key2": "default2",
-    }
-    # boolean matchers
-    assert (
-        match.ifelse(False, "nuh uhn", True, "this is true", "default value")
-        == "this is true"
-    )
->>>>>>> b8d5acc6
+        )