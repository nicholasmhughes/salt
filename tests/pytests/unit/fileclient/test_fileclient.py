"""
Tests for the salt fileclient
"""
import errno
import logging
import os

import pytest

import salt.utils.files
from salt import fileclient
from tests.support.mock import AsyncMock, MagicMock, Mock, patch

log = logging.getLogger(__name__)


@pytest.fixture
def mocked_opts(tmp_path):
    fs_root = os.path.join(tmp_path, "fileclient_fs_root")
    cache_root = os.path.join(tmp_path, "fileclient_cache_root")
    return {
        "file_roots": {x: [os.path.join(fs_root, x)] for x in ("base", "dev")},
        "fileserver_backend": ["roots"],
        "cachedir": cache_root,
        "file_client": "local",
    }


@pytest.fixture
def configure_loader_modules(tmp_path, mocked_opts):
    return {fileclient: {"__opts__": mocked_opts}}


@pytest.fixture
def file_client(mocked_opts):
    client = fileclient.Client(mocked_opts)
    try:
        yield client
    finally:
        del client


@pytest.fixture
def client_opts():
    return {
        "extension_modules": "",
        "cachedir": "/__test__",
    }


def _fake_makedir(num=errno.EEXIST):
    def _side_effect(*args, **kwargs):
        raise OSError(num, "Errno {}".format(num))

    return Mock(side_effect=_side_effect)


class MockReqChannel:
    def factory(self, opts):
        return self

    def close(self):
        return True

    def send(self, load):
        return self


def test_fileclient_context_manager_closes(minion_opts, master_opts):
    """
    ensure fileclient channel closes
    when used with a context manager
    """
    minion_opts.update(
        {
            "id": "root",
            "transport": "zeromq",
            "auth_tries": 1,
            "auth_timeout": 5,
            "master_ip": "127.0.0.1",
            "master_port": master_opts["ret_port"],
            "master_uri": f"tcp://127.0.0.1:{master_opts['ret_port']}",
            "request_channel_timeout": 1,
            "request_channel_tries": 1,
        }
    )
    mock_reqchannel = MockReqChannel()
    patch_reqchannel = patch.object(
        salt.channel.client, "ReqChannel", return_value=mock_reqchannel
    )
    with patch_reqchannel:
        with fileclient.get_file_client(minion_opts) as client:
            client.master_opts()
            assert not client._closing

        assert client._closing
        assert client.channel.close.called


@pytest.mark.slow_test
def test_fileclient_timeout(minion_opts, master_opts):
    """
    ensure fileclient channel closes
    when used with a context manager
    """
    minion_opts.update(
        {
            "id": "root",
            "transport": "zeromq",
            "auth_tries": 1,
            "auth_timeout": 5,
            "master_ip": "127.0.0.1",
            "master_port": master_opts["ret_port"],
            "master_uri": f"tcp://127.0.0.1:{master_opts['ret_port']}",
            "request_channel_timeout": 1,
            "request_channel_tries": 1,
        }
    )
<<<<<<< HEAD
=======
    master_uri = "tcp://{master_ip}:{master_port}".format(
        master_ip="localhost", master_port=minion_opts["master_port"]
    )
>>>>>>> e37fbda4

    def mock_dumps(*args):
        return b"meh"

    with fileclient.get_file_client(minion_opts) as client:
        # Authenticate must return true
        with patch.object(client.auth, "authenticate", AsyncMock(return_value=True)):
            # Crypticle must return bytes to pass to transport.RequestClient.send
            client.auth._crypticle = Mock()
            client.auth._crypticle.dumps = mock_dumps
            with pytest.raises(salt.exceptions.SaltClientError):
                client.file_list()


def test_cache_skips_makedirs_on_race_condition(client_opts):
    """
    If cache contains already a directory, do not raise an exception.
    """
    with patch("os.path.isfile", return_value=False):
        for exists in range(2):
            with patch("os.makedirs", _fake_makedir()):
                with fileclient.Client(client_opts)._cache_loc("testfile") as c_ref_itr:
                    assert c_ref_itr == os.sep + os.sep.join(
                        ["__test__", "files", "base", "testfile"]
                    )


def test_cache_raises_exception_on_non_eexist_ioerror(client_opts):
    """
    If makedirs raises other than EEXIST errno, an exception should be raised.
    """
    with patch("os.path.isfile", return_value=False):
        with patch("os.makedirs", _fake_makedir(num=errno.EROFS)):
            with pytest.raises(OSError):
                with fileclient.Client(client_opts)._cache_loc("testfile") as c_ref_itr:
                    assert c_ref_itr == "/__test__/files/base/testfile"


def test_cache_extrn_path_valid(client_opts):
    """
    Tests for extrn_filepath for a given url
    """
    file_name = "http://localhost:8000/test/location/src/dev/usr/file"

    ret = fileclient.Client(client_opts)._extrn_path(file_name, "base")
    assert ":" not in ret
    assert ret == os.path.join("__test__", "extrn_files", "base", ret)


def test_cache_extrn_path_invalid(client_opts):
    """
    Tests for extrn_filepath for a given url
    """
    file_name = "http://localhost:8000/../../../../../usr/bin/bad"

    ret = fileclient.Client(client_opts)._extrn_path(file_name, "base")
    assert ret == "Invalid path"


def test_extrn_path_with_long_filename(client_opts):
    safe_file_name = os.path.split(
        fileclient.Client(client_opts)._extrn_path(
            "https://test.com/" + ("A" * 254), "base"
        )
    )[-1]
    assert safe_file_name == "A" * 254

    oversized_file_name = os.path.split(
        fileclient.Client(client_opts)._extrn_path(
            "https://test.com/" + ("A" * 255), "base"
        )
    )[-1]
    assert len(oversized_file_name) < 256
    assert oversized_file_name != "A" * 255

    oversized_file_with_query_params = os.path.split(
        fileclient.Client(client_opts)._extrn_path(
            "https://test.com/file?" + ("A" * 255), "base"
        )
    )[-1]
    assert len(oversized_file_with_query_params) < 256


def test_file_list_emptydirs(file_client):
    """
    Ensure that the fileclient class won't allow a direct call to file_list_emptydirs()
    """
    with pytest.raises(NotImplementedError):
        file_client.file_list_emptydirs()


def test_get_file(file_client):
    """
    Ensure that the fileclient class won't allow a direct call to get_file()
    """
    with pytest.raises(NotImplementedError):
        file_client.get_file(None)


def test_get_file_client(file_client):
    minion_opts = {}
    minion_opts["file_client"] = "remote"
    with patch("salt.fileclient.RemoteClient", MagicMock(return_value="remote_client")):
        ret = fileclient.get_file_client(minion_opts)
        assert "remote_client" == ret<|MERGE_RESOLUTION|>--- conflicted
+++ resolved
@@ -116,12 +116,9 @@
             "request_channel_tries": 1,
         }
     )
-<<<<<<< HEAD
-=======
     master_uri = "tcp://{master_ip}:{master_port}".format(
         master_ip="localhost", master_port=minion_opts["master_port"]
     )
->>>>>>> e37fbda4
 
     def mock_dumps(*args):
         return b"meh"
