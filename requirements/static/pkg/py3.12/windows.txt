#
# This file is autogenerated by pip-compile
# To update, run:
#
#    pip-compile --no-emit-index-url --output-file=requirements/static/pkg/py3.12/windows.txt requirements/static/pkg/windows.in requirements/windows.txt
#
aiohttp==3.9.1
    # via -r requirements/base.txt
aiosignal==1.3.1
    # via aiohttp
annotated-types==0.6.0
    # via pydantic
attrs==23.1.0
    # via aiohttp
autocommand==2.2.2
    # via jaraco.text
certifi==2023.07.22
    # via requests
cffi==1.16.0
    # via
    #   clr-loader
    #   cryptography
charset-normalizer==3.2.0
    # via requests
cheroot==10.0.0
    # via cherrypy
cherrypy==18.8.0
    # via -r requirements/base.txt
clr-loader==0.2.6
    # via pythonnet
contextvars==2.4
    # via -r requirements/base.txt
cryptography==41.0.7
    # via
    #   -r requirements/base.txt
    #   pyopenssl
distro==1.8.0
    # via -r requirements/base.txt
frozenlist==1.4.1
    # via
    #   aiohttp
    #   aiosignal
idna==3.4
    # via
    #   requests
    #   yarl
immutables==0.15
    # via contextvars
importlib-metadata==6.6.0
    # via -r requirements/base.txt
inflect==7.0.0
    # via jaraco.text
jaraco.collections==4.1.0
    # via cherrypy
jaraco.context==4.3.0
    # via jaraco.text
jaraco.functools==3.7.0
    # via
    #   cheroot
    #   jaraco.text
    #   tempora
jaraco.text==3.11.1
    # via jaraco.collections
jinja2==3.1.3
    # via -r requirements/base.txt
jmespath==1.0.1
    # via -r requirements/base.txt
looseversion==1.3.0
    # via -r requirements/base.txt
lxml==4.9.1 ; sys_platform == "win32"
    # via -r requirements/base.txt
markupsafe==2.1.3
    # via
    #   -r requirements/base.txt
    #   jinja2
more-itertools==8.2.0
    # via
    #   cheroot
    #   cherrypy
    #   jaraco.functools
    #   jaraco.text
msgpack==1.0.7
    # via -r requirements/base.txt
multidict==6.0.4
    # via
    #   aiohttp
    #   yarl
packaging==23.1
    # via -r requirements/base.txt
portend==3.1.0
    # via cherrypy
psutil==5.9.6
    # via -r requirements/base.txt
pycparser==2.21
    # via cffi
pycryptodomex==3.19.1
    # via -r requirements/crypto.txt
pydantic-core==2.14.5
    # via pydantic
pydantic==2.5.2
    # via inflect
pymssql==2.2.7 ; sys_platform == "win32"
    # via -r requirements/base.txt
pymysql==1.1.0 ; sys_platform == "win32"
    # via -r requirements/base.txt
pyopenssl==23.2.0
    # via -r requirements/base.txt
python-dateutil==2.8.2
    # via -r requirements/base.txt
python-gnupg==0.5.1
    # via -r requirements/base.txt
pythonnet==3.0.3 ; sys_platform == "win32"
    # via -r requirements/base.txt
pytz==2023.3.post1
    # via tempora
pywin32==306 ; sys_platform == "win32"
    # via
    #   -r requirements/base.txt
    #   wmi
pyyaml==6.0.1
    # via -r requirements/base.txt
pyzmq==25.1.1
    # via -r requirements/zeromq.txt
requests==2.31.0
    # via -r requirements/base.txt
setproctitle==1.3.2
    # via -r requirements/base.txt
six==1.15.0
    # via python-dateutil
tempora==5.3.0
    # via portend
timelib==0.3.0
    # via -r requirements/base.txt
tornado==6.3.3
    # via -r requirements/base.txt
typing-extensions==4.8.0
    # via
<<<<<<< HEAD
    #   inflect
    #   pydantic
    #   pydantic-core
urllib3==1.26.18
    # via requests
wmi==1.5.1 ; sys_platform == "win32"
    # via -r requirements/base.txt
yarl==1.9.4
    # via aiohttp
zc.lockfile==3.0.post1
=======
    #   -r requirements/windows.txt
    #   requests
wheel==0.38.4
    # via -r requirements/windows.txt
wmi==1.5.1
    # via -r requirements/windows.txt
xmltodict==0.13.0
    # via -r requirements/windows.txt
zc.lockfile==2.0
>>>>>>> 20fd3421
    # via cherrypy
zipp==3.16.2
    # via importlib-metadata

# The following packages are considered to be unsafe in a requirements file:
# setuptools<|MERGE_RESOLUTION|>--- conflicted
+++ resolved
@@ -135,7 +135,6 @@
     # via -r requirements/base.txt
 typing-extensions==4.8.0
     # via
-<<<<<<< HEAD
     #   inflect
     #   pydantic
     #   pydantic-core
@@ -143,20 +142,11 @@
     # via requests
 wmi==1.5.1 ; sys_platform == "win32"
     # via -r requirements/base.txt
+xmltodict==0.13.0 ; sys_platform == "win32"
+    # via -r requirements/base.txt
 yarl==1.9.4
     # via aiohttp
 zc.lockfile==3.0.post1
-=======
-    #   -r requirements/windows.txt
-    #   requests
-wheel==0.38.4
-    # via -r requirements/windows.txt
-wmi==1.5.1
-    # via -r requirements/windows.txt
-xmltodict==0.13.0
-    # via -r requirements/windows.txt
-zc.lockfile==2.0
->>>>>>> 20fd3421
     # via cherrypy
 zipp==3.16.2
     # via importlib-metadata
