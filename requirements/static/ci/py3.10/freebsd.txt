#
# This file is autogenerated by pip-compile
# To update, run:
#
#    pip-compile --no-emit-index-url --output-file=requirements/static/ci/py3.10/freebsd.txt requirements/base.txt requirements/pytest.txt requirements/static/ci/common.in requirements/static/ci/freebsd.in requirements/static/pkg/freebsd.in requirements/zeromq.txt
#
aiohttp==3.8.5
    # via etcd3-py
aiosignal==1.3.1
    # via aiohttp
apache-libcloud==3.7.0 ; sys_platform != "win32"
    # via -r requirements/static/ci/common.in
asn1crypto==1.5.1
    # via
    #   certvalidator
    #   oscrypto
async-timeout==4.0.2
    # via aiohttp
attrs==23.1.0
    # via
    #   aiohttp
    #   jsonschema
    #   pytest-salt-factories
    #   pytest-shell-utilities
    #   pytest-skip-markers
    #   pytest-subtests
    #   pytest-system-statistics
autocommand==2.2.2
    # via
    #   -c requirements/static/ci/../pkg/py3.10/freebsd.txt
    #   jaraco.text
bcrypt==4.0.1
    # via
    #   -r requirements/static/ci/common.in
    #   paramiko
boto3==1.26.152
    # via
    #   -r requirements/static/ci/common.in
    #   moto
boto==2.49.0
    # via -r requirements/static/ci/common.in
botocore==1.29.152
    # via
    #   boto3
    #   moto
    #   s3transfer
cachetools==5.3.1
    # via google-auth
cassandra-driver==3.28.0
    # via -r requirements/static/ci/common.in
certifi==2023.07.22
    # via
    #   -c requirements/static/ci/../pkg/py3.10/freebsd.txt
    #   -r requirements/static/ci/common.in
    #   kubernetes
    #   requests
certvalidator==0.11.1
    # via vcert
cffi==1.15.1
    # via
    #   -c requirements/static/ci/../pkg/py3.10/freebsd.txt
    #   -r requirements/static/ci/common.in
    #   cryptography
    #   napalm
    #   pynacl
charset-normalizer==2.1.1
    # via
    #   -c requirements/static/ci/../pkg/py3.10/freebsd.txt
    #   aiohttp
    #   requests
cheetah3==3.2.6.post1
    # via -r requirements/static/ci/common.in
cheroot==10.0.0
    # via
    #   -c requirements/static/ci/../pkg/py3.10/freebsd.txt
    #   cherrypy
cherrypy==18.8.0
    # via
    #   -c requirements/static/ci/../pkg/py3.10/freebsd.txt
    #   -r requirements/static/ci/common.in
    #   -r requirements/static/pkg/freebsd.in
click==8.1.3
    # via geomet
clustershell==1.9.1
    # via -r requirements/static/ci/common.in
contextvars==2.4
    # via
    #   -c requirements/static/ci/../pkg/py3.10/freebsd.txt
    #   -r requirements/base.txt
croniter==1.3.15 ; sys_platform != "win32"
    # via -r requirements/static/ci/common.in
cryptography==41.0.3
    # via
<<<<<<< HEAD
    #   -c requirements/static/ci/../pkg/py3.10/freebsd.txt
    #   -r requirements/crypto.txt
=======
    #   -r requirements/static/pkg/freebsd.in
    #   adal
    #   azure-cosmosdb-table
    #   azure-keyvault
    #   azure-storage-common
>>>>>>> a46d846a
    #   etcd3-py
    #   moto
    #   paramiko
    #   pyopenssl
    #   vcert
distlib==0.3.6
    # via virtualenv
distro==1.8.0
    # via
    #   -c requirements/static/ci/../pkg/py3.10/freebsd.txt
    #   -r requirements/base.txt
    #   -r requirements/static/pkg/freebsd.in
    #   pytest-skip-markers
dnspython==2.3.0
    # via
    #   -r requirements/static/ci/common.in
    #   python-etcd
docker==6.1.3
    # via -r requirements/pytest.txt
etcd3-py==0.1.6
    # via -r requirements/static/ci/common.in
exceptiongroup==1.1.1
    # via pytest
filelock==3.12.1
    # via virtualenv
flaky==3.7.0
    # via -r requirements/pytest.txt
frozenlist==1.3.3
    # via
    #   aiohttp
    #   aiosignal
future==0.18.3
    # via
    #   napalm
    #   textfsm
genshi==0.7.7
    # via -r requirements/static/ci/common.in
geomet==0.2.1.post1
    # via cassandra-driver
gitdb==4.0.10
    # via gitpython
gitpython==3.1.31
    # via -r requirements/static/ci/common.in
google-auth==2.19.1
    # via kubernetes
hglib==2.6.2
    # via -r requirements/static/ci/freebsd.in
idna==3.4
    # via
    #   -c requirements/static/ci/../pkg/py3.10/freebsd.txt
    #   etcd3-py
    #   requests
    #   yarl
immutables==0.15
    # via
    #   -c requirements/static/ci/../pkg/py3.10/freebsd.txt
    #   contextvars
importlib-metadata==6.6.0
    # via
    #   -c requirements/static/ci/../pkg/py3.10/freebsd.txt
    #   -r requirements/static/pkg/freebsd.in
inflect==6.0.4
    # via
    #   -c requirements/static/ci/../pkg/py3.10/freebsd.txt
    #   jaraco.text
iniconfig==2.0.0
    # via pytest
ipaddress==1.0.23
    # via kubernetes
jaraco.collections==4.1.0
    # via
    #   -c requirements/static/ci/../pkg/py3.10/freebsd.txt
    #   cherrypy
jaraco.context==4.3.0
    # via
    #   -c requirements/static/ci/../pkg/py3.10/freebsd.txt
    #   jaraco.text
jaraco.functools==3.7.0
    # via
    #   -c requirements/static/ci/../pkg/py3.10/freebsd.txt
    #   cheroot
    #   jaraco.text
    #   tempora
jaraco.text==3.11.1
    # via
    #   -c requirements/static/ci/../pkg/py3.10/freebsd.txt
    #   jaraco.collections
jinja2==3.1.2
    # via
    #   -c requirements/static/ci/../pkg/py3.10/freebsd.txt
    #   -r requirements/base.txt
    #   junos-eznc
    #   moto
    #   napalm
jmespath==1.0.1
    # via
    #   -c requirements/static/ci/../pkg/py3.10/freebsd.txt
    #   -r requirements/base.txt
    #   -r requirements/static/ci/common.in
    #   boto3
    #   botocore
jsonschema==3.2.0
    # via -r requirements/static/ci/common.in
junit-xml==1.9
    # via -r requirements/static/ci/common.in
junos-eznc==2.6.7 ; sys_platform != "win32"
    # via
    #   -r requirements/static/ci/common.in
    #   napalm
jxmlease==1.0.3 ; sys_platform != "win32"
    # via -r requirements/static/ci/common.in
kazoo==2.9.0 ; sys_platform != "win32" and sys_platform != "darwin"
    # via -r requirements/static/ci/common.in
keyring==5.7.1
    # via -r requirements/static/ci/common.in
kubernetes==3.0.0
    # via -r requirements/static/ci/common.in
libnacl==1.8.0 ; sys_platform != "win32" and sys_platform != "darwin"
    # via -r requirements/static/ci/common.in
looseversion==1.2.0
    # via
    #   -c requirements/static/ci/../pkg/py3.10/freebsd.txt
    #   -r requirements/base.txt
lxml==4.9.2
    # via
    #   junos-eznc
    #   napalm
    #   ncclient
    #   xmldiff
mako==1.2.4
    # via -r requirements/static/ci/common.in
markupsafe==2.1.2
    # via
    #   -c requirements/static/ci/../pkg/py3.10/freebsd.txt
    #   -r requirements/base.txt
    #   jinja2
    #   mako
    #   werkzeug
mercurial==6.4.4
    # via -r requirements/static/ci/freebsd.in
mock==5.0.2
    # via -r requirements/pytest.txt
more-itertools==9.1.0
    # via
    #   -c requirements/static/ci/../pkg/py3.10/freebsd.txt
    #   cheroot
    #   cherrypy
    #   jaraco.functools
    #   jaraco.text
moto==4.1.11
    # via -r requirements/static/ci/common.in
msgpack==1.0.5
    # via
    #   -c requirements/static/ci/../pkg/py3.10/freebsd.txt
    #   -r requirements/base.txt
    #   pytest-salt-factories
multidict==6.0.4
    # via
    #   aiohttp
    #   yarl
napalm==4.1.0 ; sys_platform != "win32"
    # via -r requirements/static/ci/common.in
ncclient==0.6.13
    # via
    #   junos-eznc
    #   napalm
netaddr==0.8.0
    # via
    #   junos-eznc
    #   napalm
    #   pyeapi
netmiko==4.2.0
    # via napalm
netutils==1.4.1
    # via napalm
ntc-templates==3.4.0
    # via netmiko
oscrypto==1.3.0
    # via certvalidator
packaging==23.1
    # via
    #   -c requirements/static/ci/../pkg/py3.10/freebsd.txt
    #   -r requirements/base.txt
    #   docker
    #   pytest
paramiko==3.2.0 ; sys_platform != "win32" and sys_platform != "darwin"
    # via
    #   -r requirements/static/ci/common.in
    #   junos-eznc
    #   napalm
    #   ncclient
    #   netmiko
    #   scp
passlib==1.7.4
    # via -r requirements/static/ci/common.in
pathspec==0.11.1
    # via yamllint
platformdirs==3.5.3
    # via virtualenv
pluggy==1.0.0
    # via pytest
portend==3.1.0
    # via
    #   -c requirements/static/ci/../pkg/py3.10/freebsd.txt
    #   cherrypy
psutil==5.9.5
    # via
    #   -c requirements/static/ci/../pkg/py3.10/freebsd.txt
    #   -r requirements/base.txt
    #   pytest-salt-factories
    #   pytest-shell-utilities
    #   pytest-system-statistics
pyasn1-modules==0.3.0
    # via google-auth
pyasn1==0.5.0
    # via
    #   pyasn1-modules
    #   rsa
pycparser==2.21 ; python_version >= "3.9"
    # via
    #   -c requirements/static/ci/../pkg/py3.10/freebsd.txt
    #   -r requirements/static/pkg/freebsd.in
    #   cffi
pycryptodomex==3.9.8
    # via
    #   -c requirements/static/ci/../pkg/py3.10/freebsd.txt
    #   -r requirements/crypto.txt
pydantic==1.10.8
    # via
    #   -c requirements/static/ci/../pkg/py3.10/freebsd.txt
    #   inflect
pyeapi==1.0.0
    # via napalm
pyinotify==0.9.6 ; sys_platform != "win32" and sys_platform != "darwin" and platform_system != "openbsd"
    # via -r requirements/static/ci/common.in
<<<<<<< HEAD
pynacl==1.5.0
    # via paramiko
=======
pyjwt==2.4.0
    # via adal
pynacl==1.5.0
    # via
    #   -r requirements/static/ci/common.in
    #   paramiko
>>>>>>> a46d846a
pyopenssl==23.2.0
    # via
    #   -c requirements/static/ci/../pkg/py3.10/freebsd.txt
    #   -r requirements/static/pkg/freebsd.in
    #   etcd3-py
pyparsing==3.0.9
    # via junos-eznc
pyrsistent==0.19.3
    # via jsonschema
pyserial==3.5
    # via
    #   junos-eznc
    #   netmiko
pytest-custom-exit-code==0.3.0
    # via -r requirements/pytest.txt
pytest-helpers-namespace==2021.12.29
    # via
    #   -r requirements/pytest.txt
    #   pytest-salt-factories
    #   pytest-shell-utilities
pytest-httpserver==1.0.8
    # via -r requirements/pytest.txt
pytest-salt-factories==1.0.0rc25
    # via -r requirements/pytest.txt
pytest-shell-utilities==1.8.0
    # via pytest-salt-factories
pytest-skip-markers==1.4.1
    # via
    #   pytest-salt-factories
    #   pytest-shell-utilities
    #   pytest-system-statistics
pytest-subtests==0.11.0
    # via -r requirements/pytest.txt
pytest-system-statistics==1.0.2
    # via pytest-salt-factories
pytest-timeout==2.1.0
    # via -r requirements/pytest.txt
pytest==7.3.2
    # via
    #   -r requirements/pytest.txt
    #   pytest-custom-exit-code
    #   pytest-helpers-namespace
    #   pytest-salt-factories
    #   pytest-shell-utilities
    #   pytest-skip-markers
    #   pytest-subtests
    #   pytest-system-statistics
    #   pytest-timeout
python-dateutil==2.8.2
    # via
    #   -c requirements/static/ci/../pkg/py3.10/freebsd.txt
    #   -r requirements/static/pkg/freebsd.in
    #   botocore
    #   croniter
    #   kubernetes
    #   moto
    #   vcert
python-etcd==0.4.5
    # via -r requirements/static/ci/common.in
python-gnupg==0.5.0
    # via
    #   -c requirements/static/ci/../pkg/py3.10/freebsd.txt
    #   -r requirements/static/pkg/freebsd.in
pytz==2023.3
    # via
    #   -c requirements/static/ci/../pkg/py3.10/freebsd.txt
    #   tempora
pyvmomi==8.0.1.0.1
    # via -r requirements/static/ci/common.in
pyyaml==6.0.1
    # via
    #   -c requirements/static/ci/../pkg/py3.10/freebsd.txt
    #   -r requirements/base.txt
    #   clustershell
    #   junos-eznc
    #   kubernetes
    #   napalm
    #   netmiko
    #   pytest-salt-factories
    #   responses
    #   yamllint
    #   yamlordereddictloader
pyzmq==25.1.0
    # via
    #   -c requirements/static/ci/../pkg/py3.10/freebsd.txt
    #   -r requirements/zeromq.txt
    #   pytest-salt-factories
requests==2.31.0
    # via
    #   -c requirements/static/ci/../pkg/py3.10/freebsd.txt
    #   -r requirements/base.txt
    #   -r requirements/static/ci/common.in
    #   apache-libcloud
    #   docker
    #   etcd3-py
    #   kubernetes
    #   moto
    #   napalm
    #   responses
    #   vcert
responses==0.23.1
    # via moto
rfc3987==1.3.8
    # via -r requirements/static/ci/common.in
rsa==4.9
    # via google-auth
s3transfer==0.6.1
    # via boto3
scp==0.14.5
    # via
    #   junos-eznc
    #   napalm
    #   netmiko
semantic-version==2.10.0
    # via etcd3-py
setproctitle==1.3.2
    # via
    #   -c requirements/static/ci/../pkg/py3.10/freebsd.txt
    #   -r requirements/static/pkg/freebsd.in
six==1.16.0
    # via
    #   -c requirements/static/ci/../pkg/py3.10/freebsd.txt
    #   cassandra-driver
    #   etcd3-py
    #   genshi
    #   geomet
    #   google-auth
    #   jsonschema
    #   junit-xml
    #   junos-eznc
    #   kazoo
    #   kubernetes
    #   ncclient
<<<<<<< HEAD
=======
    #   paramiko
>>>>>>> a46d846a
    #   python-dateutil
    #   pyvmomi
    #   textfsm
    #   transitions
    #   vcert
    #   websocket-client
smmap==5.0.0
    # via gitdb
sqlparse==0.4.4
    # via -r requirements/static/ci/common.in
strict-rfc3339==0.7
    # via -r requirements/static/ci/common.in
tempora==5.2.2
    # via
    #   -c requirements/static/ci/../pkg/py3.10/freebsd.txt
    #   portend
textfsm==1.1.3
    # via
    #   napalm
    #   netmiko
    #   ntc-templates
timelib==0.3.0
    # via
    #   -c requirements/static/ci/../pkg/py3.10/freebsd.txt
    #   -r requirements/static/pkg/freebsd.in
toml==0.10.2
    # via -r requirements/static/ci/common.in
tomli==2.0.1
    # via pytest
tornado==6.3.2 ; python_version >= "3.8"
    # via
    #   -c requirements/static/ci/../pkg/py3.10/freebsd.txt
    #   -r requirements/base.txt
transitions==0.9.0
    # via junos-eznc
ttp-templates==0.3.5
    # via napalm
ttp==0.9.4
    # via
    #   napalm
    #   ttp-templates
types-pyyaml==6.0.1
    # via responses
typing-extensions==4.6.2
    # via
    #   -c requirements/static/ci/../pkg/py3.10/freebsd.txt
    #   napalm
    #   pydantic
    #   pytest-shell-utilities
    #   pytest-system-statistics
urllib3==1.26.6
    # via
    #   -c requirements/static/ci/../pkg/py3.10/freebsd.txt
    #   botocore
    #   docker
    #   google-auth
    #   kubernetes
    #   python-etcd
    #   requests
    #   responses
vcert==0.9.1 ; sys_platform != "win32"
    # via -r requirements/static/ci/common.in
virtualenv==20.23.0
    # via
    #   -r requirements/static/ci/common.in
    #   pytest-salt-factories
watchdog==3.0.0
    # via -r requirements/static/ci/common.in
websocket-client==0.40.0
    # via
    #   docker
    #   kubernetes
wempy==0.2.1
    # via -r requirements/static/ci/common.in
werkzeug==2.3.6
    # via
    #   moto
    #   pytest-httpserver
xmldiff==2.6.3
    # via -r requirements/static/ci/common.in
xmltodict==0.13.0
    # via moto
yamllint==1.32.0
    # via -r requirements/static/ci/freebsd.in
yamlordereddictloader==0.4.0
    # via junos-eznc
yarl==1.9.2
    # via aiohttp
zc.lockfile==1.4
    # via
    #   -c requirements/static/ci/../pkg/py3.10/freebsd.txt
    #   cherrypy
zipp==3.15.0
    # via
    #   -c requirements/static/ci/../pkg/py3.10/freebsd.txt
    #   importlib-metadata

# The following packages are considered to be unsafe in a requirements file:
# setuptools<|MERGE_RESOLUTION|>--- conflicted
+++ resolved
@@ -63,7 +63,7 @@
     #   cryptography
     #   napalm
     #   pynacl
-charset-normalizer==2.1.1
+charset-normalizer==3.1.0
     # via
     #   -c requirements/static/ci/../pkg/py3.10/freebsd.txt
     #   aiohttp
@@ -91,16 +91,9 @@
     # via -r requirements/static/ci/common.in
 cryptography==41.0.3
     # via
-<<<<<<< HEAD
     #   -c requirements/static/ci/../pkg/py3.10/freebsd.txt
     #   -r requirements/crypto.txt
-=======
-    #   -r requirements/static/pkg/freebsd.in
-    #   adal
-    #   azure-cosmosdb-table
-    #   azure-keyvault
-    #   azure-storage-common
->>>>>>> a46d846a
+    #   -r requirements/static/pkg/freebsd.in
     #   etcd3-py
     #   moto
     #   paramiko
@@ -322,6 +315,7 @@
 pycparser==2.21 ; python_version >= "3.9"
     # via
     #   -c requirements/static/ci/../pkg/py3.10/freebsd.txt
+    #   -r requirements/static/ci/common.in
     #   -r requirements/static/pkg/freebsd.in
     #   cffi
 pycryptodomex==3.9.8
@@ -336,17 +330,10 @@
     # via napalm
 pyinotify==0.9.6 ; sys_platform != "win32" and sys_platform != "darwin" and platform_system != "openbsd"
     # via -r requirements/static/ci/common.in
-<<<<<<< HEAD
 pynacl==1.5.0
-    # via paramiko
-=======
-pyjwt==2.4.0
-    # via adal
-pynacl==1.5.0
     # via
     #   -r requirements/static/ci/common.in
     #   paramiko
->>>>>>> a46d846a
 pyopenssl==23.2.0
     # via
     #   -c requirements/static/ci/../pkg/py3.10/freebsd.txt
@@ -480,10 +467,6 @@
     #   kazoo
     #   kubernetes
     #   ncclient
-<<<<<<< HEAD
-=======
-    #   paramiko
->>>>>>> a46d846a
     #   python-dateutil
     #   pyvmomi
     #   textfsm
