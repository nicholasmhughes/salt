#
# This file is autogenerated by pip-compile
# To update, run:
#
#    pip-compile --no-emit-index-url --output-file=requirements/static/ci/py3.10/darwin.txt requirements/darwin.txt requirements/pytest.txt requirements/static/ci/common.in requirements/static/ci/darwin.in requirements/static/pkg/darwin.in
#
aiohttp==3.8.5
    # via etcd3-py
aiosignal==1.3.1
    # via aiohttp
apache-libcloud==3.7.0 ; sys_platform != "win32"
    # via
    #   -c requirements/static/ci/../pkg/py3.10/darwin.txt
    #   -r requirements/darwin.txt
    #   -r requirements/static/ci/common.in
asn1crypto==1.5.1
    # via
    #   certvalidator
    #   oscrypto
async-timeout==4.0.2
    # via aiohttp
attrs==23.1.0
    # via
    #   aiohttp
    #   jsonschema
    #   pytest-salt-factories
    #   pytest-shell-utilities
    #   pytest-skip-markers
    #   pytest-subtests
    #   pytest-system-statistics
autocommand==2.2.2
    # via
    #   -c requirements/static/ci/../pkg/py3.10/darwin.txt
    #   jaraco.text
bcrypt==4.0.1
    # via
    #   -r requirements/static/ci/common.in
    #   paramiko
<<<<<<< HEAD
boto3==1.26.152
=======
    #   passlib
boto3==1.21.46
>>>>>>> a094e78f
    # via
    #   -r requirements/static/ci/common.in
    #   moto
boto==2.49.0
    # via -r requirements/static/ci/common.in
botocore==1.29.152
    # via
    #   boto3
    #   moto
    #   s3transfer
cachetools==5.3.1
    # via google-auth
cassandra-driver==3.28.0
    # via -r requirements/static/ci/common.in
certifi==2023.07.22
    # via
    #   -c requirements/static/ci/../pkg/py3.10/darwin.txt
    #   -r requirements/static/ci/common.in
    #   kubernetes
    #   requests
certvalidator==0.11.1
    # via vcert
cffi==1.15.1
    # via
    #   -c requirements/static/ci/../pkg/py3.10/darwin.txt
    #   -r requirements/static/ci/common.in
    #   cryptography
    #   napalm
    #   pygit2
    #   pynacl
charset-normalizer==3.2.0
    # via
    #   -c requirements/static/ci/../pkg/py3.10/darwin.txt
    #   aiohttp
    #   requests
cheetah3==3.2.6.post1
    # via -r requirements/static/ci/common.in
cheroot==10.0.0
    # via
    #   -c requirements/static/ci/../pkg/py3.10/darwin.txt
    #   cherrypy
cherrypy==18.8.0
    # via
    #   -c requirements/static/ci/../pkg/py3.10/darwin.txt
    #   -r requirements/darwin.txt
    #   -r requirements/static/ci/common.in
click==8.1.3
    # via geomet
clustershell==1.9.1
    # via -r requirements/static/ci/common.in
contextvars==2.4
    # via
    #   -c requirements/static/ci/../pkg/py3.10/darwin.txt
    #   -r requirements/base.txt
croniter==1.3.15 ; sys_platform != "win32"
    # via -r requirements/static/ci/common.in
cryptography==41.0.3
    # via
    #   -c requirements/static/ci/../pkg/py3.10/darwin.txt
    #   -r requirements/crypto.txt
    #   -r requirements/darwin.txt
    #   etcd3-py
    #   moto
    #   paramiko
    #   pyopenssl
    #   vcert
distlib==0.3.6
    # via virtualenv
distro==1.8.0
    # via
    #   -c requirements/static/ci/../pkg/py3.10/darwin.txt
    #   -r requirements/base.txt
    #   pytest-skip-markers
dnspython==2.3.0
    # via
    #   -r requirements/static/ci/common.in
    #   python-etcd
<<<<<<< HEAD
docker==6.1.3
    # via -r requirements/pytest.txt
=======
docker==5.0.3
    # via
    #   -r requirements/static/ci/common.in
    #   pytest-salt-factories
>>>>>>> a094e78f
etcd3-py==0.1.6
    # via -r requirements/static/ci/common.in
exceptiongroup==1.1.1
    # via pytest
filelock==3.12.1
    # via virtualenv
flaky==3.7.0
    # via -r requirements/pytest.txt
frozenlist==1.3.3
    # via
    #   aiohttp
    #   aiosignal
future==0.18.3
    # via
    #   napalm
    #   textfsm
genshi==0.7.7
    # via -r requirements/static/ci/common.in
geomet==0.2.1.post1
    # via cassandra-driver
<<<<<<< HEAD
gitdb==4.0.10
=======
gitdb==4.0.5
    # via gitpython
gitpython==3.1.35
>>>>>>> a094e78f
    # via
    #   -c requirements/static/ci/../pkg/py3.10/darwin.txt
    #   gitpython
gitpython==3.1.32
    # via
    #   -c requirements/static/ci/../pkg/py3.10/darwin.txt
    #   -r requirements/darwin.txt
    #   -r requirements/static/ci/common.in
google-auth==2.19.1
    # via kubernetes
hglib==2.6.2
    # via -r requirements/static/ci/darwin.in
idna==3.4
    # via
    #   -c requirements/static/ci/../pkg/py3.10/darwin.txt
    #   -r requirements/darwin.txt
    #   etcd3-py
    #   requests
    #   yarl
immutables==0.15
    # via
    #   -c requirements/static/ci/../pkg/py3.10/darwin.txt
    #   contextvars
inflect==6.0.4
    # via
    #   -c requirements/static/ci/../pkg/py3.10/darwin.txt
    #   jaraco.text
iniconfig==2.0.0
    # via pytest
ipaddress==1.0.23
    # via kubernetes
jaraco.collections==4.1.0
    # via
    #   -c requirements/static/ci/../pkg/py3.10/darwin.txt
    #   cherrypy
jaraco.context==4.3.0
    # via
    #   -c requirements/static/ci/../pkg/py3.10/darwin.txt
    #   jaraco.text
jaraco.functools==3.7.0
    # via
    #   -c requirements/static/ci/../pkg/py3.10/darwin.txt
    #   cheroot
    #   jaraco.text
    #   tempora
jaraco.text==3.11.1
    # via
    #   -c requirements/static/ci/../pkg/py3.10/darwin.txt
    #   jaraco.collections
jinja2==3.1.2
    # via
    #   -c requirements/static/ci/../pkg/py3.10/darwin.txt
    #   -r requirements/base.txt
    #   junos-eznc
    #   moto
    #   napalm
jmespath==1.0.1
    # via
    #   -c requirements/static/ci/../pkg/py3.10/darwin.txt
    #   -r requirements/base.txt
    #   -r requirements/static/ci/common.in
    #   boto3
    #   botocore
jsonschema==3.2.0
    # via -r requirements/static/ci/common.in
junit-xml==1.9
    # via -r requirements/static/ci/common.in
junos-eznc==2.6.7 ; sys_platform != "win32"
    # via
    #   -r requirements/static/ci/common.in
    #   napalm
jxmlease==1.0.3 ; sys_platform != "win32"
    # via -r requirements/static/ci/common.in
keyring==5.7.1
    # via -r requirements/static/ci/common.in
kubernetes==3.0.0
    # via -r requirements/static/ci/common.in
linode-python==1.1.1
    # via
    #   -c requirements/static/ci/../pkg/py3.10/darwin.txt
    #   -r requirements/darwin.txt
looseversion==1.2.0
    # via
    #   -c requirements/static/ci/../pkg/py3.10/darwin.txt
    #   -r requirements/base.txt
lxml==4.9.2
    # via
    #   junos-eznc
    #   napalm
    #   ncclient
    #   xmldiff
mako==1.2.4
    # via -r requirements/static/ci/common.in
markupsafe==2.1.2
    # via
    #   -c requirements/static/ci/../pkg/py3.10/darwin.txt
    #   -r requirements/base.txt
    #   jinja2
    #   mako
    #   werkzeug
mercurial==6.4.4
    # via -r requirements/static/ci/darwin.in
mock==5.0.2
    # via -r requirements/pytest.txt
more-itertools==9.1.0
    # via
    #   -c requirements/static/ci/../pkg/py3.10/darwin.txt
    #   cheroot
    #   cherrypy
    #   jaraco.functools
<<<<<<< HEAD
    #   jaraco.text
moto==4.1.11
=======
moto==3.0.1
>>>>>>> a094e78f
    # via -r requirements/static/ci/common.in
msgpack==1.0.5
    # via
    #   -c requirements/static/ci/../pkg/py3.10/darwin.txt
    #   -r requirements/base.txt
    #   pytest-salt-factories
multidict==6.0.4
    # via
    #   aiohttp
    #   yarl
napalm==4.1.0 ; sys_platform != "win32"
    # via -r requirements/static/ci/common.in
ncclient==0.6.13
    # via
    #   junos-eznc
    #   napalm
netaddr==0.8.0
    # via
    #   junos-eznc
    #   napalm
    #   pyeapi
netmiko==4.2.0
    # via napalm
netutils==1.4.1
    # via napalm
ntc-templates==3.4.0
    # via netmiko
oscrypto==1.3.0
    # via certvalidator
packaging==23.1
    # via
    #   -c requirements/static/ci/../pkg/py3.10/darwin.txt
    #   -r requirements/base.txt
    #   docker
    #   pytest
paramiko==3.2.0
    # via
    #   junos-eznc
    #   napalm
    #   ncclient
    #   netmiko
    #   scp
passlib==1.7.4
    # via -r requirements/static/ci/common.in
pathspec==0.11.1
    # via yamllint
platformdirs==3.5.3
    # via virtualenv
pluggy==1.0.0
    # via pytest
portend==3.1.0
    # via
    #   -c requirements/static/ci/../pkg/py3.10/darwin.txt
    #   cherrypy
psutil==5.9.5
    # via
    #   -c requirements/static/ci/../pkg/py3.10/darwin.txt
    #   -r requirements/base.txt
    #   pytest-salt-factories
    #   pytest-shell-utilities
    #   pytest-system-statistics
pyasn1-modules==0.3.0
    # via google-auth
pyasn1==0.4.8
    # via
    #   -c requirements/static/ci/../pkg/py3.10/darwin.txt
    #   -r requirements/darwin.txt
    #   pyasn1-modules
    #   rsa
pycparser==2.21
    # via
    #   -c requirements/static/ci/../pkg/py3.10/darwin.txt
    #   cffi
pycryptodomex==3.9.8
<<<<<<< HEAD
    # via
    #   -c requirements/static/ci/../pkg/py3.10/darwin.txt
    #   -r requirements/crypto.txt
pydantic==1.10.8
    # via
    #   -c requirements/static/ci/../pkg/py3.10/darwin.txt
    #   inflect
pyeapi==1.0.0
    # via napalm
pygit2==1.12.1
=======
    # via -r requirements/crypto.txt
pygit2==1.9.1
>>>>>>> a094e78f
    # via -r requirements/static/ci/darwin.in
pynacl==1.5.0
    # via
    #   -r requirements/static/ci/common.in
    #   paramiko
pyopenssl==23.2.0
    # via
    #   -c requirements/static/ci/../pkg/py3.10/darwin.txt
    #   -r requirements/darwin.txt
    #   etcd3-py
pyparsing==3.0.9
    # via junos-eznc
pyrsistent==0.19.3
    # via jsonschema
pyserial==3.5
    # via
    #   junos-eznc
    #   netmiko
pytest-custom-exit-code==0.3.0
    # via -r requirements/pytest.txt
pytest-helpers-namespace==2021.12.29
    # via
    #   -r requirements/pytest.txt
    #   pytest-salt-factories
    #   pytest-shell-utilities
pytest-httpserver==1.0.8
    # via -r requirements/pytest.txt
pytest-salt-factories==1.0.0rc25
    # via -r requirements/pytest.txt
pytest-shell-utilities==1.8.0
    # via pytest-salt-factories
pytest-skip-markers==1.4.1
    # via
    #   pytest-salt-factories
    #   pytest-shell-utilities
    #   pytest-system-statistics
pytest-subtests==0.11.0
    # via -r requirements/pytest.txt
pytest-system-statistics==1.0.2
    # via pytest-salt-factories
pytest-timeout==2.1.0
    # via -r requirements/pytest.txt
<<<<<<< HEAD
pytest==7.3.2
=======
pytest==7.2.0
>>>>>>> a094e78f
    # via
    #   -r requirements/pytest.txt
    #   pytest-custom-exit-code
    #   pytest-helpers-namespace
    #   pytest-salt-factories
    #   pytest-shell-utilities
    #   pytest-skip-markers
    #   pytest-subtests
    #   pytest-system-statistics
    #   pytest-timeout
python-dateutil==2.8.2
    # via
    #   -c requirements/static/ci/../pkg/py3.10/darwin.txt
    #   -r requirements/darwin.txt
    #   botocore
    #   croniter
    #   kubernetes
    #   moto
    #   vcert
python-etcd==0.4.5
    # via -r requirements/static/ci/common.in
python-gnupg==0.5.0
    # via
    #   -c requirements/static/ci/../pkg/py3.10/darwin.txt
    #   -r requirements/darwin.txt
pytz==2023.3
    # via
    #   -c requirements/static/ci/../pkg/py3.10/darwin.txt
    #   tempora
pyvmomi==8.0.1.0.1
    # via -r requirements/static/ci/common.in
pyyaml==6.0.1
    # via
    #   -c requirements/static/ci/../pkg/py3.10/darwin.txt
    #   -r requirements/base.txt
    #   clustershell
    #   junos-eznc
    #   kubernetes
    #   napalm
    #   netmiko
    #   pytest-salt-factories
    #   responses
    #   yamllint
    #   yamlordereddictloader
pyzmq==25.1.0
    # via
    #   -c requirements/static/ci/../pkg/py3.10/darwin.txt
    #   -r requirements/zeromq.txt
    #   pytest-salt-factories
requests==2.31.0
    # via
    #   -c requirements/static/ci/../pkg/py3.10/darwin.txt
    #   -r requirements/base.txt
    #   -r requirements/static/ci/common.in
    #   apache-libcloud
    #   docker
    #   etcd3-py
    #   kubernetes
    #   moto
    #   napalm
    #   responses
    #   vcert
    #   vultr
responses==0.23.1
    # via moto
rfc3987==1.3.8
    # via -r requirements/static/ci/common.in
rsa==4.9
    # via google-auth
s3transfer==0.6.1
    # via boto3
scp==0.14.5
    # via
    #   junos-eznc
    #   napalm
    #   netmiko
semantic-version==2.10.0
    # via etcd3-py
setproctitle==1.3.2
    # via
    #   -c requirements/static/ci/../pkg/py3.10/darwin.txt
    #   -r requirements/darwin.txt
six==1.16.0
    # via
    #   -c requirements/static/ci/../pkg/py3.10/darwin.txt
    #   cassandra-driver
    #   etcd3-py
    #   genshi
    #   geomet
    #   google-auth
    #   jsonschema
    #   junit-xml
    #   junos-eznc
    #   kubernetes
    #   ncclient
    #   python-dateutil
    #   pyvmomi
    #   textfsm
    #   transitions
    #   vcert
    #   websocket-client
smmap==3.0.2
    # via
    #   -c requirements/static/ci/../pkg/py3.10/darwin.txt
    #   gitdb
sqlparse==0.4.4
    # via -r requirements/static/ci/common.in
strict-rfc3339==0.7
    # via -r requirements/static/ci/common.in
tempora==5.2.2
    # via
    #   -c requirements/static/ci/../pkg/py3.10/darwin.txt
    #   portend
textfsm==1.1.3
    # via
    #   napalm
    #   netmiko
    #   ntc-templates
timelib==0.3.0
    # via
    #   -c requirements/static/ci/../pkg/py3.10/darwin.txt
    #   -r requirements/darwin.txt
toml==0.10.2
    # via -r requirements/static/ci/common.in
tomli==2.0.1
    # via pytest
tornado==6.3.2 ; python_version >= "3.8"
    # via
    #   -c requirements/static/ci/../pkg/py3.10/darwin.txt
    #   -r requirements/base.txt
transitions==0.9.0
    # via junos-eznc
ttp-templates==0.3.5
    # via napalm
ttp==0.9.4
    # via
    #   napalm
    #   ttp-templates
types-pyyaml==6.0.1
    # via responses
typing-extensions==4.6.2
    # via
    #   -c requirements/static/ci/../pkg/py3.10/darwin.txt
    #   napalm
    #   pydantic
    #   pytest-shell-utilities
    #   pytest-system-statistics
urllib3==1.26.6
    # via
    #   -c requirements/static/ci/../pkg/py3.10/darwin.txt
    #   botocore
    #   docker
    #   google-auth
    #   kubernetes
    #   python-etcd
    #   requests
    #   responses
vcert==0.9.1 ; sys_platform != "win32"
    # via -r requirements/static/ci/common.in
virtualenv==20.23.0
    # via
    #   -r requirements/static/ci/common.in
    #   pytest-salt-factories
vultr==1.0.1
    # via
    #   -c requirements/static/ci/../pkg/py3.10/darwin.txt
    #   -r requirements/darwin.txt
watchdog==3.0.0
    # via -r requirements/static/ci/common.in
websocket-client==0.40.0
    # via
    #   docker
    #   kubernetes
wempy==0.2.1
    # via -r requirements/static/ci/common.in
werkzeug==2.3.6
    # via
    #   moto
    #   pytest-httpserver
xmldiff==2.6.3
    # via -r requirements/static/ci/common.in
xmltodict==0.13.0
    # via moto
yamllint==1.32.0
    # via -r requirements/static/ci/darwin.in
yamlordereddictloader==0.4.0
    # via junos-eznc
yarl==1.9.2
    # via aiohttp
zc.lockfile==2.0
    # via
    #   -c requirements/static/ci/../pkg/py3.10/darwin.txt
    #   cherrypy

# The following packages are considered to be unsafe in a requirements file:
# setuptools<|MERGE_RESOLUTION|>--- conflicted
+++ resolved
@@ -36,18 +36,13 @@
     # via
     #   -r requirements/static/ci/common.in
     #   paramiko
-<<<<<<< HEAD
-boto3==1.26.152
-=======
-    #   passlib
 boto3==1.21.46
->>>>>>> a094e78f
     # via
     #   -r requirements/static/ci/common.in
     #   moto
 boto==2.49.0
     # via -r requirements/static/ci/common.in
-botocore==1.29.152
+botocore==1.24.46
     # via
     #   boto3
     #   moto
@@ -119,15 +114,8 @@
     # via
     #   -r requirements/static/ci/common.in
     #   python-etcd
-<<<<<<< HEAD
 docker==6.1.3
     # via -r requirements/pytest.txt
-=======
-docker==5.0.3
-    # via
-    #   -r requirements/static/ci/common.in
-    #   pytest-salt-factories
->>>>>>> a094e78f
 etcd3-py==0.1.6
     # via -r requirements/static/ci/common.in
 exceptiongroup==1.1.1
@@ -148,17 +136,11 @@
     # via -r requirements/static/ci/common.in
 geomet==0.2.1.post1
     # via cassandra-driver
-<<<<<<< HEAD
 gitdb==4.0.10
-=======
-gitdb==4.0.5
-    # via gitpython
+    # via
+    #   -c requirements/static/ci/../pkg/py3.10/darwin.txt
+    #   gitpython
 gitpython==3.1.35
->>>>>>> a094e78f
-    # via
-    #   -c requirements/static/ci/../pkg/py3.10/darwin.txt
-    #   gitpython
-gitpython==3.1.32
     # via
     #   -c requirements/static/ci/../pkg/py3.10/darwin.txt
     #   -r requirements/darwin.txt
@@ -265,12 +247,8 @@
     #   cheroot
     #   cherrypy
     #   jaraco.functools
-<<<<<<< HEAD
     #   jaraco.text
 moto==4.1.11
-=======
-moto==3.0.1
->>>>>>> a094e78f
     # via -r requirements/static/ci/common.in
 msgpack==1.0.5
     # via
@@ -345,7 +323,6 @@
     #   -c requirements/static/ci/../pkg/py3.10/darwin.txt
     #   cffi
 pycryptodomex==3.9.8
-<<<<<<< HEAD
     # via
     #   -c requirements/static/ci/../pkg/py3.10/darwin.txt
     #   -r requirements/crypto.txt
@@ -356,10 +333,6 @@
 pyeapi==1.0.0
     # via napalm
 pygit2==1.12.1
-=======
-    # via -r requirements/crypto.txt
-pygit2==1.9.1
->>>>>>> a094e78f
     # via -r requirements/static/ci/darwin.in
 pynacl==1.5.0
     # via
@@ -402,11 +375,7 @@
     # via pytest-salt-factories
 pytest-timeout==2.1.0
     # via -r requirements/pytest.txt
-<<<<<<< HEAD
 pytest==7.3.2
-=======
-pytest==7.2.0
->>>>>>> a094e78f
     # via
     #   -r requirements/pytest.txt
     #   pytest-custom-exit-code
@@ -476,7 +445,7 @@
     # via -r requirements/static/ci/common.in
 rsa==4.9
     # via google-auth
-s3transfer==0.6.1
+s3transfer==0.5.2
     # via boto3
 scp==0.14.5
     # via
