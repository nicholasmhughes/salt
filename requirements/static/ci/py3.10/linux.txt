#
# This file is autogenerated by pip-compile
# To update, run:
#
#    pip-compile --no-emit-index-url --output-file=requirements/static/ci/py3.10/linux.txt requirements/base.txt requirements/pytest.txt requirements/static/ci/common.in requirements/static/ci/linux.in requirements/static/pkg/linux.in requirements/zeromq.txt
#
aiohttp-retry==2.8.3
    # via twilio
aiohttp==3.8.5
    # via
    #   aiohttp-retry
    #   etcd3-py
    #   twilio
aiosignal==1.3.1
    # via aiohttp
ansible-core==2.15.0
    # via ansible
ansible==8.0.0 ; python_version >= "3.9"
    # via -r requirements/static/ci/linux.in
anyio==3.7.0
    # via httpcore
apache-libcloud==3.7.0 ; sys_platform != "win32"
    # via -r requirements/static/ci/common.in
asn1crypto==1.5.1
    # via
    #   certvalidator
    #   oscrypto
async-timeout==4.0.2
    # via aiohttp
attrs==23.1.0
    # via
    #   aiohttp
    #   jsonschema
    #   pytest-salt-factories
    #   pytest-shell-utilities
    #   pytest-skip-markers
    #   pytest-subtests
    #   pytest-system-statistics
autocommand==2.2.2
    # via
    #   -c requirements/static/ci/../pkg/py3.10/linux.txt
    #   jaraco.text
bcrypt==4.0.1
    # via
    #   -r requirements/static/ci/common.in
    #   paramiko
boto3==1.26.152
    # via
    #   -r requirements/static/ci/common.in
    #   moto
boto==2.49.0
    # via -r requirements/static/ci/common.in
botocore==1.29.152
    # via
    #   boto3
    #   moto
    #   s3transfer
cachetools==5.3.1
    # via google-auth
cassandra-driver==3.28.0
    # via -r requirements/static/ci/common.in
certifi==2023.07.22
    # via
    #   -c requirements/static/ci/../pkg/py3.10/linux.txt
    #   -r requirements/static/ci/common.in
    #   httpcore
    #   httpx
    #   kubernetes
    #   requests
certvalidator==0.11.1
    # via vcert
cffi==1.15.1
    # via
    #   -c requirements/static/ci/../pkg/py3.10/linux.txt
    #   -r requirements/static/ci/common.in
    #   cryptography
    #   napalm
    #   pygit2
    #   pynacl
charset-normalizer==3.2.0
    # via
    #   -c requirements/static/ci/../pkg/py3.10/linux.txt
    #   aiohttp
    #   requests
cheetah3==3.2.6.post1
    # via -r requirements/static/ci/common.in
cheroot==10.0.0
    # via
    #   -c requirements/static/ci/../pkg/py3.10/linux.txt
    #   cherrypy
cherrypy==18.8.0
    # via
    #   -c requirements/static/ci/../pkg/py3.10/linux.txt
    #   -r requirements/static/ci/common.in
    #   -r requirements/static/pkg/linux.in
click==8.1.3
    # via geomet
clustershell==1.9.1
    # via -r requirements/static/ci/common.in
contextvars==2.4
    # via
    #   -c requirements/static/ci/../pkg/py3.10/linux.txt
    #   -r requirements/base.txt
croniter==0.3.29 ; sys_platform != "win32"
    # via -r requirements/static/ci/common.in
cryptography==41.0.4
    # via
    #   -c requirements/static/ci/../pkg/py3.10/linux.txt
    #   -r requirements/crypto.txt
    #   -r requirements/static/pkg/linux.in
    #   ansible-core
    #   etcd3-py
    #   moto
    #   paramiko
    #   pyopenssl
    #   vcert
distlib==0.3.6
    # via virtualenv
distro==1.8.0
    # via
    #   -c requirements/static/ci/../pkg/py3.10/linux.txt
    #   -r requirements/base.txt
    #   pytest-skip-markers
dnspython==2.3.0
    # via
    #   -r requirements/static/ci/common.in
    #   python-etcd
docker==6.1.3
    # via -r requirements/pytest.txt
etcd3-py==0.1.6
    # via -r requirements/static/ci/common.in
exceptiongroup==1.1.1
    # via
    #   anyio
    #   pytest
filelock==3.12.4
    # via virtualenv
flaky==3.7.0
    # via -r requirements/pytest.txt
frozenlist==1.3.3
    # via
    #   aiohttp
    #   aiosignal
future==0.18.3
    # via
    #   napalm
    #   textfsm
genshi==0.7.7
    # via -r requirements/static/ci/common.in
geomet==0.2.1.post1
    # via cassandra-driver
<<<<<<< HEAD
gitdb==4.0.10
=======
gitdb==4.0.7
>>>>>>> 5d145828
    # via gitpython
gitpython==3.1.37
    # via -r requirements/static/ci/common.in
<<<<<<< HEAD
google-auth==2.19.1
=======
google-auth==2.1.0
>>>>>>> 5d145828
    # via kubernetes
h11==0.14.0
    # via httpcore
hglib==2.6.2
    # via -r requirements/static/ci/linux.in
<<<<<<< HEAD
httpcore==0.17.2
    # via httpx
httpx==0.24.1
    # via python-telegram-bot
idna==3.4
=======
idna==3.2
>>>>>>> 5d145828
    # via
    #   -c requirements/static/ci/../pkg/py3.10/linux.txt
    #   anyio
    #   etcd3-py
    #   httpx
    #   requests
    #   yarl
immutables==0.15
    # via
    #   -c requirements/static/ci/../pkg/py3.10/linux.txt
    #   contextvars
importlib-metadata==6.6.0
    # via
    #   -c requirements/static/ci/../pkg/py3.10/linux.txt
    #   -r requirements/static/pkg/linux.in
inflect==6.0.4
    # via
    #   -c requirements/static/ci/../pkg/py3.10/linux.txt
    #   jaraco.text
iniconfig==2.0.0
    # via pytest
ipaddress==1.0.23
    # via kubernetes
jaraco.collections==4.1.0
    # via
    #   -c requirements/static/ci/../pkg/py3.10/linux.txt
    #   cherrypy
jaraco.context==4.3.0
    # via
    #   -c requirements/static/ci/../pkg/py3.10/linux.txt
    #   jaraco.text
jaraco.functools==3.7.0
    # via
    #   -c requirements/static/ci/../pkg/py3.10/linux.txt
    #   cheroot
    #   jaraco.text
    #   tempora
jaraco.text==3.11.1
    # via
    #   -c requirements/static/ci/../pkg/py3.10/linux.txt
    #   jaraco.collections
jinja2==3.1.2
    # via
    #   -c requirements/static/ci/../pkg/py3.10/linux.txt
    #   -r requirements/base.txt
    #   ansible-core
    #   junos-eznc
    #   moto
    #   napalm
jmespath==1.0.1
    # via
    #   -c requirements/static/ci/../pkg/py3.10/linux.txt
    #   -r requirements/base.txt
    #   -r requirements/static/ci/common.in
    #   boto3
    #   botocore
jsonschema==3.2.0
    # via -r requirements/static/ci/common.in
junit-xml==1.9
    # via -r requirements/static/ci/common.in
junos-eznc==2.6.7 ; sys_platform != "win32"
    # via
    #   -r requirements/static/ci/common.in
    #   napalm
jxmlease==1.0.3 ; sys_platform != "win32"
    # via -r requirements/static/ci/common.in
kazoo==2.9.0 ; sys_platform != "win32" and sys_platform != "darwin"
    # via -r requirements/static/ci/common.in
keyring==5.7.1
    # via -r requirements/static/ci/common.in
kubernetes==3.0.0
    # via -r requirements/static/ci/common.in
libnacl==1.8.0 ; sys_platform != "win32" and sys_platform != "darwin"
    # via -r requirements/static/ci/common.in
looseversion==1.2.0
    # via
    #   -c requirements/static/ci/../pkg/py3.10/linux.txt
    #   -r requirements/base.txt
lxml==4.9.2
    # via
    #   junos-eznc
    #   napalm
    #   ncclient
    #   xmldiff
mako==1.2.4
    # via -r requirements/static/ci/common.in
markupsafe==2.1.2
    # via
    #   -c requirements/static/ci/../pkg/py3.10/linux.txt
    #   -r requirements/base.txt
    #   jinja2
    #   mako
    #   werkzeug
mercurial==6.4.4
    # via -r requirements/static/ci/linux.in
mock==5.1.0
    # via -r requirements/pytest.txt
more-itertools==9.1.0
    # via
    #   -c requirements/static/ci/../pkg/py3.10/linux.txt
    #   -r requirements/pytest.txt
    #   cheroot
    #   cherrypy
    #   jaraco.functools
    #   jaraco.text
moto==4.1.11
    # via -r requirements/static/ci/common.in
msgpack==1.0.5
    # via
    #   -c requirements/static/ci/../pkg/py3.10/linux.txt
    #   -r requirements/base.txt
    #   pytest-salt-factories
multidict==6.0.4
    # via
    #   aiohttp
    #   yarl
napalm==4.1.0 ; sys_platform != "win32"
    # via -r requirements/static/ci/common.in
ncclient==0.6.13
    # via
    #   junos-eznc
    #   napalm
netaddr==0.8.0
    # via
    #   junos-eznc
    #   napalm
    #   pyeapi
netmiko==4.2.0
    # via napalm
netutils==1.6.0
    # via napalm
ntc-templates==3.4.0
    # via netmiko
oscrypto==1.3.0
    # via certvalidator
packaging==23.1
    # via
    #   -c requirements/static/ci/../pkg/py3.10/linux.txt
    #   -r requirements/base.txt
    #   ansible-core
    #   docker
    #   pytest
paramiko==3.2.0 ; sys_platform != "win32" and sys_platform != "darwin"
    # via
    #   -r requirements/static/ci/common.in
    #   junos-eznc
    #   napalm
    #   ncclient
    #   netmiko
    #   scp
passlib==1.7.4
    # via -r requirements/static/ci/common.in
pathspec==0.11.1
    # via yamllint
platformdirs==3.5.3
    # via virtualenv
pluggy==1.0.0
    # via pytest
portend==3.1.0
    # via
    #   -c requirements/static/ci/../pkg/py3.10/linux.txt
    #   cherrypy
psutil==5.9.5
    # via
    #   -c requirements/static/ci/../pkg/py3.10/linux.txt
    #   -r requirements/base.txt
    #   pytest-salt-factories
    #   pytest-shell-utilities
    #   pytest-system-statistics
pyasn1-modules==0.3.0
    # via google-auth
pyasn1==0.5.0
    # via
    #   pyasn1-modules
    #   rsa
pycparser==2.21
    # via
    #   -c requirements/static/ci/../pkg/py3.10/linux.txt
    #   cffi
pycryptodomex==3.9.8
    # via
    #   -c requirements/static/ci/../pkg/py3.10/linux.txt
    #   -r requirements/crypto.txt
pydantic==1.10.8
    # via
    #   -c requirements/static/ci/../pkg/py3.10/linux.txt
    #   inflect
pyeapi==1.0.0
    # via napalm
pygit2==1.12.1
    # via -r requirements/static/ci/linux.in
pyiface==0.0.11
    # via -r requirements/static/ci/linux.in
pyinotify==0.9.6 ; sys_platform != "win32" and sys_platform != "darwin" and platform_system != "openbsd"
    # via -r requirements/static/ci/common.in
pyjwt==2.7.0
    # via twilio
pymysql==1.0.3
    # via -r requirements/static/ci/linux.in
pynacl==1.5.0
    # via
    #   -r requirements/static/ci/common.in
    #   paramiko
pyopenssl==23.2.0
    # via
    #   -c requirements/static/ci/../pkg/py3.10/linux.txt
    #   -r requirements/static/pkg/linux.in
    #   etcd3-py
pyparsing==3.0.9
    # via junos-eznc
pyrsistent==0.19.3
    # via jsonschema
pyserial==3.5
    # via
    #   junos-eznc
    #   netmiko
pytest-custom-exit-code==0.3.0
    # via -r requirements/pytest.txt
pytest-helpers-namespace==2021.12.29
    # via
    #   -r requirements/pytest.txt
    #   pytest-salt-factories
    #   pytest-shell-utilities
pytest-httpserver==1.0.8
    # via -r requirements/pytest.txt
pytest-salt-factories==1.0.0rc27
    # via -r requirements/pytest.txt
pytest-shell-utilities==1.8.0
    # via pytest-salt-factories
pytest-skip-markers==1.4.1
    # via
    #   pytest-salt-factories
    #   pytest-shell-utilities
    #   pytest-system-statistics
pytest-subtests==0.11.0
    # via -r requirements/pytest.txt
pytest-system-statistics==1.0.2
    # via pytest-salt-factories
pytest-timeout==2.1.0
    # via -r requirements/pytest.txt
pytest==7.3.2
    # via
    #   -r requirements/pytest.txt
    #   pytest-custom-exit-code
    #   pytest-helpers-namespace
    #   pytest-salt-factories
    #   pytest-shell-utilities
    #   pytest-skip-markers
    #   pytest-subtests
    #   pytest-system-statistics
    #   pytest-timeout
python-consul==1.1.0
    # via -r requirements/static/ci/linux.in
python-dateutil==2.8.2
    # via
    #   -c requirements/static/ci/../pkg/py3.10/linux.txt
    #   -r requirements/static/pkg/linux.in
    #   botocore
    #   croniter
    #   kubernetes
    #   moto
    #   vcert
python-etcd==0.4.5
    # via -r requirements/static/ci/common.in
python-gnupg==0.5.0
    # via
    #   -c requirements/static/ci/../pkg/py3.10/linux.txt
    #   -r requirements/static/pkg/linux.in
python-telegram-bot==20.3
    # via -r requirements/static/ci/linux.in
pytz==2023.3
    # via
    #   -c requirements/static/ci/../pkg/py3.10/linux.txt
    #   tempora
    #   twilio
<<<<<<< HEAD
pyvmomi==8.0.1.0.1
=======
pyvmomi==6.7.1.2018.12
>>>>>>> 5d145828
    # via -r requirements/static/ci/common.in
pyyaml==6.0.1
    # via
    #   -c requirements/static/ci/../pkg/py3.10/linux.txt
    #   -r requirements/base.txt
    #   ansible-core
    #   clustershell
    #   junos-eznc
    #   kubernetes
    #   napalm
    #   netmiko
    #   pytest-salt-factories
    #   responses
    #   yamllint
    #   yamlordereddictloader
pyzmq==25.1.0
    # via
    #   -c requirements/static/ci/../pkg/py3.10/linux.txt
    #   -r requirements/zeromq.txt
    #   pytest-salt-factories
redis-py-cluster==2.1.3
    # via -r requirements/static/ci/linux.in
redis==3.5.3
    # via redis-py-cluster
requests==2.31.0
    # via
    #   -c requirements/static/ci/../pkg/py3.10/linux.txt
    #   -r requirements/base.txt
    #   -r requirements/static/ci/common.in
    #   apache-libcloud
    #   docker
    #   etcd3-py
    #   kubernetes
    #   moto
    #   napalm
    #   python-consul
    #   responses
    #   twilio
    #   vcert
resolvelib==1.0.1
    # via ansible-core
responses==0.23.1
    # via moto
rfc3987==1.3.8
    # via -r requirements/static/ci/common.in
rpm-vercmp==0.1.2
    # via
    #   -c requirements/static/ci/../pkg/py3.10/linux.txt
    #   -r requirements/static/pkg/linux.in
rsa==4.9
    # via google-auth
s3transfer==0.6.1
    # via boto3
scp==0.14.5
    # via
    #   junos-eznc
    #   napalm
    #   netmiko
semantic-version==2.10.0
    # via etcd3-py
setproctitle==1.3.2
    # via
    #   -c requirements/static/ci/../pkg/py3.10/linux.txt
    #   -r requirements/static/pkg/linux.in
six==1.16.0
    # via
    #   -c requirements/static/ci/../pkg/py3.10/linux.txt
    #   cassandra-driver
    #   etcd3-py
    #   genshi
    #   geomet
<<<<<<< HEAD
    #   google-auth
=======
    #   isodate
>>>>>>> 5d145828
    #   jsonschema
    #   junit-xml
    #   junos-eznc
    #   kazoo
    #   kubernetes
    #   ncclient
    #   python-consul
    #   python-dateutil
    #   pyvmomi
    #   textfsm
    #   transitions
    #   vcert
    #   websocket-client
slack-bolt==1.18.0
    # via -r requirements/static/ci/linux.in
slack-sdk==3.21.3
    # via slack-bolt
<<<<<<< HEAD
smmap==5.0.0
=======
smmap==4.0.0
>>>>>>> 5d145828
    # via gitdb
sniffio==1.3.0
    # via
    #   anyio
    #   httpcore
    #   httpx
sqlparse==0.4.4
    # via -r requirements/static/ci/common.in
strict-rfc3339==0.7
    # via -r requirements/static/ci/common.in
tempora==5.3.0
    # via
    #   -c requirements/static/ci/../pkg/py3.10/linux.txt
    #   portend
textfsm==1.1.3
    # via
    #   napalm
    #   netmiko
    #   ntc-templates
timelib==0.3.0
    # via
    #   -c requirements/static/ci/../pkg/py3.10/linux.txt
    #   -r requirements/static/pkg/linux.in
toml==0.10.2
    # via -r requirements/static/ci/common.in
tomli==2.0.1
    # via pytest
<<<<<<< HEAD
tornado==6.3.3
    # via
    #   -c requirements/static/ci/../pkg/py3.10/linux.txt
    #   -r requirements/base.txt
transitions==0.9.0
=======
tornado==6.1
    # via python-telegram-bot
transitions==0.8.9
>>>>>>> 5d145828
    # via junos-eznc
ttp-templates==0.3.5
    # via napalm
ttp==0.9.5
    # via
    #   napalm
    #   ttp-templates
twilio==8.2.2
    # via -r requirements/static/ci/linux.in
types-pyyaml==6.0.1
    # via responses
typing-extensions==4.6.3
    # via
    #   -c requirements/static/ci/../pkg/py3.10/linux.txt
    #   napalm
    #   pydantic
    #   pytest-shell-utilities
    #   pytest-system-statistics
<<<<<<< HEAD
urllib3==1.26.14
=======
tzlocal==3.0
    # via apscheduler
urllib3==1.26.18
>>>>>>> 5d145828
    # via
    #   -c requirements/static/ci/../pkg/py3.10/linux.txt
    #   botocore
    #   docker
    #   google-auth
    #   kubernetes
    #   python-etcd
    #   requests
    #   responses
vcert==0.9.1 ; sys_platform != "win32"
    # via -r requirements/static/ci/common.in
virtualenv==20.23.0
    # via
    #   -r requirements/static/ci/common.in
    #   pytest-salt-factories
watchdog==3.0.0
    # via -r requirements/static/ci/common.in
websocket-client==0.40.0
    # via
    #   docker
    #   kubernetes
wempy==0.2.1
    # via -r requirements/static/ci/common.in
werkzeug==2.3.6
    # via
    #   moto
    #   pytest-httpserver
xmldiff==2.6.3
    # via -r requirements/static/ci/common.in
xmltodict==0.13.0
    # via moto
yamllint==1.32.0
    # via -r requirements/static/ci/linux.in
yamlordereddictloader==0.4.0
    # via junos-eznc
yarl==1.9.2
    # via aiohttp
zc.lockfile==3.0.post1
    # via
    #   -c requirements/static/ci/../pkg/py3.10/linux.txt
    #   cherrypy
zipp==3.15.0
    # via
    #   -c requirements/static/ci/../pkg/py3.10/linux.txt
    #   importlib-metadata

# The following packages are considered to be unsafe in a requirements file:
# setuptools<|MERGE_RESOLUTION|>--- conflicted
+++ resolved
@@ -149,33 +149,21 @@
     # via -r requirements/static/ci/common.in
 geomet==0.2.1.post1
     # via cassandra-driver
-<<<<<<< HEAD
 gitdb==4.0.10
-=======
-gitdb==4.0.7
->>>>>>> 5d145828
     # via gitpython
 gitpython==3.1.37
     # via -r requirements/static/ci/common.in
-<<<<<<< HEAD
 google-auth==2.19.1
-=======
-google-auth==2.1.0
->>>>>>> 5d145828
     # via kubernetes
 h11==0.14.0
     # via httpcore
 hglib==2.6.2
     # via -r requirements/static/ci/linux.in
-<<<<<<< HEAD
 httpcore==0.17.2
     # via httpx
 httpx==0.24.1
     # via python-telegram-bot
 idna==3.4
-=======
-idna==3.2
->>>>>>> 5d145828
     # via
     #   -c requirements/static/ci/../pkg/py3.10/linux.txt
     #   anyio
@@ -451,11 +439,7 @@
     #   -c requirements/static/ci/../pkg/py3.10/linux.txt
     #   tempora
     #   twilio
-<<<<<<< HEAD
 pyvmomi==8.0.1.0.1
-=======
-pyvmomi==6.7.1.2018.12
->>>>>>> 5d145828
     # via -r requirements/static/ci/common.in
 pyyaml==6.0.1
     # via
@@ -527,11 +511,7 @@
     #   etcd3-py
     #   genshi
     #   geomet
-<<<<<<< HEAD
     #   google-auth
-=======
-    #   isodate
->>>>>>> 5d145828
     #   jsonschema
     #   junit-xml
     #   junos-eznc
@@ -549,11 +529,7 @@
     # via -r requirements/static/ci/linux.in
 slack-sdk==3.21.3
     # via slack-bolt
-<<<<<<< HEAD
 smmap==5.0.0
-=======
-smmap==4.0.0
->>>>>>> 5d145828
     # via gitdb
 sniffio==1.3.0
     # via
@@ -581,17 +557,11 @@
     # via -r requirements/static/ci/common.in
 tomli==2.0.1
     # via pytest
-<<<<<<< HEAD
 tornado==6.3.3
     # via
     #   -c requirements/static/ci/../pkg/py3.10/linux.txt
     #   -r requirements/base.txt
 transitions==0.9.0
-=======
-tornado==6.1
-    # via python-telegram-bot
-transitions==0.8.9
->>>>>>> 5d145828
     # via junos-eznc
 ttp-templates==0.3.5
     # via napalm
@@ -610,13 +580,7 @@
     #   pydantic
     #   pytest-shell-utilities
     #   pytest-system-statistics
-<<<<<<< HEAD
-urllib3==1.26.14
-=======
-tzlocal==3.0
-    # via apscheduler
 urllib3==1.26.18
->>>>>>> 5d145828
     # via
     #   -c requirements/static/ci/../pkg/py3.10/linux.txt
     #   botocore
