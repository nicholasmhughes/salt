--- conflicted
+++ resolved
@@ -23,7 +23,7 @@
     # via
     #   -c requirements/static/ci/../pkg/py3.9/darwin.txt
     #   aiohttp
-attrs==23.1.0
+attrs==23.2.0
     # via
     #   -c requirements/static/ci/../pkg/py3.9/darwin.txt
     #   aiohttp
@@ -422,11 +422,7 @@
     #   responses
     #   yamllint
     #   yamlordereddictloader
-<<<<<<< HEAD
 pyzmq==25.1.2
-=======
-pyzmq==25.1.2 ; sys_platform == "darwin"
->>>>>>> 6b98f0d8
     # via
     #   -c requirements/static/ci/../pkg/py3.9/darwin.txt
     #   -r requirements/zeromq.txt
