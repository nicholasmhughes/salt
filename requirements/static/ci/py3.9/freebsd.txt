#
# This file is autogenerated by pip-compile
# To update, run:
#
#    pip-compile --no-emit-index-url --output-file=requirements/static/ci/py3.9/freebsd.txt requirements/base.txt requirements/pytest.txt requirements/static/ci/common.in requirements/static/ci/freebsd.in requirements/static/pkg/freebsd.in requirements/zeromq.txt
#
<<<<<<< HEAD
aiohttp==3.9.2
    # via
    #   -c requirements/static/ci/../pkg/py3.9/freebsd.txt
    #   -r requirements/base.txt
    #   etcd3-py
aiosignal==1.3.1
    # via
    #   -c requirements/static/ci/../pkg/py3.9/freebsd.txt
    #   aiohttp
apache-libcloud==3.7.0 ; sys_platform != "win32"
=======
aiohttp==3.9.4
    # via etcd3-py
aiosignal==1.2.0
    # via aiohttp
apache-libcloud==2.5.0 ; sys_platform != "win32"
>>>>>>> 38ed660c
    # via -r requirements/static/ci/common.in
asn1crypto==1.5.1
    # via
    #   certvalidator
    #   oscrypto
async-timeout==4.0.3
    # via
    #   -c requirements/static/ci/../pkg/py3.9/freebsd.txt
    #   aiohttp
attrs==23.2.0
    # via
    #   -c requirements/static/ci/../pkg/py3.9/freebsd.txt
    #   aiohttp
    #   jsonschema
    #   pytest-salt-factories
    #   pytest-shell-utilities
    #   pytest-skip-markers
    #   pytest-subtests
    #   pytest-system-statistics
autocommand==2.2.2
    # via
    #   -c requirements/static/ci/../pkg/py3.9/freebsd.txt
    #   jaraco.text
bcrypt==4.0.1
    # via
    #   -r requirements/static/ci/common.in
    #   paramiko
boto3==1.26.152
    # via
    #   -r requirements/static/ci/common.in
    #   moto
boto==2.49.0
    # via -r requirements/static/ci/common.in
botocore==1.29.152
    # via
    #   boto3
    #   moto
    #   s3transfer
cachetools==5.3.1
    # via google-auth
cassandra-driver==3.28.0
    # via -r requirements/static/ci/common.in
certifi==2023.07.22
    # via
    #   -c requirements/static/ci/../pkg/py3.9/freebsd.txt
    #   -r requirements/static/ci/common.in
    #   kubernetes
    #   requests
certvalidator==0.11.1
    # via vcert
cffi==1.16.0
    # via
    #   -c requirements/static/ci/../pkg/py3.9/freebsd.txt
    #   -r requirements/static/ci/common.in
    #   cryptography
    #   napalm
    #   pynacl
charset-normalizer==3.2.0
    # via
    #   -c requirements/static/ci/../pkg/py3.9/freebsd.txt
    #   requests
cheetah3==3.2.6.post1
    # via -r requirements/static/ci/common.in
cheroot==10.0.0
    # via
    #   -c requirements/static/ci/../pkg/py3.9/freebsd.txt
    #   cherrypy
cherrypy==18.8.0
    # via
    #   -c requirements/static/ci/../pkg/py3.9/freebsd.txt
    #   -r requirements/base.txt
    #   -r requirements/static/ci/common.in
click==8.1.3
    # via geomet
clustershell==1.9.1
    # via -r requirements/static/ci/common.in
contextvars==2.4
    # via
    #   -c requirements/static/ci/../pkg/py3.9/freebsd.txt
    #   -r requirements/base.txt
croniter==1.3.15 ; sys_platform != "win32"
    # via -r requirements/static/ci/common.in
cryptography==42.0.5
    # via
    #   -c requirements/static/ci/../pkg/py3.9/freebsd.txt
    #   -r requirements/base.txt
    #   etcd3-py
    #   moto
    #   paramiko
    #   pyopenssl
    #   trustme
    #   vcert
distlib==0.3.8
    # via virtualenv
distro==1.8.0
    # via
    #   -c requirements/static/ci/../pkg/py3.9/freebsd.txt
    #   -r requirements/base.txt
    #   pytest-skip-markers
<<<<<<< HEAD
dnspython==2.3.0
=======
dnspython==2.6.1
>>>>>>> 38ed660c
    # via
    #   -r requirements/static/ci/common.in
    #   python-etcd
docker==6.1.3
    # via -r requirements/pytest.txt
etcd3-py==0.1.6
    # via -r requirements/static/ci/common.in
exceptiongroup==1.1.1
    # via pytest
filelock==3.13.1
    # via virtualenv
flaky==3.8.1
    # via -r requirements/pytest.txt
frozenlist==1.4.1
    # via
    #   -c requirements/static/ci/../pkg/py3.9/freebsd.txt
    #   aiohttp
    #   aiosignal
future==0.18.3
    # via
    #   napalm
    #   textfsm
genshi==0.7.7
    # via -r requirements/static/ci/common.in
geomet==0.2.1.post1
    # via cassandra-driver
gitdb==4.0.10
    # via gitpython
gitpython==3.1.41
    # via -r requirements/static/ci/common.in
google-auth==2.27.0
    # via kubernetes
hglib==2.6.2
    # via -r requirements/static/ci/freebsd.in
<<<<<<< HEAD
idna==3.4
=======
idna==3.7
>>>>>>> 38ed660c
    # via
    #   -c requirements/static/ci/../pkg/py3.9/freebsd.txt
    #   etcd3-py
    #   requests
    #   trustme
    #   yarl
immutables==0.15
    # via
    #   -c requirements/static/ci/../pkg/py3.9/freebsd.txt
    #   contextvars
importlib-metadata==6.6.0
    # via
    #   -c requirements/static/ci/../pkg/py3.9/freebsd.txt
    #   -r requirements/base.txt
inflect==7.0.0
    # via
    #   -c requirements/static/ci/../pkg/py3.9/freebsd.txt
    #   jaraco.text
iniconfig==2.0.0
    # via pytest
ipaddress==1.0.23
    # via kubernetes
jaraco.collections==4.1.0
    # via
    #   -c requirements/static/ci/../pkg/py3.9/freebsd.txt
    #   cherrypy
jaraco.context==4.3.0
    # via
    #   -c requirements/static/ci/../pkg/py3.9/freebsd.txt
    #   jaraco.text
jaraco.functools==3.7.0
    # via
    #   -c requirements/static/ci/../pkg/py3.9/freebsd.txt
    #   cheroot
    #   jaraco.text
    #   tempora
jaraco.text==3.11.1
    # via
    #   -c requirements/static/ci/../pkg/py3.9/freebsd.txt
    #   jaraco.collections
jinja2==3.1.3
    # via
    #   -c requirements/static/ci/../pkg/py3.9/freebsd.txt
    #   -r requirements/base.txt
    #   junos-eznc
    #   moto
    #   napalm
jmespath==1.0.1
    # via
    #   -c requirements/static/ci/../pkg/py3.9/freebsd.txt
    #   -r requirements/base.txt
    #   -r requirements/static/ci/common.in
    #   boto3
    #   botocore
jsonschema==3.2.0
    # via -r requirements/static/ci/common.in
junit-xml==1.9
    # via -r requirements/static/ci/common.in
junos-eznc==2.6.7 ; sys_platform != "win32"
    # via
    #   -r requirements/static/ci/common.in
    #   napalm
jxmlease==1.0.3 ; sys_platform != "win32"
    # via -r requirements/static/ci/common.in
kazoo==2.9.0 ; sys_platform != "win32" and sys_platform != "darwin"
    # via -r requirements/static/ci/common.in
keyring==5.7.1
    # via -r requirements/static/ci/common.in
kubernetes==3.0.0
    # via -r requirements/static/ci/common.in
libnacl==1.8.0 ; sys_platform != "win32" and sys_platform != "darwin"
    # via -r requirements/static/ci/common.in
looseversion==1.3.0
    # via
    #   -c requirements/static/ci/../pkg/py3.9/freebsd.txt
    #   -r requirements/base.txt
lxml==4.9.2
    # via
    #   junos-eznc
    #   napalm
    #   ncclient
    #   xmldiff
mako==1.2.4
    # via -r requirements/static/ci/common.in
markupsafe==2.1.3
    # via
    #   -c requirements/static/ci/../pkg/py3.9/freebsd.txt
    #   -r requirements/base.txt
    #   jinja2
    #   mako
    #   werkzeug
mercurial==6.4.4
    # via -r requirements/static/ci/freebsd.in
mock==5.1.0
    # via -r requirements/pytest.txt
more-itertools==9.1.0
    # via
    #   -c requirements/static/ci/../pkg/py3.9/freebsd.txt
    #   -r requirements/pytest.txt
    #   cheroot
    #   cherrypy
    #   jaraco.functools
    #   jaraco.text
moto==4.1.11
    # via -r requirements/static/ci/common.in
msgpack==1.0.7
    # via
    #   -c requirements/static/ci/../pkg/py3.9/freebsd.txt
    #   -r requirements/base.txt
    #   pytest-salt-factories
multidict==6.0.4
    # via
    #   -c requirements/static/ci/../pkg/py3.9/freebsd.txt
    #   aiohttp
    #   yarl
napalm==4.1.0 ; sys_platform != "win32"
    # via -r requirements/static/ci/common.in
ncclient==0.6.13
    # via
    #   junos-eznc
    #   napalm
netaddr==0.8.0
    # via
    #   junos-eznc
    #   napalm
    #   pyeapi
netmiko==4.2.0
    # via napalm
netutils==1.6.0
    # via napalm
ntc-templates==4.0.1
    # via netmiko
oscrypto==1.3.0
    # via certvalidator
packaging==23.1
    # via
    #   -c requirements/static/ci/../pkg/py3.9/freebsd.txt
    #   -r requirements/base.txt
    #   docker
    #   pytest
paramiko==3.4.0 ; sys_platform != "win32" and sys_platform != "darwin"
    # via
    #   -r requirements/static/ci/common.in
    #   junos-eznc
    #   napalm
    #   ncclient
    #   netmiko
    #   scp
passlib==1.7.4
    # via -r requirements/static/ci/common.in
pathspec==0.11.1
    # via yamllint
platformdirs==4.0.0
    # via virtualenv
pluggy==1.4.0
    # via pytest
portend==3.1.0
    # via
    #   -c requirements/static/ci/../pkg/py3.9/freebsd.txt
    #   cherrypy
psutil==5.9.6
    # via
    #   -c requirements/static/ci/../pkg/py3.9/freebsd.txt
    #   -r requirements/base.txt
    #   pytest-salt-factories
    #   pytest-shell-utilities
    #   pytest-system-statistics
pyasn1-modules==0.3.0
    # via google-auth
pyasn1==0.5.1
    # via
    #   pyasn1-modules
    #   rsa
pycparser==2.21
    # via
    #   -c requirements/static/ci/../pkg/py3.9/freebsd.txt
    #   cffi
pycryptodomex==3.19.1
    # via
    #   -c requirements/static/ci/../pkg/py3.9/freebsd.txt
    #   -r requirements/crypto.txt
pydantic==1.10.8
    # via
    #   -c requirements/static/ci/../pkg/py3.9/freebsd.txt
    #   inflect
pyeapi==1.0.0
    # via napalm
pyfakefs==5.3.1
    # via -r requirements/pytest.txt
pyinotify==0.9.6 ; sys_platform != "win32" and sys_platform != "darwin" and platform_system != "openbsd"
    # via -r requirements/static/ci/common.in
pynacl==1.5.0
    # via
    #   -r requirements/static/ci/common.in
    #   paramiko
pyopenssl==24.0.0
    # via
    #   -c requirements/static/ci/../pkg/py3.9/freebsd.txt
    #   -r requirements/base.txt
    #   etcd3-py
pyparsing==3.0.9
    # via junos-eznc
pyrsistent==0.19.3
    # via jsonschema
pyserial==3.5
    # via
    #   junos-eznc
    #   netmiko
pytest-custom-exit-code==0.3.0
    # via -r requirements/pytest.txt
pytest-helpers-namespace==2021.12.29
    # via
    #   -r requirements/pytest.txt
    #   pytest-salt-factories
    #   pytest-shell-utilities
pytest-httpserver==1.0.8
    # via -r requirements/pytest.txt
pytest-salt-factories==1.0.1
    # via -r requirements/pytest.txt
pytest-shell-utilities==1.8.0
    # via pytest-salt-factories
pytest-skip-markers==1.5.0
    # via
    #   pytest-salt-factories
    #   pytest-shell-utilities
    #   pytest-system-statistics
pytest-subtests==0.11.0
    # via -r requirements/pytest.txt
pytest-system-statistics==1.0.2
    # via pytest-salt-factories
pytest-timeout==2.3.1
    # via -r requirements/pytest.txt
pytest==8.1.1
    # via
    #   -r requirements/pytest.txt
    #   pytest-custom-exit-code
    #   pytest-helpers-namespace
    #   pytest-salt-factories
    #   pytest-shell-utilities
    #   pytest-skip-markers
    #   pytest-subtests
    #   pytest-system-statistics
    #   pytest-timeout
python-dateutil==2.8.2
    # via
    #   -c requirements/static/ci/../pkg/py3.9/freebsd.txt
    #   -r requirements/base.txt
    #   botocore
    #   croniter
    #   kubernetes
    #   moto
    #   vcert
python-etcd==0.4.5
    # via -r requirements/static/ci/common.in
python-gnupg==0.5.2
    # via
    #   -c requirements/static/ci/../pkg/py3.9/freebsd.txt
    #   -r requirements/base.txt
pytz==2024.1
    # via
    #   -c requirements/static/ci/../pkg/py3.9/freebsd.txt
    #   tempora
pyvmomi==8.0.1.0.1
    # via -r requirements/static/ci/common.in
pyyaml==6.0.1
    # via
    #   -c requirements/static/ci/../pkg/py3.9/freebsd.txt
    #   -r requirements/base.txt
    #   clustershell
    #   junos-eznc
    #   kubernetes
    #   napalm
    #   netmiko
    #   pytest-salt-factories
    #   responses
    #   yamllint
    #   yamlordereddictloader
pyzmq==25.1.2
    # via
    #   -c requirements/static/ci/../pkg/py3.9/freebsd.txt
    #   -r requirements/zeromq.txt
    #   pytest-salt-factories
requests==2.31.0
    # via
    #   -c requirements/static/ci/../pkg/py3.9/freebsd.txt
    #   -r requirements/base.txt
    #   -r requirements/static/ci/common.in
    #   apache-libcloud
    #   docker
    #   etcd3-py
    #   kubernetes
    #   moto
    #   napalm
    #   responses
    #   vcert
responses==0.23.1
    # via moto
rfc3987==1.3.8
    # via -r requirements/static/ci/common.in
rsa==4.9
    # via google-auth
s3transfer==0.6.1
    # via boto3
scp==0.14.5
    # via
    #   junos-eznc
    #   napalm
    #   netmiko
semantic-version==2.10.0
    # via etcd3-py
setproctitle==1.3.2
    # via
    #   -c requirements/static/ci/../pkg/py3.9/freebsd.txt
    #   -r requirements/base.txt
six==1.16.0
    # via
    #   -c requirements/static/ci/../pkg/py3.9/freebsd.txt
    #   cassandra-driver
    #   etcd3-py
    #   genshi
    #   geomet
    #   jsonschema
    #   junit-xml
    #   junos-eznc
    #   kazoo
    #   kubernetes
    #   ncclient
    #   python-dateutil
    #   pyvmomi
    #   textfsm
    #   transitions
    #   vcert
    #   websocket-client
smmap==5.0.1
    # via gitdb
sqlparse==0.5.0
    # via -r requirements/static/ci/common.in
strict-rfc3339==0.7
    # via -r requirements/static/ci/common.in
tempora==5.3.0
    # via
    #   -c requirements/static/ci/../pkg/py3.9/freebsd.txt
    #   portend
textfsm==1.1.3
    # via
    #   -r requirements/static/ci/common.in
    #   napalm
    #   netmiko
    #   ntc-templates
timelib==0.3.0
    # via
    #   -c requirements/static/ci/../pkg/py3.9/freebsd.txt
    #   -r requirements/base.txt
toml==0.10.2
    # via -r requirements/static/ci/common.in
tomli==2.0.1
    # via pytest
tornado==6.3.3
    # via
    #   -c requirements/static/ci/../pkg/py3.9/freebsd.txt
    #   -r requirements/base.txt
transitions==0.9.0
    # via junos-eznc
trustme==1.1.0
    # via -r requirements/pytest.txt
ttp-templates==0.3.5
    # via napalm
ttp==0.9.5
    # via
    #   napalm
    #   ttp-templates
types-pyyaml==6.0.1
    # via responses
typing-extensions==4.8.0
    # via
    #   -c requirements/static/ci/../pkg/py3.9/freebsd.txt
    #   inflect
    #   napalm
    #   pydantic
    #   pytest-shell-utilities
    #   pytest-system-statistics
urllib3==1.26.18
    # via
    #   -c requirements/static/ci/../pkg/py3.9/freebsd.txt
    #   botocore
    #   docker
    #   kubernetes
    #   python-etcd
    #   requests
    #   responses
vcert==0.9.1 ; sys_platform != "win32"
    # via -r requirements/static/ci/common.in
virtualenv==20.24.7
    # via
    #   -r requirements/static/ci/common.in
    #   pytest-salt-factories
watchdog==3.0.0
    # via -r requirements/static/ci/common.in
websocket-client==0.40.0
    # via
    #   docker
    #   kubernetes
wempy==0.2.1
    # via -r requirements/static/ci/common.in
werkzeug==3.0.1
    # via
    #   moto
    #   pytest-httpserver
xmldiff==2.6.3
    # via -r requirements/static/ci/common.in
xmltodict==0.13.0
    # via moto
yamllint==1.32.0
    # via -r requirements/static/ci/freebsd.in
yamlordereddictloader==0.4.0
    # via junos-eznc
yarl==1.9.4
    # via
    #   -c requirements/static/ci/../pkg/py3.9/freebsd.txt
    #   aiohttp
zc.lockfile==3.0.post1
    # via
    #   -c requirements/static/ci/../pkg/py3.9/freebsd.txt
    #   cherrypy
zipp==3.16.2
    # via
    #   -c requirements/static/ci/../pkg/py3.9/freebsd.txt
    #   importlib-metadata

# The following packages are considered to be unsafe in a requirements file:
# setuptools<|MERGE_RESOLUTION|>--- conflicted
+++ resolved
@@ -4,8 +4,7 @@
 #
 #    pip-compile --no-emit-index-url --output-file=requirements/static/ci/py3.9/freebsd.txt requirements/base.txt requirements/pytest.txt requirements/static/ci/common.in requirements/static/ci/freebsd.in requirements/static/pkg/freebsd.in requirements/zeromq.txt
 #
-<<<<<<< HEAD
-aiohttp==3.9.2
+aiohttp==3.9.5
     # via
     #   -c requirements/static/ci/../pkg/py3.9/freebsd.txt
     #   -r requirements/base.txt
@@ -15,13 +14,6 @@
     #   -c requirements/static/ci/../pkg/py3.9/freebsd.txt
     #   aiohttp
 apache-libcloud==3.7.0 ; sys_platform != "win32"
-=======
-aiohttp==3.9.4
-    # via etcd3-py
-aiosignal==1.2.0
-    # via aiohttp
-apache-libcloud==2.5.0 ; sys_platform != "win32"
->>>>>>> 38ed660c
     # via -r requirements/static/ci/common.in
 asn1crypto==1.5.1
     # via
@@ -121,11 +113,7 @@
     #   -c requirements/static/ci/../pkg/py3.9/freebsd.txt
     #   -r requirements/base.txt
     #   pytest-skip-markers
-<<<<<<< HEAD
-dnspython==2.3.0
-=======
 dnspython==2.6.1
->>>>>>> 38ed660c
     # via
     #   -r requirements/static/ci/common.in
     #   python-etcd
@@ -154,17 +142,13 @@
     # via cassandra-driver
 gitdb==4.0.10
     # via gitpython
-gitpython==3.1.41
+gitpython==3.1.43
     # via -r requirements/static/ci/common.in
 google-auth==2.27.0
     # via kubernetes
 hglib==2.6.2
     # via -r requirements/static/ci/freebsd.in
-<<<<<<< HEAD
-idna==3.4
-=======
 idna==3.7
->>>>>>> 38ed660c
     # via
     #   -c requirements/static/ci/../pkg/py3.9/freebsd.txt
     #   etcd3-py
