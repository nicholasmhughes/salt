--- conflicted
+++ resolved
@@ -1479,11 +1479,7 @@
 
 def _lint(session, rcfile, flags, paths, upgrade_setuptools_and_pip=True):
     if _upgrade_pip_setuptools_and_wheel(session, upgrade=upgrade_setuptools_and_pip):
-<<<<<<< HEAD
         linux_requirements_file = os.path.join(
-=======
-        base_requirements_file = os.path.join(
->>>>>>> fcb38a54
             "requirements", "static", "ci", _get_pydir(session), "linux.txt"
         )
         lint_requirements_file = os.path.join(
@@ -1492,26 +1488,13 @@
         install_command = [
             "--progress-bar=off",
             "-r",
-<<<<<<< HEAD
             linux_requirements_file,
-=======
-            base_requirements_file,
->>>>>>> fcb38a54
             "-r",
             lint_requirements_file,
         ]
         session.install(*install_command, silent=PIP_INSTALL_SILENT)
 
-<<<<<<< HEAD
-    if tee_output:
-        session.run("pylint", "--version")
-        pylint_report_path = os.environ.get("PYLINT_REPORT")
-
     cmd_args = ["pylint", f"--rcfile={rcfile}"] + list(flags) + list(paths)
-
-=======
-    cmd_args = ["pylint", f"--rcfile={rcfile}"] + list(flags) + list(paths)
->>>>>>> fcb38a54
     cmd_kwargs = {"env": {"PYTHONUNBUFFERED": "1"}}
     session.run(*cmd_args, **cmd_kwargs)
 
