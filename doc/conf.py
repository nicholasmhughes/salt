--- conflicted
+++ resolved
@@ -164,11 +164,7 @@
 copyright = '2015 SaltStack, Inc.'
 
 version = salt.version.__version__
-<<<<<<< HEAD
-latest_release = '2015.8.1' # latest release
-=======
 latest_release = '2015.8.1'  # latest release
->>>>>>> ab18dcf6
 previous_release = '2015.5.6'  # latest release from previous branch
 previous_release_dir = '2015.5'  # path on web server for previous branch
 build_type = 'latest'  # latest, previous, develop, inactive
